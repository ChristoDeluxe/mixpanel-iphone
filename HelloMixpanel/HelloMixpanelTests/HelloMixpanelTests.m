--- conflicted
+++ resolved
@@ -906,7 +906,6 @@
     STAssertNil([MPSurveyQuestion questionWithJSONObject:m], nil);
 }
 
-<<<<<<< HEAD
 - (void)testParseNotification
 {
     // invalid bad title
@@ -979,7 +978,8 @@
     m = [NSMutableDictionary dictionaryWithDictionary:o];
     m[@"image_url"] = @"http://test test test.com";
     STAssertNil([MPNotification notificationWithJSONObject:m], nil);
-=======
+}
+
 - (void)testNoShowSurveyOnPresentingVC
 {
     NSDictionary *o = @{@"id": @3,
@@ -1008,7 +1008,6 @@
     while(waitForBlock) {
         [[NSRunLoop currentRunLoop] runMode:NSDefaultRunLoopMode beforeDate:[NSDate dateWithTimeIntervalSinceNow:0.1]];
     }
->>>>>>> 0a0bceb7
 }
 
 - (void)testShowSurvey
