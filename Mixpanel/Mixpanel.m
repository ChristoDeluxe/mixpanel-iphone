#if ! __has_feature(objc_arc)
#error This file must be compiled with ARC. Either turn on ARC for the project or use -fobjc-arc flag on this file.
#endif

#include <arpa/inet.h>
#include <net/if.h>
#include <net/if_dl.h>
#include <sys/socket.h>
#include <sys/sysctl.h>

#import <CommonCrypto/CommonDigest.h>
#import <CoreTelephony/CTCarrier.h>
#import <CoreTelephony/CTTelephonyNetworkInfo.h>
#import <SystemConfiguration/SystemConfiguration.h>
#import <UIKit/UIDevice.h>

#import "MPSurveyNavigationController.h"
#import "MPNotification.h"
#import "MPNotificationViewController.h"
#import "Mixpanel.h"
#import "NSData+MPBase64.h"
#import "UIView+MPSnapshotImage.h"
#import "MPVariant.h"

#import "MPWebSocket.h"
#import "MPABTestDesignerConnection.h"

#define VERSION @"2.4.1"

#ifdef MIXPANEL_LOG
#define MixpanelLog(...) NSLog(__VA_ARGS__)
#else
#define MixpanelLog(...)
#endif

#ifdef MIXPANEL_DEBUG
#define MixpanelDebug(...) NSLog(__VA_ARGS__)
#else
#define MixpanelDebug(...)
#endif

@interface Mixpanel () <UIAlertViewDelegate, MPSurveyNavigationControllerDelegate, MPNotificationViewControllerDelegate> {
    NSUInteger _flushInterval;
}

// re-declare internally as readwrite
@property (atomic, strong) MixpanelPeople *people;
@property (atomic, copy) NSString *distinctId;

@property (nonatomic, copy) NSString *apiToken;
@property (atomic, strong) NSDictionary *superProperties;
@property (atomic, strong) NSDictionary *automaticProperties;
@property (nonatomic, strong) NSTimer *timer;
@property (nonatomic, strong) NSMutableArray *eventsQueue;
@property (nonatomic, strong) NSMutableArray *peopleQueue;
@property (nonatomic, assign) UIBackgroundTaskIdentifier taskId;
@property (nonatomic, strong) dispatch_queue_t serialQueue;
@property (nonatomic, assign) SCNetworkReachabilityRef reachability;
@property (nonatomic, strong) CTTelephonyNetworkInfo *telephonyInfo;
@property (nonatomic, strong) NSDateFormatter *dateFormatter;

@property (nonatomic) BOOL decideResponseCached;

@property (nonatomic, strong) NSArray *surveys;
@property (nonatomic, strong) MPSurvey *currentlyShowingSurvey;
@property (nonatomic, strong) NSMutableSet *shownSurveyCollections;

@property (nonatomic, strong) NSArray *notifications;
@property (nonatomic, strong) MPNotification *currentlyShowingNotification;
@property (nonatomic, strong) MPNotificationViewController *notificationViewController;
@property (nonatomic, strong) NSMutableSet *shownNotifications;

@property (nonatomic, strong) MPABTestDesignerConnection *abtestDesignerConnection;
@property (nonatomic, strong) NSSet *variants;

@property (atomic, copy) NSString *decideURL;
@property (atomic, copy) NSString *switchboardURL;

@end

@interface MixpanelPeople ()

@property (nonatomic, weak) Mixpanel *mixpanel;
@property (nonatomic, strong) NSMutableArray *unidentifiedQueue;
@property (nonatomic, copy) NSString *distinctId;
@property (nonatomic, strong) NSDictionary *automaticPeopleProperties;

- (id)initWithMixpanel:(Mixpanel *)mixpanel;
- (void)merge:(NSDictionary *)properties;

@end

static NSString *MPURLEncode(NSString *s)
{
    return (NSString *)CFBridgingRelease(CFURLCreateStringByAddingPercentEscapes(kCFAllocatorDefault, (CFStringRef)s, NULL, CFSTR("!*'();:@&=+$,/?%#[]"), kCFStringEncodingUTF8));
}

@implementation Mixpanel

static void MixpanelReachabilityCallback(SCNetworkReachabilityRef target, SCNetworkReachabilityFlags flags, void *info)
{
    if (info != NULL && [(__bridge NSObject*)info isKindOfClass:[Mixpanel class]]) {
        @autoreleasepool {
            Mixpanel *mixpanel = (__bridge Mixpanel *)info;
            [mixpanel reachabilityChanged:flags];
        }
    } else {
        NSLog(@"Mixpanel reachability callback received unexpected info object");
    }
}

static Mixpanel *sharedInstance = nil;

+ (Mixpanel *)sharedInstanceWithToken:(NSString *)apiToken launchOptions:(NSDictionary *)launchOptions
{
    static dispatch_once_t onceToken;
    dispatch_once(&onceToken, ^{
        sharedInstance = [[super alloc] initWithToken:apiToken launchOptions:launchOptions andFlushInterval:60];
    });
    return sharedInstance;
}

+ (Mixpanel *)sharedInstanceWithToken:(NSString *)apiToken
{
    return [Mixpanel sharedInstanceWithToken:apiToken launchOptions:nil];
}

+ (Mixpanel *)sharedInstance
{
    if (sharedInstance == nil) {
        NSLog(@"%@ warning sharedInstance called before sharedInstanceWithToken:", self);
    }
    return sharedInstance;
}

- (instancetype)initWithToken:(NSString *)apiToken launchOptions:(NSDictionary *)launchOptions andFlushInterval:(NSUInteger)flushInterval
{
    if (apiToken == nil) {
        apiToken = @"";
    }
    if ([apiToken length] == 0) {
        NSLog(@"%@ warning empty api token", self);
    }
    if (self = [self init]) {
        self.people = [[MixpanelPeople alloc] initWithMixpanel:self];
        self.apiToken = apiToken;
        _flushInterval = flushInterval;
        self.flushOnBackground = YES;
        self.showNetworkActivityIndicator = YES;

        self.serverURL = @"https://api.mixpanel.com";
        self.decideURL = @"http://alex.dev.mixpanel.org"; //TODO this is temporary
        self.switchboardURL = @"ws://switchboard.mixpanel.com"; //TODO this is temporary

        self.showNotificationOnActive = YES;
        self.checkForNotificationsOnActive = YES;
        self.checkForVariantsOnActive = YES;

        self.distinctId = [self defaultDistinctId];
        self.superProperties = [NSMutableDictionary dictionary];
        self.automaticProperties = [self collectAutomaticProperties];
        self.eventsQueue = [NSMutableArray array];
        self.peopleQueue = [NSMutableArray array];
        self.taskId = UIBackgroundTaskInvalid;
        NSString *label = [NSString stringWithFormat:@"com.mixpanel.%@.%p", apiToken, self];
        self.serialQueue = dispatch_queue_create([label UTF8String], DISPATCH_QUEUE_SERIAL);
        self.dateFormatter = [[NSDateFormatter alloc] init];
        [_dateFormatter setDateFormat:@"yyyy-MM-dd'T'HH:mm:ss.SSS'Z'"];
        [_dateFormatter setTimeZone:[NSTimeZone timeZoneWithAbbreviation:@"UTC"]];
        [_dateFormatter setLocale:[[NSLocale alloc] initWithLocaleIdentifier:@"en_US_POSIX"]];

        self.decideResponseCached = NO;
        self.showSurveyOnActive = YES;
        self.checkForSurveysOnActive = YES;
        self.surveys = nil;
        self.currentlyShowingSurvey = nil;
        self.shownSurveyCollections = [NSMutableSet set];
        self.shownNotifications = [NSMutableSet set];
        self.currentlyShowingNotification = nil;
        self.notifications = nil;

        // wifi reachability
        BOOL reachabilityOk = NO;
        if ((_reachability = SCNetworkReachabilityCreateWithName(NULL, "api.mixpanel.com")) != NULL) {
            SCNetworkReachabilityContext context = {0, (__bridge void*)self, NULL, NULL, NULL};
            if (SCNetworkReachabilitySetCallback(_reachability, MixpanelReachabilityCallback, &context)) {
                if (SCNetworkReachabilitySetDispatchQueue(_reachability, self.serialQueue)) {
                    reachabilityOk = YES;
                    MixpanelDebug(@"%@ successfully set up reachability callback", self);
                } else {
                    // cleanup callback if setting dispatch queue failed
                    SCNetworkReachabilitySetCallback(_reachability, NULL, NULL);
                }
            }
        }
        if (!reachabilityOk) {
            NSLog(@"%@ failed to set up reachability callback: %s", self, SCErrorString(SCError()));
        }

        NSNotificationCenter *notificationCenter = [NSNotificationCenter defaultCenter];

        // cellular info
#if __IPHONE_OS_VERSION_MAX_ALLOWED >= 70000
        if (floor(NSFoundationVersionNumber) > NSFoundationVersionNumber_iOS_6_1) {
            [self setCurrentRadio];
            [notificationCenter addObserver:self
                                   selector:@selector(setCurrentRadio)
                                       name:CTRadioAccessTechnologyDidChangeNotification
                                     object:nil];
        }
#endif

        [notificationCenter addObserver:self
                               selector:@selector(applicationWillTerminate:)
                                   name:UIApplicationWillTerminateNotification
                                 object:nil];
        [notificationCenter addObserver:self
                               selector:@selector(applicationWillResignActive:)
                                   name:UIApplicationWillResignActiveNotification
                                 object:nil];
        [notificationCenter addObserver:self
                               selector:@selector(applicationDidBecomeActive:)
                                   name:UIApplicationDidBecomeActiveNotification
                                 object:nil];
        [notificationCenter addObserver:self
                               selector:@selector(applicationDidEnterBackground:)
                                   name:UIApplicationDidEnterBackgroundNotification
                                 object:nil];
        [notificationCenter addObserver:self
                               selector:@selector(applicationWillEnterForeground:)
                                   name:UIApplicationWillEnterForegroundNotification
                                 object:nil];
        [self unarchive];
<<<<<<< HEAD
#ifndef MIXPANEL_DEBUG
        [self executeCachedVariants];
#endif
=======
        
        if (launchOptions && launchOptions[UIApplicationLaunchOptionsRemoteNotificationKey]) {
            [self trackPushNotification:launchOptions[UIApplicationLaunchOptionsRemoteNotificationKey] event:@"$app_open"];
        }
>>>>>>> 12b03abe
    }

    return self;

}

- (instancetype)initWithToken:(NSString *)apiToken andFlushInterval:(NSUInteger)flushInterval
{
    return [self initWithToken:apiToken launchOptions:nil andFlushInterval:flushInterval];
}

- (void)dealloc
{
    [[NSNotificationCenter defaultCenter] removeObserver:self];
    if (_reachability != NULL) {
        if (!SCNetworkReachabilitySetCallback(_reachability, NULL, NULL)) {
            NSLog(@"%@ error unsetting reachability callback", self);
        }
        if (!SCNetworkReachabilitySetDispatchQueue(_reachability, NULL)) {
            NSLog(@"%@ error unsetting reachability dispatch queue", self);
        }
        CFRelease(_reachability);
        _reachability = NULL;
        MixpanelDebug(@"realeased reachability");
    }
}

- (NSString *)description
{
    return [NSString stringWithFormat:@"<Mixpanel: %p %@>", self, self.apiToken];
}

- (NSString *)deviceModel
{
    size_t size;
    sysctlbyname("hw.machine", NULL, &size, NULL, 0);
    char answer[size];
    sysctlbyname("hw.machine", answer, &size, NULL, 0);
    NSString *results = @(answer);
    return results;
}

- (NSString *)IFA
{
    NSString *ifa = nil;
#ifndef MIXPANEL_NO_IFA
    Class ASIdentifierManagerClass = NSClassFromString(@"ASIdentifierManager");
    if (ASIdentifierManagerClass) {
        SEL sharedManagerSelector = NSSelectorFromString(@"sharedManager");
        id sharedManager = ((id (*)(id, SEL))[ASIdentifierManagerClass methodForSelector:sharedManagerSelector])(ASIdentifierManagerClass, sharedManagerSelector);
        SEL advertisingIdentifierSelector = NSSelectorFromString(@"advertisingIdentifier");
        NSUUID *uuid = ((NSUUID* (*)(id, SEL))[sharedManager methodForSelector:advertisingIdentifierSelector])(sharedManager, advertisingIdentifierSelector);
        ifa = [uuid UUIDString];
    }
#endif
    return ifa;
}

#if __IPHONE_OS_VERSION_MAX_ALLOWED >= 70000
- (void)setCurrentRadio
{
    dispatch_async(self.serialQueue, ^(){
        NSMutableDictionary *properties = [self.automaticProperties mutableCopy];
        properties[@"$radio"] = [self currentRadio];
        self.automaticProperties = [properties copy];
    });
}

- (NSString *)currentRadio
{
    NSString *radio = _telephonyInfo.currentRadioAccessTechnology;
    if (!radio) {
        radio = @"None";
    } else if ([radio hasPrefix:@"CTRadioAccessTechnology"]) {
        radio = [radio substringFromIndex:23];
    }
    return radio;
}
#endif

- (NSDictionary *)collectAutomaticProperties
{
    NSMutableDictionary *p = [NSMutableDictionary dictionary];
    UIDevice *device = [UIDevice currentDevice];
    NSString *deviceModel = [self deviceModel];
    CGSize size = [UIScreen mainScreen].bounds.size;
    CTTelephonyNetworkInfo *networkInfo = [[CTTelephonyNetworkInfo alloc] init];
    CTCarrier *carrier = [networkInfo subscriberCellularProvider];

    [p setValue:@"iphone" forKey:@"mp_lib"];
    [p setValue:VERSION forKey:@"$lib_version"];
    [p setValue:[[NSBundle mainBundle] infoDictionary][@"CFBundleVersion"] forKey:@"$app_version"];
    [p setValue:[[NSBundle mainBundle] infoDictionary][@"CFBundleShortVersionString"] forKey:@"$app_release"];
    [p setValue:@"Apple" forKey:@"$manufacturer"];
    [p setValue:[device systemName] forKey:@"$os"];
    [p setValue:[device systemVersion] forKey:@"$os_version"];
    [p setValue:deviceModel forKey:@"$model"];
    [p setValue:deviceModel forKey:@"mp_device_model"]; // legacy
    [p setValue:@((NSInteger)size.height) forKey:@"$screen_height"];
    [p setValue:@((NSInteger)size.width) forKey:@"$screen_width"];
    [p setValue:[self IFA] forKey:@"$ios_ifa"];
    [p setValue:carrier.carrierName forKey:@"$carrier"];

    return [p copy];
}

+ (BOOL)inBackground
{
    return [UIApplication sharedApplication].applicationState == UIApplicationStateBackground;
}

#pragma mark - Encoding/decoding utilities

- (NSData *)JSONSerializeObject:(id)obj
{
    id coercedObj = [self JSONSerializableObjectForObject:obj];
    NSError *error = nil;
    NSData *data = nil;
    @try {
        data = [NSJSONSerialization dataWithJSONObject:coercedObj options:0 error:&error];
    }
    @catch (NSException *exception) {
        NSLog(@"%@ exception encoding api data: %@", self, exception);
    }
    if (error) {
        NSLog(@"%@ error encoding api data: %@", self, error);
    }
    return data;
}

- (id)JSONSerializableObjectForObject:(id)obj
{
    // valid json types
    if ([obj isKindOfClass:[NSString class]] ||
        [obj isKindOfClass:[NSNumber class]] ||
        [obj isKindOfClass:[NSNull class]]) {
        return obj;
    }
    // recurse on containers
    if ([obj isKindOfClass:[NSArray class]]) {
        NSMutableArray *a = [NSMutableArray array];
        for (id i in obj) {
            [a addObject:[self JSONSerializableObjectForObject:i]];
        }
        return [NSArray arrayWithArray:a];
    }
    if ([obj isKindOfClass:[NSDictionary class]]) {
        NSMutableDictionary *d = [NSMutableDictionary dictionary];
        for (id key in obj) {
            NSString *stringKey;
            if (![key isKindOfClass:[NSString class]]) {
                stringKey = [key description];
                NSLog(@"%@ warning: property keys should be strings. got: %@. coercing to: %@", self, [key class], stringKey);
            } else {
                stringKey = [NSString stringWithString:key];
            }
            id v = [self JSONSerializableObjectForObject:obj[key]];
            d[stringKey] = v;
        }
        return [NSDictionary dictionaryWithDictionary:d];
    }
    // some common cases
    if ([obj isKindOfClass:[NSDate class]]) {
        return [self.dateFormatter stringFromDate:obj];
    } else if ([obj isKindOfClass:[NSURL class]]) {
        return [obj absoluteString];
    }
    // default to sending the object's description
    NSString *s = [obj description];
    NSLog(@"%@ warning: property values should be valid json types. got: %@. coercing to: %@", self, [obj class], s);
    return s;
}

- (NSString *)encodeAPIData:(NSArray *)array
{
    NSString *b64String = @"";
    NSData *data = [self JSONSerializeObject:array];
    if (data) {
        b64String = [data mp_base64EncodedString];
        b64String = (id)CFBridgingRelease(CFURLCreateStringByAddingPercentEscapes(kCFAllocatorDefault,
                                                                (CFStringRef)b64String,
                                                                NULL,
                                                                CFSTR("!*'();:@&=+$,/?%#[]"),
                                                                kCFStringEncodingUTF8));
    }
    return b64String;
}

#pragma mark - Tracking

+ (void)assertPropertyTypes:(NSDictionary *)properties
{
    for (id __unused k in properties) {
        NSAssert([k isKindOfClass: [NSString class]], @"%@ property keys must be NSString. got: %@ %@", self, [k class], k);
        // would be convenient to do: id v = [properties objectForKey:k]; but
        // when the NSAssert's are stripped out in release, it becomes an
        // unused variable error. also, note that @YES and @NO pass as
        // instances of NSNumber class.
        NSAssert([properties[k] isKindOfClass:[NSString class]] ||
                 [properties[k] isKindOfClass:[NSNumber class]] ||
                 [properties[k] isKindOfClass:[NSNull class]] ||
                 [properties[k] isKindOfClass:[NSArray class]] ||
                 [properties[k] isKindOfClass:[NSDictionary class]] ||
                 [properties[k] isKindOfClass:[NSDate class]] ||
                 [properties[k] isKindOfClass:[NSURL class]],
                 @"%@ property values must be NSString, NSNumber, NSNull, NSArray, NSDictionary, NSDate or NSURL. got: %@ %@", self, [properties[k] class], properties[k]);
    }
}

- (NSString *)defaultDistinctId
{
    NSString *distinctId = [self IFA];

    if (!distinctId && NSClassFromString(@"UIDevice")) {
        distinctId = [[UIDevice currentDevice].identifierForVendor UUIDString];
    }
    if (!distinctId) {
        NSLog(@"%@ error getting device identifier: falling back to uuid", self);
        distinctId = [[NSUUID UUID] UUIDString];
    }
    if (!distinctId) {
        NSLog(@"%@ error getting uuid: no default distinct id could be generated", self);
    }
    return distinctId;
}


- (void)identify:(NSString *)distinctId
{
    if (distinctId == nil || distinctId.length == 0) {
        NSLog(@"%@ error blank distinct id: %@", self, distinctId);
        return;
    }
    dispatch_async(self.serialQueue, ^{
        self.distinctId = distinctId;
        self.people.distinctId = distinctId;
        if ([self.people.unidentifiedQueue count] > 0) {
            for (NSMutableDictionary *r in self.people.unidentifiedQueue) {
                r[@"$distinct_id"] = distinctId;
                [self.peopleQueue addObject:r];
            }
            [self.people.unidentifiedQueue removeAllObjects];
            [self archivePeople];
        }
        if ([Mixpanel inBackground]) {
            [self archiveProperties];
        }
    });
}

- (void)createAlias:(NSString *)alias forDistinctID:(NSString *)distinctID
{
    if (!alias || [alias length] == 0) {
        NSLog(@"%@ create alias called with empty alias: %@", self, alias);
        return;
    }
    if (!distinctID || [distinctID length] == 0) {
        NSLog(@"%@ create alias called with empty distinct id: %@", self, distinctID);
        return;
    }
    [self track:@"$create_alias" properties:@{@"distinct_id": distinctID, @"alias": alias}];
}

- (void)track:(NSString *)event
{
    [self track:event properties:nil];
}

- (void)track:(NSString *)event properties:(NSDictionary *)properties
{
    if (event == nil || [event length] == 0) {
        NSLog(@"%@ mixpanel track called with empty event parameter. using 'mp_event'", self);
        event = @"mp_event";
    }
    properties = [properties copy];
    [Mixpanel assertPropertyTypes:properties];
    NSNumber *epochSeconds = @(round([[NSDate date] timeIntervalSince1970]));
    dispatch_async(self.serialQueue, ^{
        NSMutableDictionary *p = [NSMutableDictionary dictionary];
        [p addEntriesFromDictionary:self.automaticProperties];
        p[@"token"] = self.apiToken;
        p[@"time"] = epochSeconds;
        if (self.nameTag) {
            p[@"mp_name_tag"] = self.nameTag;
        }
        if (self.distinctId) {
            p[@"distinct_id"] = self.distinctId;
        }
        [p addEntriesFromDictionary:self.superProperties];
        if (properties) {
            [p addEntriesFromDictionary:properties];
        }
        NSDictionary *e = @{@"event": event, @"properties": [NSDictionary dictionaryWithDictionary:p]};
        MixpanelLog(@"%@ queueing event: %@", self, e);
        [self.eventsQueue addObject:e];
        if ([self.eventsQueue count] > 500) {
            [self.eventsQueue removeObjectAtIndex:0];
        }
        if ([Mixpanel inBackground]) {
            [self archiveEvents];
        }
    });
}

- (void)registerSuperProperties:(NSDictionary *)properties
{
    properties = [properties copy];
    [Mixpanel assertPropertyTypes:properties];
    dispatch_async(self.serialQueue, ^{
        NSMutableDictionary *tmp = [NSMutableDictionary dictionaryWithDictionary:self.superProperties];
        [tmp addEntriesFromDictionary:properties];
        self.superProperties = [NSDictionary dictionaryWithDictionary:tmp];
        if ([Mixpanel inBackground]) {
            [self archiveProperties];
        }
    });
}

- (void)registerSuperPropertiesOnce:(NSDictionary *)properties
{
    [self registerSuperPropertiesOnce:properties defaultValue:nil];
}

- (void)registerSuperPropertiesOnce:(NSDictionary *)properties defaultValue:(id)defaultValue
{
    properties = [properties copy];
    [Mixpanel assertPropertyTypes:properties];
    dispatch_async(self.serialQueue, ^{
        NSMutableDictionary *tmp = [NSMutableDictionary dictionaryWithDictionary:self.superProperties];
        for (NSString *key in properties) {
            id value = tmp[key];
            if (value == nil || [value isEqual:defaultValue]) {
                tmp[key] = properties[key];
            }
        }
        self.superProperties = [NSDictionary dictionaryWithDictionary:tmp];
        if ([Mixpanel inBackground]) {
            [self archiveProperties];
        }
    });
}

- (void)unregisterSuperProperty:(NSString *)propertyName
{
    dispatch_async(self.serialQueue, ^{
        NSMutableDictionary *tmp = [NSMutableDictionary dictionaryWithDictionary:self.superProperties];
        if (tmp[propertyName] != nil) {
            [tmp removeObjectForKey:propertyName];
        }
        self.superProperties = [NSDictionary dictionaryWithDictionary:tmp];
        if ([Mixpanel inBackground]) {
            [self archiveProperties];
        }
    });
}

- (void)clearSuperProperties
{
    dispatch_async(self.serialQueue, ^{
        self.superProperties = @{};
        if ([Mixpanel inBackground]) {
            [self archiveProperties];
        }
    });
}

- (NSDictionary *)currentSuperProperties
{
    return [self.superProperties copy];
}

- (void)reset
{
    dispatch_async(self.serialQueue, ^{
        self.distinctId = [self defaultDistinctId];
        self.nameTag = nil;
        self.superProperties = [NSMutableDictionary dictionary];
        self.people.distinctId = nil;
        self.people.unidentifiedQueue = [NSMutableArray array];
        self.eventsQueue = [NSMutableArray array];
        self.peopleQueue = [NSMutableArray array];
        [self archive];
    });
}

#pragma mark - Network control

- (NSUInteger)flushInterval
{
    @synchronized(self) {
        return _flushInterval;
    }
}

- (void)setFlushInterval:(NSUInteger)interval
{
    @synchronized(self) {
        _flushInterval = interval;
    }
    [self startFlushTimer];
}

- (void)startFlushTimer
{
    [self stopFlushTimer];
    dispatch_async(dispatch_get_main_queue(), ^{
        if (self.flushInterval > 0) {
            self.timer = [NSTimer scheduledTimerWithTimeInterval:self.flushInterval
                                                          target:self
                                                        selector:@selector(flush)
                                                        userInfo:nil
                                                         repeats:YES];
            MixpanelDebug(@"%@ started flush timer: %@", self, self.timer);
        }
    });
}

- (void)stopFlushTimer
{
    dispatch_async(dispatch_get_main_queue(), ^{
        if (self.timer) {
            [self.timer invalidate];
            MixpanelDebug(@"%@ stopped flush timer: %@", self, self.timer);
        }
        self.timer = nil;
    });
}

- (void)flush
{
    dispatch_async(self.serialQueue, ^{
        MixpanelDebug(@"%@ flush starting", self);

        __strong id<MixpanelDelegate> strongDelegate = self.delegate;
        if (strongDelegate != nil && [strongDelegate respondsToSelector:@selector(mixpanelWillFlush:)] && ![strongDelegate mixpanelWillFlush:self]) {
            MixpanelDebug(@"%@ flush deferred by delegate", self);
            return;
        }

        [self flushEvents];
        [self flushPeople];

        MixpanelDebug(@"%@ flush complete", self);
    });
}

- (void)flushEvents
{
    [self flushQueue:_eventsQueue
            endpoint:@"/track/"];
}

- (void)flushPeople
{
    [self flushQueue:_peopleQueue
            endpoint:@"/engage/"];
}

- (void)flushQueue:(NSMutableArray *)queue endpoint:(NSString *)endpoint
{
    while ([queue count] > 0) {
        NSUInteger batchSize = ([queue count] > 50) ? 50 : [queue count];
        NSArray *batch = [queue subarrayWithRange:NSMakeRange(0, batchSize)];

        NSString *requestData = [self encodeAPIData:batch];
        NSString *postBody = [NSString stringWithFormat:@"ip=1&data=%@", requestData];
        MixpanelDebug(@"%@ flushing %lu of %lu to %@: %@", self, (unsigned long)[batch count], (unsigned long)[queue count], endpoint, queue);
        NSURLRequest *request = [self apiRequestWithEndpoint:endpoint andBody:postBody];
        NSError *error = nil;

        [self updateNetworkActivityIndicator:YES];

        NSData *responseData = [NSURLConnection sendSynchronousRequest:request returningResponse:nil error:&error];

        [self updateNetworkActivityIndicator:NO];

        if (error) {
            NSLog(@"%@ network failure: %@", self, error);
            break;
        }

        NSString *response = [[NSString alloc] initWithData:responseData encoding:NSUTF8StringEncoding];
        if ([response intValue] == 0) {
            NSLog(@"%@ %@ api rejected some items", self, endpoint);
        };

        [queue removeObjectsInArray:batch];
    }
}

- (void)updateNetworkActivityIndicator:(BOOL)on
{
    if (_showNetworkActivityIndicator) {
        [UIApplication sharedApplication].networkActivityIndicatorVisible = on;
    }
}

- (void)reachabilityChanged:(SCNetworkReachabilityFlags)flags
{
    // this should be run in the serial queue. the reason we don't dispatch_async here
    // is because it's only ever called by the reachability callback, which is already
    // set to run on the serial queue. see SCNetworkReachabilitySetDispatchQueue in init
    BOOL wifi = (flags & kSCNetworkReachabilityFlagsReachable) && !(flags & kSCNetworkReachabilityFlagsIsWWAN);
    NSMutableDictionary *properties = [self.automaticProperties mutableCopy];
    properties[@"$wifi"] = wifi ? @YES : @NO;
    self.automaticProperties = [properties copy];
    MixpanelDebug(@"%@ reachability changed, wifi=%d", self, wifi);
}

- (NSURLRequest *)apiRequestWithEndpoint:(NSString *)endpoint andBody:(NSString *)body
{
    NSURL *URL = [NSURL URLWithString:[self.serverURL stringByAppendingString:endpoint]];
    NSMutableURLRequest *request = [NSMutableURLRequest requestWithURL:URL];
    [request setValue:@"gzip" forHTTPHeaderField:@"Accept-Encoding"];
    [request setHTTPMethod:@"POST"];
    [request setHTTPBody:[body dataUsingEncoding:NSUTF8StringEncoding]];
    MixpanelDebug(@"%@ http request: %@?%@", self, URL, body);
    return request;
}

#pragma mark - Persistence

- (NSString *)filePathForData:(NSString *)data
{
    NSString *filename = [NSString stringWithFormat:@"mixpanel-%@-%@.plist", self.apiToken, data];
    return [[NSSearchPathForDirectoriesInDomains(NSLibraryDirectory, NSUserDomainMask, YES) lastObject]
            stringByAppendingPathComponent:filename];
}

- (NSString *)eventsFilePath
{
    return [self filePathForData:@"events"];
}

- (NSString *)peopleFilePath
{
    return [self filePathForData:@"people"];
}

- (NSString *)propertiesFilePath
{
    return [self filePathForData:@"properties"];
}

- (NSString *)variantsFilePath
{
    return [self filePathForData:@"variants"];
}

- (void)archive
{
    [self archiveEvents];
    [self archivePeople];
    [self archiveProperties];
    [self archiveVariants];
}

- (void)archiveEvents
{
    NSString *filePath = [self eventsFilePath];
    NSMutableArray *eventsQueueCopy = [NSMutableArray arrayWithArray:[self.eventsQueue copy]];
    MixpanelDebug(@"%@ archiving events data to %@: %@", self, filePath, eventsQueueCopy);
    if (![NSKeyedArchiver archiveRootObject:eventsQueueCopy toFile:filePath]) {
        NSLog(@"%@ unable to archive events data", self);
    }
}

- (void)archivePeople
{
    NSString *filePath = [self peopleFilePath];
    NSMutableArray *peopleQueueCopy = [NSMutableArray arrayWithArray:[self.peopleQueue copy]];
    MixpanelDebug(@"%@ archiving people data to %@: %@", self, filePath, peopleQueueCopy);
    if (![NSKeyedArchiver archiveRootObject:peopleQueueCopy toFile:filePath]) {
        NSLog(@"%@ unable to archive people data", self);
    }
}

- (void)archiveProperties
{
    NSString *filePath = [self propertiesFilePath];
    NSMutableDictionary *p = [NSMutableDictionary dictionary];
    [p setValue:self.distinctId forKey:@"distinctId"];
    [p setValue:self.nameTag forKey:@"nameTag"];
    [p setValue:self.superProperties forKey:@"superProperties"];
    [p setValue:self.people.distinctId forKey:@"peopleDistinctId"];
    [p setValue:self.people.unidentifiedQueue forKey:@"peopleUnidentifiedQueue"];
    [p setValue:self.shownSurveyCollections forKey:@"shownSurveyCollections"];
    [p setValue:self.shownNotifications forKey:@"shownNotifications"];
    MixpanelDebug(@"%@ archiving properties data to %@: %@", self, filePath, p);
    if (![NSKeyedArchiver archiveRootObject:p toFile:filePath]) {
        NSLog(@"%@ unable to archive properties data", self);
    }
}

- (void)archiveVariants
{
    NSString *filePath = [self variantsFilePath];
    if (![NSKeyedArchiver archiveRootObject:self.variants toFile:filePath]) {
        NSLog(@"%@ unable to archive variants data", self);
    }
}

- (void)unarchive
{
    [self unarchiveEvents];
    [self unarchivePeople];
    [self unarchiveProperties];
    [self unarchiveVariants];
}

- (id)unarchiveFromFile:(NSString *)filePath
{
    id unarchivedData = nil;
    @try {
        unarchivedData = [NSKeyedUnarchiver unarchiveObjectWithFile:filePath];
        MixpanelDebug(@"%@ unarchived data from %@: %@", self, filePath, unarchivedData);
    }
    @catch (NSException *exception) {
        NSLog(@"%@ unable to unarchive data in %@, starting fresh", self, filePath);
        unarchivedData = nil;
    }
    if ([[NSFileManager defaultManager] fileExistsAtPath:filePath]) {
        NSError *error;
        BOOL removed = [[NSFileManager defaultManager] removeItemAtPath:filePath error:&error];
        if (!removed) {
            NSLog(@"%@ unable to remove archived file at %@ - %@", self, filePath, error);
        }
    }
    return unarchivedData;
}

- (void)unarchiveEvents
{
    self.eventsQueue = (NSMutableArray *)[self unarchiveFromFile:[self eventsFilePath]];
    if (!self.eventsQueue) {
        self.eventsQueue = [NSMutableArray array];
    }
}

- (void)unarchivePeople
{
    self.peopleQueue = (NSMutableArray *)[self unarchiveFromFile:[self peopleFilePath]];
    if (!self.peopleQueue) {
        self.peopleQueue = [NSMutableArray array];
    }
}

- (void)unarchiveProperties
{
    NSDictionary *properties = (NSDictionary *)[self unarchiveFromFile:[self propertiesFilePath]];
    if (properties) {
        self.distinctId = properties[@"distinctId"] ? properties[@"distinctId"] : [self defaultDistinctId];
        self.nameTag = properties[@"nameTag"];
        self.superProperties = properties[@"superProperties"] ? properties[@"superProperties"] : [NSMutableDictionary dictionary];
        self.people.distinctId = properties[@"peopleDistinctId"];
        self.people.unidentifiedQueue = properties[@"peopleUnidentifiedQueue"] ? properties[@"peopleUnidentifiedQueue"] : [NSMutableArray array];
        self.shownSurveyCollections = properties[@"shownSurveyCollections"] ? properties[@"shownSurveyCollections"] : [NSMutableSet set];
        self.shownNotifications = properties[@"shownNotifications"] ? properties[@"shownNotifications"] : [NSMutableSet set];
        self.variants = properties[@"variants"] ? properties[@"variants"] : [NSArray array];
    }
}

- (void)unarchiveVariants
{
    self.variants = (NSSet *)[self unarchiveFromFile:[self variantsFilePath]];
    if (!self.variants) {
        self.variants = [NSSet set];
    }
}

#pragma mark - UIApplication notifications

- (void)applicationDidBecomeActive:(NSNotification *)notification
{
    MixpanelDebug(@"%@ application did become active", self);
    [self startFlushTimer];

    if (self.checkForSurveysOnActive || self.checkForNotificationsOnActive) {
        NSDate *start = [NSDate date];

        [self checkForDecideResponseWithCompletion:^(NSArray *surveys, NSArray *notifications, NSSet *variants) {
            if (self.showNotificationOnActive && notifications && [notifications count] > 0) {
                [self showNotificationWithObject:notifications[0]];
            } else if (self.showSurveyOnActive && surveys && [surveys count] > 0) {
                [self showSurveyWithObject:surveys[0] withAlert:([start timeIntervalSinceNow] < -2.0)];
            }

#ifndef MIXPANEL_DEBUG
            for (MPVariant *variant in variants) {
                [variant execute];
                [self markVariantRun:variant];
            }
#endif
        }];
    }
#ifdef MIXPANEL_DEBUG
    [self connectToABTestDesigner];
#endif
}

- (void)applicationWillResignActive:(NSNotification *)notification
{
    MixpanelDebug(@"%@ application will resign active", self);
    [self stopFlushTimer];
}

- (void)applicationDidEnterBackground:(NSNotificationCenter *)notification
{
    MixpanelDebug(@"%@ did enter background", self);

    self.taskId = [[UIApplication sharedApplication] beginBackgroundTaskWithExpirationHandler:^{
        MixpanelDebug(@"%@ flush %lu cut short", self, (unsigned long)self.taskId);
        [[UIApplication sharedApplication] endBackgroundTask:self.taskId];
        self.taskId = UIBackgroundTaskInvalid;
    }];
    MixpanelDebug(@"%@ starting background cleanup task %lu", self, (unsigned long)self.taskId);

    if (self.flushOnBackground) {
        [self flush];
    }

    dispatch_async(_serialQueue, ^{
        [self archive];
        MixpanelDebug(@"%@ ending background cleanup task %lu", self, (unsigned long)self.taskId);
        if (self.taskId != UIBackgroundTaskInvalid) {
            [[UIApplication sharedApplication] endBackgroundTask:self.taskId];
            self.taskId = UIBackgroundTaskInvalid;
        }
        self.decideResponseCached = NO;
    });
}

- (void)applicationWillEnterForeground:(NSNotificationCenter *)notification
{
    MixpanelDebug(@"%@ will enter foreground", self);
    dispatch_async(self.serialQueue, ^{
        if (self.taskId != UIBackgroundTaskInvalid) {
            [[UIApplication sharedApplication] endBackgroundTask:self.taskId];
            self.taskId = UIBackgroundTaskInvalid;
            [self updateNetworkActivityIndicator:NO];
        }
    });
}

- (void)applicationWillTerminate:(NSNotification *)notification
{
    MixpanelDebug(@"%@ application will terminate", self);
    dispatch_async(_serialQueue, ^{
       [self archive];
    });
}

- (void)trackPushNotification:(NSDictionary *)userInfo event:(NSString *)event
{
    MixpanelDebug(@"%@ tracking push payload %@", self, userInfo);
    
    if (userInfo && userInfo[@"mp"]) {
        NSDictionary *mpPayload = userInfo[@"mp"];
        
        if ([mpPayload isKindOfClass:[NSDictionary class]] && mpPayload[@"m"] && mpPayload[@"c"]) {
            [self track:event properties:@{@"campaign_id": mpPayload[@"c"],
                                           @"message_id": mpPayload[@"m"],
                                           @"message_type": @"push"}];
        } else {
            NSLog(@"%@ malformed mixpanel push payload %@", self, mpPayload);
        }
    }
}

- (void)trackPushNotification:(NSDictionary *)userInfo
{
    [self trackPushNotification:userInfo event:@"$campaign_received"];
}

#pragma mark - Decide

+ (UIViewController *)topPresentedViewController
{
    UIViewController *controller = [UIApplication sharedApplication].keyWindow.rootViewController;
    while (controller.presentedViewController) {
        controller = controller.presentedViewController;
    }
    return controller;
}

- (void)checkForDecideResponseWithCompletion:(void (^)(NSArray *surveys, NSArray *notifications, NSSet *variants))completion
{
    dispatch_async(self.serialQueue, ^{
        MixpanelDebug(@"%@ decide check started", self);
        if (!self.people.distinctId) {
            MixpanelDebug(@"%@ decide check skipped because no user has been identified", self);
            return;
        }

        NSMutableSet *newVariants = [NSMutableSet set];

        if (!self.decideResponseCached) {
            MixpanelDebug(@"%@ decide cache not found, starting network request", self);

            NSString *params = [NSString stringWithFormat:@"version=1&lib=iphone&token=%@&distinct_id=%@&lib_version=%@&app_version=%@&app_release=%@",
                                self.apiToken,
                                MPURLEncode(self.people.distinctId),
                                MPURLEncode(VERSION),
                                MPURLEncode([[NSBundle mainBundle] infoDictionary][@"CFBundleVersion"]),
                                MPURLEncode([[NSBundle mainBundle] infoDictionary][@"CFBundleShortVersionString"])
                                ];
            NSURL *URL = [NSURL URLWithString:[NSString stringWithFormat:@"%@/decide?%@", self.decideURL, params]];
            NSMutableURLRequest *request = [NSMutableURLRequest requestWithURL:URL];
            [request setValue:@"gzip" forHTTPHeaderField:@"Accept-Encoding"];
            NSError *error = nil;
            NSData *data = [NSURLConnection sendSynchronousRequest:request returningResponse:nil error:&error];
            if (error) {
                NSLog(@"%@ decide check http error: %@", self, error);
                return;
            }
            NSDictionary *object = [NSJSONSerialization JSONObjectWithData:data options:0 error:&error];
            if (error) {
                NSLog(@"%@ decide check json error: %@, data: %@", self, error, [[NSString alloc] initWithData:data encoding:NSUTF8StringEncoding]);
                return;
            }
            if (object[@"error"]) {
                MixpanelDebug(@"%@ decide check api error: %@", self, object[@"error"]);
                return;
            }

            NSArray *rawSurveys = object[@"surveys"];
            NSMutableArray *parsedSurveys = [NSMutableArray array];

            if (rawSurveys && [rawSurveys isKindOfClass:[NSArray class]]) {
                for (id obj in rawSurveys) {
                    MPSurvey *survey = [MPSurvey surveyWithJSONObject:obj];
                    if (survey) {
                        [parsedSurveys addObject:survey];
                    }
                }
            } else {
               MixpanelDebug(@"%@ survey check response format error: %@", self, object);
            }

            NSArray *rawNotifications = object[@"notifications"];
            NSMutableArray *parsedNotifications = [NSMutableArray array];

            if (rawNotifications && [rawNotifications isKindOfClass:[NSArray class]]) {
                for (id obj in rawNotifications) {
                    MPNotification *notification = [MPNotification notificationWithJSONObject:obj];
                    if (notification) {
                        [parsedNotifications addObject:notification];
                    }
                }
            } else {
                MixpanelDebug(@"%@ in-app notifs check response format error: %@", self, object);
            }

            NSArray *rawVariants = object[@"variants"];
            NSMutableSet *parsedVariants = [NSMutableSet set];
            if (rawVariants && [rawVariants isKindOfClass:[NSArray class]]) {
                for (id obj in rawVariants) {
                    MPVariant *variant = [MPVariant variantWithJSONObject:obj];
                    if (variant) {
                        [parsedVariants addObject:variant];
                    }
                }
            } else {
                MixpanelDebug(@"%@ variants check response format error: %@", self, object);
            }

            // Finished variants are those which should no longer be run.
            NSMutableSet *finishedVariants = [NSMutableSet setWithSet:self.variants];
            [finishedVariants minusSet:parsedVariants];
            [finishedVariants makeObjectsPerformSelector:NSSelectorFromString(@"finish")];

            // New variants are those we are running for the first time.
            [newVariants unionSet:parsedVariants];
            [newVariants minusSet:self.variants];

            NSMutableSet *allVariants = [self.variants mutableCopy];
            [allVariants unionSet:newVariants];

            self.surveys = [NSArray arrayWithArray:parsedSurveys];
            self.notifications = [NSArray arrayWithArray:parsedNotifications];
            self.variants = [allVariants copy];
        } else {
            MixpanelDebug(@"%@ decide cache found, skipping network request", self);
        }

        NSArray *unseenSurveys = [self.surveys objectsAtIndexes:[self.surveys indexesOfObjectsPassingTest:^BOOL(id obj, NSUInteger idx, BOOL *stop){
            return [self.shownSurveyCollections member:@(((MPSurvey *)obj).collectionID)] == nil;
        }]];

        NSArray *unseenNotifications = [self.notifications objectsAtIndexes:[self.notifications indexesOfObjectsPassingTest:^BOOL(id obj, NSUInteger idx, BOOL *stop) {
            return [self.shownNotifications member:@(((MPNotification *)obj).ID)] == nil;
        }]];

        MixpanelDebug(@"%@ decide check found %lu available surveys out of %lu total: %@", self, (unsigned long)[unseenSurveys count], (unsigned long)[self.surveys count], unseenSurveys);
        MixpanelDebug(@"%@ decide check found %lu available notifs out of %lu total: %@", self, (unsigned long)[unseenNotifications count],
                      (unsigned long)[self.notifications count], unseenNotifications);
        MixpanelDebug(@"%@ decide check found %lu variants: %@", self, (unsigned long)[self.variants count], self.variants);

        if (completion) {
            completion(unseenSurveys, unseenNotifications, newVariants);
        }
    });
}

- (void)checkForSurveysWithCompletion:(void (^)(NSArray *surveys))completion
{
    [self checkForDecideResponseWithCompletion:^(NSArray *surveys, NSArray *notifications, NSSet *variants) {
        if (completion) {
            completion(surveys);
        }
    }];
}

- (void)checkForNotificationsWithCompletion:(void (^)(NSArray *notifications))completion
{
    [self checkForDecideResponseWithCompletion:^(NSArray *surveys, NSArray *notifications, NSSet *variants) {
        if (completion) {
            completion(notifications);
        }
    }];
}

#pragma mark - Surveys

- (void)presentSurveyWithRootViewController:(MPSurvey *)survey
{
    UIViewController *presentingViewController = [Mixpanel topPresentedViewController];

    // This fixes the NSInternalInconsistencyException caused when we try present a
    // survey on a viewcontroller that is itself being presented.
    if (![presentingViewController isBeingPresented] && ![presentingViewController isBeingDismissed]) {

        UIStoryboard *storyboard = [UIStoryboard storyboardWithName:@"MPSurvey" bundle:nil];
        MPSurveyNavigationController *controller = [storyboard instantiateViewControllerWithIdentifier:@"MPSurveyNavigationController"];
        controller.survey = survey;
        controller.delegate = self;
        controller.backgroundImage = [presentingViewController.view mp_snapshotImage];
        [presentingViewController presentViewController:controller animated:YES completion:nil];
    }
}

- (void)showSurveyWithObject:(MPSurvey *)survey withAlert:(BOOL)showAlert
{
    if (survey) {
        dispatch_async(dispatch_get_main_queue(), ^{
            if (self.currentlyShowingSurvey) {
                MixpanelLog(@"%@ already showing survey: %@", self, self.currentlyShowingSurvey);
            } else if (self.currentlyShowingNotification) {
                MixpanelLog(@"%@ already showing in-app notification: %@", self, self.currentlyShowingNotification);
            } else {
                self.currentlyShowingSurvey = survey;
                if (showAlert) {
                    UIAlertView *alert = [[UIAlertView alloc] initWithTitle:@"We'd love your feedback!"
                                                                    message:@"Mind taking a quick survey?"
                                                                   delegate:self
                                                          cancelButtonTitle:@"No, Thanks"
                                                          otherButtonTitles:@"Sure", nil];
                    [alert show];
                } else {
                    [self presentSurveyWithRootViewController:survey];
                }
            }
        });
    } else {
        NSLog(@"%@ cannot show nil survey", self);
    }
}

- (void)showSurveyWithObject:(MPSurvey *)survey
{
    [self showSurveyWithObject:survey withAlert:NO];
}

- (void)showSurvey
{
    [self checkForSurveysWithCompletion:^(NSArray *surveys){
        if ([surveys count] > 0) {
            [self showSurveyWithObject:surveys[0]];
        }
    }];
}

- (void)showSurveyWithID:(NSUInteger)ID
{
    [self checkForSurveysWithCompletion:^(NSArray *surveys){
        for (MPSurvey *survey in surveys) {
            if (survey.ID == ID) {
                [self showSurveyWithObject:survey];
                break;
            }
        }
    }];
}

- (void)markSurvey:(MPSurvey *)survey shown:(BOOL)shown withAnswerCount:(NSUInteger)count
{
    MixpanelDebug(@"%@ marking survey shown: %@, %@", self, @(survey.collectionID), _shownSurveyCollections);
    [_shownSurveyCollections addObject:@(survey.collectionID)];
    [self.people append:@{@"$surveys": @(survey.ID), @"$collections": @(survey.collectionID)}];

    if (![survey.name isEqualToString:@"$ignore"]) {
        [self track:@"$show_survey" properties:@{@"survey_id": @(survey.ID),
                                                 @"collection_id": @(survey.collectionID),
                                                 @"$survey_shown": @(shown),
                                                 @"$answer_count": @(count)
                                                 }];
    }
}

- (void)surveyController:(MPSurveyNavigationController *)controller wasDismissedWithAnswers:(NSArray *)answers
{
    [controller.presentingViewController dismissViewControllerAnimated:YES completion:nil];
    self.currentlyShowingSurvey = nil;
    if ([controller.survey.name isEqualToString:@"$ignore"]) {
        MixpanelDebug(@"%@ not sending survey %@ result", self, controller.survey);
    } else {
        [self markSurvey:controller.survey shown:YES withAnswerCount:[answers count]];
        for (NSUInteger i = 0, n = [answers count]; i < n; i++) {
            if (i == 0) {
                [self.people append:@{@"$answers": answers[i], @"$responses": @(controller.survey.collectionID)}];
            } else {
                [self.people append:@{@"$answers": answers[i]}];
            }
        }
    }
}

#pragma mark - Notifications

- (void)showNotification
{
    [self checkForNotificationsWithCompletion:^(NSArray *notifications) {
        if ([notifications count] > 0) {
            [self showNotificationWithObject:notifications[0]];
        }
    }];
}

- (void)showNotificationWithType:(NSString *)type
{
    [self checkForNotificationsWithCompletion:^(NSArray *notifications) {
        if (type != nil) {
            for (MPNotification *notification in notifications) {
                if ([notification.type isEqualToString:type]) {
                    [self showNotificationWithObject:notification];
                    break;
                }
            }
        }
    }];
}

- (void)showNotificationWithID:(NSUInteger)ID
{
    [self checkForNotificationsWithCompletion:^(NSArray *notifications) {
        for (MPNotification *notification in notifications) {
            if (notification.ID == ID) {
                [self showNotificationWithObject:notification];
                break;
            }
        }
    }];
}

- (void)showNotificationWithObject:(MPNotification *)notification
{
    NSData *image = notification.image;

    // if images fail to load, remove the notification from the queue
    if (!image) {
        NSMutableArray *notifications = [NSMutableArray arrayWithArray:_notifications];
        [notifications removeObject:notification];
        self.notifications = [NSArray arrayWithArray:notifications];
        return;
    }

    dispatch_async(dispatch_get_main_queue(), ^{
        if (self.currentlyShowingNotification) {
            MixpanelLog(@"%@ already showing in-app notification: %@", self, self.currentlyShowingNotification);
        } else if (self.currentlyShowingSurvey) {
            MixpanelLog(@"%@ already showing survey: %@", self, self.currentlyShowingSurvey);
        } else {
            self.currentlyShowingNotification = notification;
            BOOL shown = false;
            if ([notification.type isEqualToString:MPNotificationTypeMini]) {
                shown = [self showMiniNotificationWithObject:notification];
            } else {
                shown = [self showTakeoverNotificationWithObject:notification];
            }

            if (shown && ![notification.title isEqualToString:@"$ignore"]) {
                [self markNotificationShown:notification];
            }
        }
    });
}

- (BOOL)showTakeoverNotificationWithObject:(MPNotification *)notification
{
    UIViewController *presentingViewController = [Mixpanel topPresentedViewController];

    if (![presentingViewController isBeingPresented] && ![presentingViewController isBeingDismissed]) {
        UIStoryboard *storyboard = [UIStoryboard storyboardWithName:@"MPNotification" bundle:nil];
        MPTakeoverNotificationViewController *controller = [storyboard instantiateViewControllerWithIdentifier:@"MPNotificationViewController"];

        controller.backgroundImage = [presentingViewController.view mp_snapshotImage];
        controller.notification = notification;
        controller.delegate = self;
        self.notificationViewController = controller;

        [presentingViewController presentViewController:controller animated:NO completion:nil];
        return YES;
    } else {
        return NO;
    }
}

- (BOOL)showMiniNotificationWithObject:(MPNotification *)notification
{
    MPMiniNotificationViewController *controller = [[MPMiniNotificationViewController alloc] init];
    controller.notification = notification;
    controller.delegate = self;
    self.notificationViewController = controller;

    [controller showWithAnimation];

    double delayInSeconds = 5.0;
    dispatch_time_t popTime = dispatch_time(DISPATCH_TIME_NOW, (int64_t)(delayInSeconds * NSEC_PER_SEC));
    dispatch_after(popTime, dispatch_get_main_queue(), ^(void){
        [self notificationController:controller wasDismissedWithStatus:NO];
    });
    return YES;
}

- (void)notificationController:(MPNotificationViewController *)controller wasDismissedWithStatus:(BOOL)status
{
    if (controller == nil || self.currentlyShowingNotification != controller.notification) {
        return;
    }

    void (^completionBlock)()  = ^void(){
        self.currentlyShowingNotification = nil;
        self.notificationViewController = nil;
    };

    if (status && controller.notification.callToActionURL) {
        MixpanelDebug(@"%@ opening URL %@", self, controller.notification.callToActionURL);
        BOOL success = [[UIApplication sharedApplication] openURL:controller.notification.callToActionURL];

        [controller hideWithAnimation:!success completion:completionBlock];

        if (!success) {
            NSLog(@"Mixpanel failed to open given URL: %@", controller.notification.callToActionURL);
        }

        [self trackNotification:controller.notification event:@"$campaign_open"];
    } else {
        [controller hideWithAnimation:YES completion:completionBlock];
    }
}

- (void)trackNotification:(MPNotification *)notification event:(NSString *)event
{
    if (![notification.title isEqualToString:@"$ignore"]) {
        [self track:event properties:@{@"campaign_id": @(notification.ID),
                                       @"message_id": @(notification.messageID),
                                       @"message_type": @"inapp",
                                       @"message_subtype": notification.type}];
    } else {
        MixpanelDebug(@"%@ ignoring notif track for %@, %@", self, @(notification.ID), event);
    }
}

- (void)markNotificationShown:(MPNotification *)notification
{
    MixpanelDebug(@"%@ marking notification shown: %@, %@", self, @(notification.ID), _shownNotifications);

    [_shownNotifications addObject:@(notification.ID)];

    NSDictionary *properties = @{
                                 @"$campaigns": @(notification.ID),
                                 @"$notifications": @{
                                         @"campaign_id": @(notification.ID),
                                         @"message_id": @(notification.messageID),
                                         @"type": @"inapp",
                                         @"time": [NSDate date]
                                         }
                                 };

    [self.people append:properties];

    [self trackNotification:notification event:@"$campaign_delivery"];
}

#pragma mark - UIAlertViewDelegate

- (void)alertView:(UIAlertView *)alertView didDismissWithButtonIndex:(NSInteger)buttonIndex
{
    if (_currentlyShowingSurvey) {
        if (buttonIndex == 1) {
            [self presentSurveyWithRootViewController:_currentlyShowingSurvey];
        } else {
            [self markSurvey:_currentlyShowingSurvey shown:NO withAnswerCount:0];
            self.currentlyShowingSurvey = nil;
        }
    }
}

#pragma mark - A/B Testing (Designer)

- (void)connectToABTestDesigner
{
    if (self.abtestDesignerConnection && self.abtestDesignerConnection.connected) {
        NSLog(@"A/B test designer connection already exists");
    } else {
        NSString *designerURLString = [NSString stringWithFormat:@"%@/connect/%@", self.switchboardURL, self.apiToken];
        NSURL *designerURL = [NSURL URLWithString:designerURLString];
        self.abtestDesignerConnection = [[MPABTestDesignerConnection alloc] initWithURL:designerURL];
    }
}

#pragma mark - A/B Testing (Experiment)

- (void)executeCachedVariants {
    for (MPVariant *variant in self.variants) {
        NSAssert(!variant.running, @"Variant should not be running at this point");
        if (!variant.finished) {
            [variant execute];
        }
    }
}

- (void)markVariantRun:(MPVariant *)variant {
    MixpanelDebug(@"%@ marking variant %@ shown for experiment %@", self, @(variant.ID), @(variant.experimentID));
    [self registerSuperProperties:@{}];
    [self.people merge:@{@"$experiments": @{[NSString stringWithFormat:@"%lu", variant.experimentID]: @(variant.ID)}}];
}

@end

#pragma mark - People

@implementation MixpanelPeople

- (id)initWithMixpanel:(Mixpanel *)mixpanel
{
    if (self = [self init]) {
        self.mixpanel = mixpanel;
        self.unidentifiedQueue = [NSMutableArray array];
        self.automaticPeopleProperties = [self collectAutomaticPeopleProperties];
    }
    return self;
}

- (NSString *)description
{
    __strong Mixpanel *strongMixpanel = _mixpanel;
    return [NSString stringWithFormat:@"<MixpanelPeople: %p %@>", self, (strongMixpanel ? strongMixpanel.apiToken : @"")];
}

- (NSDictionary *)collectAutomaticPeopleProperties
{
    UIDevice *device = [UIDevice currentDevice];
    NSMutableDictionary *p = [NSMutableDictionary dictionary];
    __strong Mixpanel *strongMixpanel = _mixpanel;
    if (strongMixpanel) {
        [p setValue:[strongMixpanel deviceModel] forKey:@"$ios_device_model"];
        [p setValue:[strongMixpanel IFA] forKey:@"$ios_ifa"];
    }
    [p setValue:[device systemVersion] forKey:@"$ios_version"];
    [p setValue:VERSION forKey:@"$ios_lib_version"];
    [p setValue:[[NSBundle mainBundle] infoDictionary][@"CFBundleVersion"] forKey:@"$ios_app_version"];
    [p setValue:[[NSBundle mainBundle] infoDictionary][@"CFBundleShortVersionString"] forKey:@"$ios_app_release"];
    return [NSDictionary dictionaryWithDictionary:p];
}

- (void)addPeopleRecordToQueueWithAction:(NSString *)action andProperties:(NSDictionary *)properties
{
    properties = [properties copy];
    NSNumber *epochMilliseconds = @(round([[NSDate date] timeIntervalSince1970] * 1000));
    __strong Mixpanel *strongMixpanel = _mixpanel;
    if (strongMixpanel) {
        dispatch_async(strongMixpanel.serialQueue, ^{
            NSMutableDictionary *r = [NSMutableDictionary dictionary];
            NSMutableDictionary *p = [NSMutableDictionary dictionary];
            r[@"$token"] = strongMixpanel.apiToken;
            if (!r[@"$time"]) {
                // milliseconds unix timestamp
                r[@"$time"] = epochMilliseconds;
            }
            if ([action isEqualToString:@"$set"] || [action isEqualToString:@"$set_once"]) {
                [p addEntriesFromDictionary:self.automaticPeopleProperties];
            }
            [p addEntriesFromDictionary:properties];
            r[action] = [NSDictionary dictionaryWithDictionary:p];
            if (self.distinctId) {
                r[@"$distinct_id"] = self.distinctId;
                MixpanelLog(@"%@ queueing people record: %@", self.mixpanel, r);
                [strongMixpanel.peopleQueue addObject:r];
                if ([strongMixpanel.peopleQueue count] > 500) {
                    [strongMixpanel.peopleQueue removeObjectAtIndex:0];
                }
            } else {
                MixpanelLog(@"%@ queueing unidentified people record: %@", self.mixpanel, r);
                [self.unidentifiedQueue addObject:r];
                if ([self.unidentifiedQueue count] > 500) {
                    [self.unidentifiedQueue removeObjectAtIndex:0];
                }
            }
            if ([Mixpanel inBackground]) {
                [strongMixpanel archivePeople];
            }
        });
    }
}

#pragma mark - Public API

- (void)addPushDeviceToken:(NSData *)deviceToken
{
    const unsigned char *buffer = (const unsigned char *)[deviceToken bytes];
    if (!buffer) {
        return;
    }
    NSMutableString *hex = [NSMutableString stringWithCapacity:(deviceToken.length * 2)];
    for (NSUInteger i = 0; i < deviceToken.length; i++) {
        [hex appendString:[NSString stringWithFormat:@"%02lx", (unsigned long)buffer[i]]];
    }
    NSArray *tokens = @[[NSString stringWithString:hex]];
    NSDictionary *properties = @{@"$ios_devices": tokens};
    [self addPeopleRecordToQueueWithAction:@"$union" andProperties:properties];
}

- (void)set:(NSDictionary *)properties
{
    NSAssert(properties != nil, @"properties must not be nil");
    [Mixpanel assertPropertyTypes:properties];
    [self addPeopleRecordToQueueWithAction:@"$set" andProperties:properties];
}

- (void)set:(NSString *)property to:(id)object
{
    NSAssert(property != nil, @"property must not be nil");
    NSAssert(object != nil, @"object must not be nil");
    if (property == nil || object == nil) {
        return;
    }
    [self set:@{property: object}];
}

- (void)setOnce:(NSDictionary *)properties
{
    NSAssert(properties != nil, @"properties must not be nil");
    [Mixpanel assertPropertyTypes:properties];
    [self addPeopleRecordToQueueWithAction:@"$set_once" andProperties:properties];
}

- (void)increment:(NSDictionary *)properties
{
    NSAssert(properties != nil, @"properties must not be nil");
    for (id __unused v in [properties allValues]) {
        NSAssert([v isKindOfClass:[NSNumber class]],
                 @"%@ increment property values should be NSNumber. found: %@", self, v);
    }
    [self addPeopleRecordToQueueWithAction:@"$add" andProperties:properties];
}

- (void)increment:(NSString *)property by:(NSNumber *)amount
{
    NSAssert(property != nil, @"property must not be nil");
    NSAssert(amount != nil, @"amount must not be nil");
    if (property == nil || amount == nil) {
        return;
    }
    [self increment:@{property: amount}];
}

- (void)append:(NSDictionary *)properties
{
    NSAssert(properties != nil, @"properties must not be nil");
    [Mixpanel assertPropertyTypes:properties];
    [self addPeopleRecordToQueueWithAction:@"$append" andProperties:properties];
}

- (void)union:(NSDictionary *)properties
{
    NSAssert(properties != nil, @"properties must not be nil");
    for (id __unused v in [properties allValues]) {
        NSAssert([v isKindOfClass:[NSArray class]],
                 @"%@ union property values should be NSArray. found: %@", self, v);
    }
    [self addPeopleRecordToQueueWithAction:@"$union" andProperties:properties];
}

- (void)merge:(NSDictionary *)properties
{
    NSAssert(properties != nil, @"properties must not be nil");
    [self addPeopleRecordToQueueWithAction:@"$merge" andProperties:properties];
}

- (void)trackCharge:(NSNumber *)amount
{
    [self trackCharge:amount withProperties:nil];
}

- (void)trackCharge:(NSNumber *)amount withProperties:(NSDictionary *)properties
{
    NSAssert(amount != nil, @"amount must not be nil");
    if (amount != nil) {
        NSMutableDictionary *txn = [NSMutableDictionary dictionaryWithObjectsAndKeys:amount, @"$amount", [NSDate date], @"$time", nil];
        if (properties) {
            [txn addEntriesFromDictionary:properties];
        }
        [self append:@{@"$transactions": txn}];
    }
}

- (void)clearCharges
{
    [self set:@{@"$transactions": @[]}];
}

- (void)deleteUser
{
    [self addPeopleRecordToQueueWithAction:@"$delete" andProperties:@{}];
}

@end<|MERGE_RESOLUTION|>--- conflicted
+++ resolved
@@ -231,16 +231,14 @@
                                    name:UIApplicationWillEnterForegroundNotification
                                  object:nil];
         [self unarchive];
-<<<<<<< HEAD
+
 #ifndef MIXPANEL_DEBUG
         [self executeCachedVariants];
 #endif
-=======
         
         if (launchOptions && launchOptions[UIApplicationLaunchOptionsRemoteNotificationKey]) {
             [self trackPushNotification:launchOptions[UIApplicationLaunchOptionsRemoteNotificationKey] event:@"$app_open"];
         }
->>>>>>> 12b03abe
     }
 
     return self;
