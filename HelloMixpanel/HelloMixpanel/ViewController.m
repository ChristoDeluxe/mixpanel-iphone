--- conflicted
+++ resolved
@@ -175,60 +175,15 @@
     [self dismissViewControllerAnimated:YES completion:nil];
 }
 
-<<<<<<< HEAD
-- (IBAction)snapshotWindow:(id)sender
-{
-    id mp = [Mixpanel sharedInstance];
-
-    id conn = [mp performSelector:@selector(abtestDesignerConnection)];
-    [conn sendMessage:[MPABTestDesignerSnapshotRequestMessage message]];
-/*
-#pragma message("FIXME: just plumbing this in here to give us a quick and dirty test bed")
-    MPApplicationStateSerializer *serializer = [[MPApplicationStateSerializer alloc] initWithApplication:[UIApplication sharedApplication]];
-
-    UIImage *snapshotImage = [serializer screenshotImageForWindowAtIndex:0];
-    NSDictionary *snapshotViewHierarchy = [serializer viewControllerHierarchyForWindowAtIndex:0];
-
-#pragma message("FIXME: just dumping to temp for testing purposes")
-    NSData *jpegSnapshotImageData = UIImageJPEGRepresentation(snapshotImage, 0.5);
-    if (jpegSnapshotImageData)
-    {
-        [jpegSnapshotImageData writeToFile:@"/tmp/snapshot.jpeg" atomically:YES];
-    }
-
-    NSError *error = nil;
-    NSData *jsonData = [NSJSONSerialization dataWithJSONObject:snapshotViewHierarchy options:0 error:&error];
-    if (jsonData)
-    {
-        [jsonData writeToFile:@"/tmp/snapshot.json" atomically:YES];
-
-    }
-    else
-    {
-        NSLog(@"Unable to serialize JSON from snapshot: %@", error);
-    }
-    */
-}
-
 - (IBAction)runDummyABTest:(id)sender
 {
     [[Mixpanel sharedInstance] executeVariant];
 }
 
-=======
-- (IBAction)swizzle:(id)sender {
-    [MPSwizzler swizzleSelector:@selector(willMoveToWindow:) onClass:[UIView class]];
-}
-
-- (IBAction)unswizzle:(id)sender {
-    [MPSwizzler unswizzleSelector:@selector(willMoveToWindow:) onClass:[UIView class]];
-
-}
 
 - (IBAction)testBarButtonItemWasPressed:(id)sender
 {
     NSLog(@"You pressed a bar button item.");
 }
 
->>>>>>> 51bf3068
 @end