--- conflicted
+++ resolved
@@ -90,11 +90,8 @@
 		5115A0E41B4F4DF700787217 /* checkerboard.jpg in Resources */ = {isa = PBXBuildFile; fileRef = 5115A0E11B4F4DF700787217 /* checkerboard.jpg */; };
 		5115A0E51B4F4DF700787217 /* huge_checkerboard.jpg in Resources */ = {isa = PBXBuildFile; fileRef = 5115A0E21B4F4DF700787217 /* huge_checkerboard.jpg */; };
 		5115A0E61B4F4DF700787217 /* small_checkerboard.jpg in Resources */ = {isa = PBXBuildFile; fileRef = 5115A0E31B4F4DF700787217 /* small_checkerboard.jpg */; };
-<<<<<<< HEAD
+		51D6DAE41C2B533C0003A41F /* MixpanelWatchOS.m in Sources */ = {isa = PBXBuildFile; fileRef = 51D6DAE31C2B533C0003A41F /* MixpanelWatchOS.m */; };
 		5116F8741B68397A00C14704 /* MixpanelExceptionHandler.m in Sources */ = {isa = PBXBuildFile; fileRef = 5116F8731B68397A00C14704 /* MixpanelExceptionHandler.m */; };
-=======
-		51D6DAE41C2B533C0003A41F /* MixpanelWatchOS.m in Sources */ = {isa = PBXBuildFile; fileRef = 51D6DAE31C2B533C0003A41F /* MixpanelWatchOS.m */; };
->>>>>>> 86249f27
 		5262143622F74EDFB5C6D2AC /* (null) in Frameworks */ = {isa = PBXBuildFile; };
 		8673E0F519C3B7090099AB66 /* MPTimingViewController.m in Sources */ = {isa = PBXBuildFile; fileRef = 8673E0F419C3B7090099AB66 /* MPTimingViewController.m */; };
 		86978874197466780095B277 /* MPNSNumberToCGFloatValueTransformer.m in Sources */ = {isa = PBXBuildFile; fileRef = 86978873197466780095B277 /* MPNSNumberToCGFloatValueTransformer.m */; };
@@ -390,13 +387,10 @@
 		5115A0E11B4F4DF700787217 /* checkerboard.jpg */ = {isa = PBXFileReference; lastKnownFileType = image.jpeg; path = checkerboard.jpg; sourceTree = SOURCE_ROOT; };
 		5115A0E21B4F4DF700787217 /* huge_checkerboard.jpg */ = {isa = PBXFileReference; lastKnownFileType = image.jpeg; path = huge_checkerboard.jpg; sourceTree = SOURCE_ROOT; };
 		5115A0E31B4F4DF700787217 /* small_checkerboard.jpg */ = {isa = PBXFileReference; lastKnownFileType = image.jpeg; path = small_checkerboard.jpg; sourceTree = SOURCE_ROOT; };
-<<<<<<< HEAD
+		51D6DAE21C2B533C0003A41F /* MixpanelWatchOS.h */ = {isa = PBXFileReference; fileEncoding = 4; lastKnownFileType = sourcecode.c.h; path = MixpanelWatchOS.h; sourceTree = "<group>"; };
+		51D6DAE31C2B533C0003A41F /* MixpanelWatchOS.m */ = {isa = PBXFileReference; fileEncoding = 4; lastKnownFileType = sourcecode.c.objc; path = MixpanelWatchOS.m; sourceTree = "<group>"; };
 		5116F8721B68397A00C14704 /* MixpanelExceptionHandler.h */ = {isa = PBXFileReference; fileEncoding = 4; lastKnownFileType = sourcecode.c.h; path = MixpanelExceptionHandler.h; sourceTree = "<group>"; };
 		5116F8731B68397A00C14704 /* MixpanelExceptionHandler.m */ = {isa = PBXFileReference; fileEncoding = 4; lastKnownFileType = sourcecode.c.objc; path = MixpanelExceptionHandler.m; sourceTree = "<group>"; };
-=======
-		51D6DAE21C2B533C0003A41F /* MixpanelWatchOS.h */ = {isa = PBXFileReference; fileEncoding = 4; lastKnownFileType = sourcecode.c.h; path = MixpanelWatchOS.h; sourceTree = "<group>"; };
-		51D6DAE31C2B533C0003A41F /* MixpanelWatchOS.m */ = {isa = PBXFileReference; fileEncoding = 4; lastKnownFileType = sourcecode.c.objc; path = MixpanelWatchOS.m; sourceTree = "<group>"; };
->>>>>>> 86249f27
 		57915FC1D2F8A5607E73B555 /* Pods-ABTestingTests.release.xcconfig */ = {isa = PBXFileReference; includeInIndex = 1; lastKnownFileType = text.xcconfig; name = "Pods-ABTestingTests.release.xcconfig"; path = "Pods/Target Support Files/Pods-ABTestingTests/Pods-ABTestingTests.release.xcconfig"; sourceTree = "<group>"; };
 		62121D2ECD6FD5229C3CC27A /* Pods-HelloMixpanelTests.debug.xcconfig */ = {isa = PBXFileReference; includeInIndex = 1; lastKnownFileType = text.xcconfig; name = "Pods-HelloMixpanelTests.debug.xcconfig"; path = "Pods/Target Support Files/Pods-HelloMixpanelTests/Pods-HelloMixpanelTests.debug.xcconfig"; sourceTree = "<group>"; };
 		6CDC3EFDCEE34FF091C30173 /* libPods-EventBindingTests.a */ = {isa = PBXFileReference; explicitFileType = archive.ar; includeInIndex = 0; path = "libPods-EventBindingTests.a"; sourceTree = BUILT_PRODUCTS_DIR; };
@@ -756,13 +750,10 @@
 				053B4C62183E963100E825FE /* Media.xcassets */,
 				286760B91611982600B1BEC8 /* Mixpanel.h */,
 				286760BA1611982600B1BEC8 /* Mixpanel.m */,
-<<<<<<< HEAD
+				51D6DAE21C2B533C0003A41F /* MixpanelWatchOS.h */,
+				51D6DAE31C2B533C0003A41F /* MixpanelWatchOS.m */,
 				5116F8721B68397A00C14704 /* MixpanelExceptionHandler.h */,
 				5116F8731B68397A00C14704 /* MixpanelExceptionHandler.m */,
-=======
-				51D6DAE21C2B533C0003A41F /* MixpanelWatchOS.h */,
-				51D6DAE31C2B533C0003A41F /* MixpanelWatchOS.m */,
->>>>>>> 86249f27
 				86CC974C1811F82D0003EF50 /* MPNotification.h */,
 				86CC974D1811F82D0003EF50 /* MPNotification.m */,
 				86CC974F18120A7E0003EF50 /* MPNotification.storyboard */,
