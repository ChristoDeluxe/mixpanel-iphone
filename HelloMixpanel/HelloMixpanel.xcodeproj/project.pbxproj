// !$*UTF8*$!
{
	archiveVersion = 1;
	classes = {
	};
	objectVersion = 46;
	objects = {

/* Begin PBXBuildFile section */
		059AC4941818523C0025F7C6 /* Security.framework in Frameworks */ = {isa = PBXBuildFile; fileRef = 05C13E5318184DC700848D48 /* Security.framework */; };
		059AC495181852460025F7C6 /* CFNetwork.framework in Frameworks */ = {isa = PBXBuildFile; fileRef = 05C13E5118184DBE00848D48 /* CFNetwork.framework */; };
		059AC4961818525A0025F7C6 /* CoreGraphics.framework in Frameworks */ = {isa = PBXBuildFile; fileRef = 2808F9951610EFE3005772B7 /* CoreGraphics.framework */; };
		05C13E461818477600848D48 /* MixpanelDummyHTTPConnection.m in Sources */ = {isa = PBXBuildFile; fileRef = 05C13E451818477600848D48 /* MixpanelDummyHTTPConnection.m */; settings = {COMPILER_FLAGS = "-fobjc-arc"; }; };
		2802054017DEC234000D71F5 /* QuartzCore.framework in Frameworks */ = {isa = PBXBuildFile; fileRef = 2802053F17DEC234000D71F5 /* QuartzCore.framework */; };
		2805EDE617C6B815003A0D72 /* Accelerate.framework in Frameworks */ = {isa = PBXBuildFile; fileRef = 2805EDE517C6B815003A0D72 /* Accelerate.framework */; };
		2808F9921610EFE3005772B7 /* UIKit.framework in Frameworks */ = {isa = PBXBuildFile; fileRef = 2808F9911610EFE3005772B7 /* UIKit.framework */; };
		2808F9941610EFE3005772B7 /* Foundation.framework in Frameworks */ = {isa = PBXBuildFile; fileRef = 2808F9931610EFE3005772B7 /* Foundation.framework */; };
		2808F9961610EFE3005772B7 /* CoreGraphics.framework in Frameworks */ = {isa = PBXBuildFile; fileRef = 2808F9951610EFE3005772B7 /* CoreGraphics.framework */; };
		2808F99C1610EFE3005772B7 /* InfoPlist.strings in Resources */ = {isa = PBXBuildFile; fileRef = 2808F99A1610EFE3005772B7 /* InfoPlist.strings */; };
		2808F99E1610EFE3005772B7 /* main.m in Sources */ = {isa = PBXBuildFile; fileRef = 2808F99D1610EFE3005772B7 /* main.m */; };
		2808F9A21610EFE3005772B7 /* AppDelegate.m in Sources */ = {isa = PBXBuildFile; fileRef = 2808F9A11610EFE3005772B7 /* AppDelegate.m */; };
		2808F9A51610EFE3005772B7 /* ViewController.m in Sources */ = {isa = PBXBuildFile; fileRef = 2808F9A41610EFE3005772B7 /* ViewController.m */; };
		2808F9A81610EFE3005772B7 /* ViewController.xib in Resources */ = {isa = PBXBuildFile; fileRef = 2808F9A61610EFE3005772B7 /* ViewController.xib */; };
		2808F9B31610EFE4005772B7 /* SenTestingKit.framework in Frameworks */ = {isa = PBXBuildFile; fileRef = 2808F9B21610EFE4005772B7 /* SenTestingKit.framework */; };
		2808F9B41610EFE4005772B7 /* UIKit.framework in Frameworks */ = {isa = PBXBuildFile; fileRef = 2808F9911610EFE3005772B7 /* UIKit.framework */; };
		2808F9B51610EFE4005772B7 /* Foundation.framework in Frameworks */ = {isa = PBXBuildFile; fileRef = 2808F9931610EFE3005772B7 /* Foundation.framework */; };
		2808F9BD1610EFE4005772B7 /* InfoPlist.strings in Resources */ = {isa = PBXBuildFile; fileRef = 2808F9BB1610EFE4005772B7 /* InfoPlist.strings */; };
		283CEC53171F5E2800ACACB5 /* AdSupport.framework in Frameworks */ = {isa = PBXBuildFile; fileRef = 283CEC52171F5E2800ACACB5 /* AdSupport.framework */; };
		28526F0517C4103200A0F32F /* MPSurveyNavigationController.m in Sources */ = {isa = PBXBuildFile; fileRef = 28526F0417C4103200A0F32F /* MPSurveyNavigationController.m */; };
		28526F0817C4107400A0F32F /* MPSurveyQuestionViewController.m in Sources */ = {isa = PBXBuildFile; fileRef = 28526F0717C4107400A0F32F /* MPSurveyQuestionViewController.m */; };
		28526F0B17C417E000A0F32F /* MPSurvey.m in Sources */ = {isa = PBXBuildFile; fileRef = 28526F0A17C417E000A0F32F /* MPSurvey.m */; };
		28526F0E17C417F300A0F32F /* MPSurveyQuestion.m in Sources */ = {isa = PBXBuildFile; fileRef = 28526F0D17C417F300A0F32F /* MPSurveyQuestion.m */; };
		285EC8351611970A0087AE27 /* HelloMixpanelTests.m in Sources */ = {isa = PBXBuildFile; fileRef = 2808F9BF1610EFE4005772B7 /* HelloMixpanelTests.m */; };
		286760BF1611982600B1BEC8 /* Mixpanel.m in Sources */ = {isa = PBXBuildFile; fileRef = 286760BA1611982600B1BEC8 /* Mixpanel.m */; };
		286903FF17C6D2CF00DCA073 /* Default-568h@2x.png in Resources */ = {isa = PBXBuildFile; fileRef = 286903FE17C6D2CF00DCA073 /* Default-568h@2x.png */; };
		2869040117C7EC8100DCA073 /* MPSurvey.storyboard in Resources */ = {isa = PBXBuildFile; fileRef = 2869040017C7EC8100DCA073 /* MPSurvey.storyboard */; };
		2892541D16548047003DAFFE /* SystemConfiguration.framework in Frameworks */ = {isa = PBXBuildFile; fileRef = 2892541C16548047003DAFFE /* SystemConfiguration.framework */; };
		2892541F16548283003DAFFE /* CoreTelephony.framework in Frameworks */ = {isa = PBXBuildFile; fileRef = 2892541E16548283003DAFFE /* CoreTelephony.framework */; };
		289B497617D68DE50035439B /* MPCheckmark.png in Resources */ = {isa = PBXBuildFile; fileRef = 289B497417D68DE40035439B /* MPCheckmark.png */; };
		289B497717D68DE50035439B /* MPCheckmark@2x.png in Resources */ = {isa = PBXBuildFile; fileRef = 289B497517D68DE50035439B /* MPCheckmark@2x.png */; };
		289B497A17D913D50035439B /* NSData+MPBase64.m in Sources */ = {isa = PBXBuildFile; fileRef = 289B497917D913D50035439B /* NSData+MPBase64.m */; };
		289B497B17D913D50035439B /* NSData+MPBase64.m in Sources */ = {isa = PBXBuildFile; fileRef = 289B497917D913D50035439B /* NSData+MPBase64.m */; };
		289FD4C118088D8900385AE2 /* MPLogo.png in Resources */ = {isa = PBXBuildFile; fileRef = 289FD4BB18088D8900385AE2 /* MPLogo.png */; };
		289FD4C218088D8900385AE2 /* MPLogo@2x.png in Resources */ = {isa = PBXBuildFile; fileRef = 289FD4BC18088D8900385AE2 /* MPLogo@2x.png */; };
		28C6C7D917FE2A5A00F07F70 /* MPDismissKeyboard.png in Resources */ = {isa = PBXBuildFile; fileRef = 28C6C7D717FE2A5A00F07F70 /* MPDismissKeyboard.png */; };
		28C6C7DA17FE2A5A00F07F70 /* MPDismissKeyboard@2x.png in Resources */ = {isa = PBXBuildFile; fileRef = 28C6C7D817FE2A5A00F07F70 /* MPDismissKeyboard@2x.png */; };
		28C7E667161530BF00F78E49 /* Icon@2x.png in Resources */ = {isa = PBXBuildFile; fileRef = 28C7E666161530BF00F78E49 /* Icon@2x.png */; };
		28C7E6691615311100F78E49 /* Icon.png in Resources */ = {isa = PBXBuildFile; fileRef = 28C7E6681615311100F78E49 /* Icon.png */; };
		28C7E66B1615317400F78E49 /* Icon-72.png in Resources */ = {isa = PBXBuildFile; fileRef = 28C7E66A1615317400F78E49 /* Icon-72.png */; };
		28ECB34117CE7A7D0075ADE7 /* UIImage+MPAverageColor.m in Sources */ = {isa = PBXBuildFile; fileRef = 28ECB34017CE7A7D0075ADE7 /* UIImage+MPAverageColor.m */; };
		28ECB34617CEB6920075ADE7 /* MPArrowLeft.png in Resources */ = {isa = PBXBuildFile; fileRef = 28ECB34217CEB6920075ADE7 /* MPArrowLeft.png */; };
		28ECB34717CEB6920075ADE7 /* MPArrowLeft@2x.png in Resources */ = {isa = PBXBuildFile; fileRef = 28ECB34317CEB6920075ADE7 /* MPArrowLeft@2x.png */; };
		28ECB34817CEB6920075ADE7 /* MPArrowRight.png in Resources */ = {isa = PBXBuildFile; fileRef = 28ECB34417CEB6920075ADE7 /* MPArrowRight.png */; };
		28ECB34917CEB6920075ADE7 /* MPArrowRight@2x.png in Resources */ = {isa = PBXBuildFile; fileRef = 28ECB34517CEB6920075ADE7 /* MPArrowRight@2x.png */; };
		28FEFA0617CADCED00691355 /* UIView+MPSnapshotImage.m in Sources */ = {isa = PBXBuildFile; fileRef = 28FEFA0517CADCED00691355 /* UIView+MPSnapshotImage.m */; };
		28FEFA0917CAE93200691355 /* UIImage+MPImageEffects.m in Sources */ = {isa = PBXBuildFile; fileRef = 28FEFA0817CAE93200691355 /* UIImage+MPImageEffects.m */; };
<<<<<<< HEAD
		86CC974E1811F82D0003EF50 /* MPNotification.m in Sources */ = {isa = PBXBuildFile; fileRef = 86CC974D1811F82D0003EF50 /* MPNotification.m */; };
		86CC975018120A7E0003EF50 /* MPNotification.storyboard in Resources */ = {isa = PBXBuildFile; fileRef = 86CC974F18120A7E0003EF50 /* MPNotification.storyboard */; };
		86CC975318120B5E0003EF50 /* MPNotificationViewController.m in Sources */ = {isa = PBXBuildFile; fileRef = 86CC975218120B5E0003EF50 /* MPNotificationViewController.m */; };
=======
		9E3B2CB7771144A69D939405 /* libPods-HelloMixpanelTests.a in Frameworks */ = {isa = PBXBuildFile; fileRef = 49A441AF641244CA893593CD /* libPods-HelloMixpanelTests.a */; };
>>>>>>> ac44b176
/* End PBXBuildFile section */

/* Begin PBXContainerItemProxy section */
		2808F9B61610EFE4005772B7 /* PBXContainerItemProxy */ = {
			isa = PBXContainerItemProxy;
			containerPortal = 2808F9841610EFE3005772B7 /* Project object */;
			proxyType = 1;
			remoteGlobalIDString = 2808F98C1610EFE3005772B7;
			remoteInfo = HelloMixpanel;
		};
/* End PBXContainerItemProxy section */

/* Begin PBXFileReference section */
		05C13E441818477600848D48 /* MixpanelDummyHTTPConnection.h */ = {isa = PBXFileReference; fileEncoding = 4; lastKnownFileType = sourcecode.c.h; path = MixpanelDummyHTTPConnection.h; sourceTree = "<group>"; };
		05C13E451818477600848D48 /* MixpanelDummyHTTPConnection.m */ = {isa = PBXFileReference; fileEncoding = 4; lastKnownFileType = sourcecode.c.objc; path = MixpanelDummyHTTPConnection.m; sourceTree = "<group>"; };
		05C13E5118184DBE00848D48 /* CFNetwork.framework */ = {isa = PBXFileReference; lastKnownFileType = wrapper.framework; name = CFNetwork.framework; path = System/Library/Frameworks/CFNetwork.framework; sourceTree = SDKROOT; };
		05C13E5318184DC700848D48 /* Security.framework */ = {isa = PBXFileReference; lastKnownFileType = wrapper.framework; name = Security.framework; path = System/Library/Frameworks/Security.framework; sourceTree = SDKROOT; };
		2802053F17DEC234000D71F5 /* QuartzCore.framework */ = {isa = PBXFileReference; lastKnownFileType = wrapper.framework; name = QuartzCore.framework; path = System/Library/Frameworks/QuartzCore.framework; sourceTree = SDKROOT; };
		2805EDE517C6B815003A0D72 /* Accelerate.framework */ = {isa = PBXFileReference; lastKnownFileType = wrapper.framework; name = Accelerate.framework; path = System/Library/Frameworks/Accelerate.framework; sourceTree = SDKROOT; };
		2808F98D1610EFE3005772B7 /* HelloMixpanel.app */ = {isa = PBXFileReference; explicitFileType = wrapper.application; includeInIndex = 0; path = HelloMixpanel.app; sourceTree = BUILT_PRODUCTS_DIR; };
		2808F9911610EFE3005772B7 /* UIKit.framework */ = {isa = PBXFileReference; lastKnownFileType = wrapper.framework; name = UIKit.framework; path = System/Library/Frameworks/UIKit.framework; sourceTree = SDKROOT; };
		2808F9931610EFE3005772B7 /* Foundation.framework */ = {isa = PBXFileReference; lastKnownFileType = wrapper.framework; name = Foundation.framework; path = System/Library/Frameworks/Foundation.framework; sourceTree = SDKROOT; };
		2808F9951610EFE3005772B7 /* CoreGraphics.framework */ = {isa = PBXFileReference; lastKnownFileType = wrapper.framework; name = CoreGraphics.framework; path = System/Library/Frameworks/CoreGraphics.framework; sourceTree = SDKROOT; };
		2808F9991610EFE3005772B7 /* HelloMixpanel-Info.plist */ = {isa = PBXFileReference; lastKnownFileType = text.plist.xml; path = "HelloMixpanel-Info.plist"; sourceTree = "<group>"; };
		2808F99B1610EFE3005772B7 /* en */ = {isa = PBXFileReference; lastKnownFileType = text.plist.strings; name = en; path = en.lproj/InfoPlist.strings; sourceTree = "<group>"; };
		2808F99D1610EFE3005772B7 /* main.m */ = {isa = PBXFileReference; lastKnownFileType = sourcecode.c.objc; path = main.m; sourceTree = "<group>"; };
		2808F99F1610EFE3005772B7 /* HelloMixpanel-Prefix.pch */ = {isa = PBXFileReference; lastKnownFileType = sourcecode.c.h; path = "HelloMixpanel-Prefix.pch"; sourceTree = "<group>"; };
		2808F9A01610EFE3005772B7 /* AppDelegate.h */ = {isa = PBXFileReference; lastKnownFileType = sourcecode.c.h; path = AppDelegate.h; sourceTree = "<group>"; };
		2808F9A11610EFE3005772B7 /* AppDelegate.m */ = {isa = PBXFileReference; lastKnownFileType = sourcecode.c.objc; path = AppDelegate.m; sourceTree = "<group>"; };
		2808F9A31610EFE3005772B7 /* ViewController.h */ = {isa = PBXFileReference; lastKnownFileType = sourcecode.c.h; path = ViewController.h; sourceTree = "<group>"; };
		2808F9A41610EFE3005772B7 /* ViewController.m */ = {isa = PBXFileReference; lastKnownFileType = sourcecode.c.objc; path = ViewController.m; sourceTree = "<group>"; };
		2808F9A71610EFE3005772B7 /* en */ = {isa = PBXFileReference; lastKnownFileType = file.xib; name = en; path = en.lproj/ViewController.xib; sourceTree = "<group>"; };
		2808F9B11610EFE4005772B7 /* HelloMixpanelTests.octest */ = {isa = PBXFileReference; explicitFileType = wrapper.cfbundle; includeInIndex = 0; path = HelloMixpanelTests.octest; sourceTree = BUILT_PRODUCTS_DIR; };
		2808F9B21610EFE4005772B7 /* SenTestingKit.framework */ = {isa = PBXFileReference; lastKnownFileType = wrapper.framework; name = SenTestingKit.framework; path = Library/Frameworks/SenTestingKit.framework; sourceTree = DEVELOPER_DIR; };
		2808F9BA1610EFE4005772B7 /* HelloMixpanelTests-Info.plist */ = {isa = PBXFileReference; lastKnownFileType = text.plist.xml; path = "HelloMixpanelTests-Info.plist"; sourceTree = "<group>"; };
		2808F9BC1610EFE4005772B7 /* en */ = {isa = PBXFileReference; lastKnownFileType = text.plist.strings; name = en; path = en.lproj/InfoPlist.strings; sourceTree = "<group>"; };
		2808F9BE1610EFE4005772B7 /* HelloMixpanelTests.h */ = {isa = PBXFileReference; lastKnownFileType = sourcecode.c.h; path = HelloMixpanelTests.h; sourceTree = "<group>"; };
		2808F9BF1610EFE4005772B7 /* HelloMixpanelTests.m */ = {isa = PBXFileReference; lastKnownFileType = sourcecode.c.objc; path = HelloMixpanelTests.m; sourceTree = "<group>"; };
		283CEC52171F5E2800ACACB5 /* AdSupport.framework */ = {isa = PBXFileReference; lastKnownFileType = wrapper.framework; name = AdSupport.framework; path = System/Library/Frameworks/AdSupport.framework; sourceTree = SDKROOT; };
		28526F0317C4103200A0F32F /* MPSurveyNavigationController.h */ = {isa = PBXFileReference; fileEncoding = 4; lastKnownFileType = sourcecode.c.h; path = MPSurveyNavigationController.h; sourceTree = "<group>"; };
		28526F0417C4103200A0F32F /* MPSurveyNavigationController.m */ = {isa = PBXFileReference; fileEncoding = 4; lastKnownFileType = sourcecode.c.objc; path = MPSurveyNavigationController.m; sourceTree = "<group>"; };
		28526F0617C4107400A0F32F /* MPSurveyQuestionViewController.h */ = {isa = PBXFileReference; fileEncoding = 4; lastKnownFileType = sourcecode.c.h; path = MPSurveyQuestionViewController.h; sourceTree = "<group>"; };
		28526F0717C4107400A0F32F /* MPSurveyQuestionViewController.m */ = {isa = PBXFileReference; fileEncoding = 4; lastKnownFileType = sourcecode.c.objc; path = MPSurveyQuestionViewController.m; sourceTree = "<group>"; };
		28526F0917C417E000A0F32F /* MPSurvey.h */ = {isa = PBXFileReference; fileEncoding = 4; lastKnownFileType = sourcecode.c.h; path = MPSurvey.h; sourceTree = "<group>"; };
		28526F0A17C417E000A0F32F /* MPSurvey.m */ = {isa = PBXFileReference; fileEncoding = 4; lastKnownFileType = sourcecode.c.objc; path = MPSurvey.m; sourceTree = "<group>"; };
		28526F0C17C417F300A0F32F /* MPSurveyQuestion.h */ = {isa = PBXFileReference; fileEncoding = 4; lastKnownFileType = sourcecode.c.h; path = MPSurveyQuestion.h; sourceTree = "<group>"; };
		28526F0D17C417F300A0F32F /* MPSurveyQuestion.m */ = {isa = PBXFileReference; fileEncoding = 4; lastKnownFileType = sourcecode.c.objc; path = MPSurveyQuestion.m; sourceTree = "<group>"; };
		286760B91611982600B1BEC8 /* Mixpanel.h */ = {isa = PBXFileReference; fileEncoding = 4; lastKnownFileType = sourcecode.c.h; path = Mixpanel.h; sourceTree = "<group>"; };
		286760BA1611982600B1BEC8 /* Mixpanel.m */ = {isa = PBXFileReference; fileEncoding = 4; lastKnownFileType = sourcecode.c.objc; path = Mixpanel.m; sourceTree = "<group>"; };
		286903FE17C6D2CF00DCA073 /* Default-568h@2x.png */ = {isa = PBXFileReference; lastKnownFileType = image.png; path = "Default-568h@2x.png"; sourceTree = "<group>"; };
		2869040017C7EC8100DCA073 /* MPSurvey.storyboard */ = {isa = PBXFileReference; fileEncoding = 4; lastKnownFileType = file.storyboard; path = MPSurvey.storyboard; sourceTree = "<group>"; };
		2892541C16548047003DAFFE /* SystemConfiguration.framework */ = {isa = PBXFileReference; lastKnownFileType = wrapper.framework; name = SystemConfiguration.framework; path = System/Library/Frameworks/SystemConfiguration.framework; sourceTree = SDKROOT; };
		2892541E16548283003DAFFE /* CoreTelephony.framework */ = {isa = PBXFileReference; lastKnownFileType = wrapper.framework; name = CoreTelephony.framework; path = System/Library/Frameworks/CoreTelephony.framework; sourceTree = SDKROOT; };
		289B497417D68DE40035439B /* MPCheckmark.png */ = {isa = PBXFileReference; lastKnownFileType = image.png; path = MPCheckmark.png; sourceTree = "<group>"; };
		289B497517D68DE50035439B /* MPCheckmark@2x.png */ = {isa = PBXFileReference; lastKnownFileType = image.png; path = "MPCheckmark@2x.png"; sourceTree = "<group>"; };
		289B497817D913D40035439B /* NSData+MPBase64.h */ = {isa = PBXFileReference; fileEncoding = 4; lastKnownFileType = sourcecode.c.h; path = "NSData+MPBase64.h"; sourceTree = "<group>"; };
		289B497917D913D50035439B /* NSData+MPBase64.m */ = {isa = PBXFileReference; fileEncoding = 4; lastKnownFileType = sourcecode.c.objc; path = "NSData+MPBase64.m"; sourceTree = "<group>"; };
		289FD4BB18088D8900385AE2 /* MPLogo.png */ = {isa = PBXFileReference; lastKnownFileType = image.png; path = MPLogo.png; sourceTree = "<group>"; };
		289FD4BC18088D8900385AE2 /* MPLogo@2x.png */ = {isa = PBXFileReference; lastKnownFileType = image.png; path = "MPLogo@2x.png"; sourceTree = "<group>"; };
		28C6C7D717FE2A5A00F07F70 /* MPDismissKeyboard.png */ = {isa = PBXFileReference; lastKnownFileType = image.png; path = MPDismissKeyboard.png; sourceTree = "<group>"; };
		28C6C7D817FE2A5A00F07F70 /* MPDismissKeyboard@2x.png */ = {isa = PBXFileReference; lastKnownFileType = image.png; path = "MPDismissKeyboard@2x.png"; sourceTree = "<group>"; };
		28C7E666161530BF00F78E49 /* Icon@2x.png */ = {isa = PBXFileReference; lastKnownFileType = image.png; path = "Icon@2x.png"; sourceTree = "<group>"; };
		28C7E6681615311100F78E49 /* Icon.png */ = {isa = PBXFileReference; lastKnownFileType = image.png; path = Icon.png; sourceTree = "<group>"; };
		28C7E66A1615317400F78E49 /* Icon-72.png */ = {isa = PBXFileReference; lastKnownFileType = image.png; path = "Icon-72.png"; sourceTree = "<group>"; };
		28ECB33F17CE7A7D0075ADE7 /* UIImage+MPAverageColor.h */ = {isa = PBXFileReference; fileEncoding = 4; lastKnownFileType = sourcecode.c.h; path = "UIImage+MPAverageColor.h"; sourceTree = "<group>"; };
		28ECB34017CE7A7D0075ADE7 /* UIImage+MPAverageColor.m */ = {isa = PBXFileReference; fileEncoding = 4; lastKnownFileType = sourcecode.c.objc; path = "UIImage+MPAverageColor.m"; sourceTree = "<group>"; };
		28ECB34217CEB6920075ADE7 /* MPArrowLeft.png */ = {isa = PBXFileReference; lastKnownFileType = image.png; path = MPArrowLeft.png; sourceTree = "<group>"; };
		28ECB34317CEB6920075ADE7 /* MPArrowLeft@2x.png */ = {isa = PBXFileReference; lastKnownFileType = image.png; path = "MPArrowLeft@2x.png"; sourceTree = "<group>"; };
		28ECB34417CEB6920075ADE7 /* MPArrowRight.png */ = {isa = PBXFileReference; lastKnownFileType = image.png; path = MPArrowRight.png; sourceTree = "<group>"; };
		28ECB34517CEB6920075ADE7 /* MPArrowRight@2x.png */ = {isa = PBXFileReference; lastKnownFileType = image.png; path = "MPArrowRight@2x.png"; sourceTree = "<group>"; };
		28FEFA0417CADCED00691355 /* UIView+MPSnapshotImage.h */ = {isa = PBXFileReference; fileEncoding = 4; lastKnownFileType = sourcecode.c.h; path = "UIView+MPSnapshotImage.h"; sourceTree = "<group>"; };
		28FEFA0517CADCED00691355 /* UIView+MPSnapshotImage.m */ = {isa = PBXFileReference; fileEncoding = 4; lastKnownFileType = sourcecode.c.objc; path = "UIView+MPSnapshotImage.m"; sourceTree = "<group>"; };
		28FEFA0717CAE93200691355 /* UIImage+MPImageEffects.h */ = {isa = PBXFileReference; fileEncoding = 4; lastKnownFileType = sourcecode.c.h; path = "UIImage+MPImageEffects.h"; sourceTree = "<group>"; };
		28FEFA0817CAE93200691355 /* UIImage+MPImageEffects.m */ = {isa = PBXFileReference; fileEncoding = 4; lastKnownFileType = sourcecode.c.objc; path = "UIImage+MPImageEffects.m"; sourceTree = "<group>"; };
<<<<<<< HEAD
		86CC974C1811F82D0003EF50 /* MPNotification.h */ = {isa = PBXFileReference; fileEncoding = 4; lastKnownFileType = sourcecode.c.h; path = MPNotification.h; sourceTree = "<group>"; };
		86CC974D1811F82D0003EF50 /* MPNotification.m */ = {isa = PBXFileReference; fileEncoding = 4; lastKnownFileType = sourcecode.c.objc; path = MPNotification.m; sourceTree = "<group>"; };
		86CC974F18120A7E0003EF50 /* MPNotification.storyboard */ = {isa = PBXFileReference; fileEncoding = 4; lastKnownFileType = file.storyboard; path = MPNotification.storyboard; sourceTree = "<group>"; };
		86CC975118120B5E0003EF50 /* MPNotificationViewController.h */ = {isa = PBXFileReference; fileEncoding = 4; lastKnownFileType = sourcecode.c.h; path = MPNotificationViewController.h; sourceTree = "<group>"; };
		86CC975218120B5E0003EF50 /* MPNotificationViewController.m */ = {isa = PBXFileReference; fileEncoding = 4; lastKnownFileType = sourcecode.c.objc; path = MPNotificationViewController.m; sourceTree = "<group>"; };
=======
		49A441AF641244CA893593CD /* libPods-HelloMixpanelTests.a */ = {isa = PBXFileReference; explicitFileType = archive.ar; includeInIndex = 0; path = "libPods-HelloMixpanelTests.a"; sourceTree = BUILT_PRODUCTS_DIR; };
		A9DE049AEA934617A6E21B70 /* Pods-HelloMixpanelTests.xcconfig */ = {isa = PBXFileReference; includeInIndex = 1; lastKnownFileType = text.xcconfig; name = "Pods-HelloMixpanelTests.xcconfig"; path = "Pods/Pods-HelloMixpanelTests.xcconfig"; sourceTree = "<group>"; };
>>>>>>> ac44b176
/* End PBXFileReference section */

/* Begin PBXFrameworksBuildPhase section */
		2808F98A1610EFE3005772B7 /* Frameworks */ = {
			isa = PBXFrameworksBuildPhase;
			buildActionMask = 2147483647;
			files = (
				2802054017DEC234000D71F5 /* QuartzCore.framework in Frameworks */,
				2805EDE617C6B815003A0D72 /* Accelerate.framework in Frameworks */,
				283CEC53171F5E2800ACACB5 /* AdSupport.framework in Frameworks */,
				2892541F16548283003DAFFE /* CoreTelephony.framework in Frameworks */,
				2892541D16548047003DAFFE /* SystemConfiguration.framework in Frameworks */,
				2808F9921610EFE3005772B7 /* UIKit.framework in Frameworks */,
				2808F9941610EFE3005772B7 /* Foundation.framework in Frameworks */,
				2808F9961610EFE3005772B7 /* CoreGraphics.framework in Frameworks */,
			);
			runOnlyForDeploymentPostprocessing = 0;
		};
		2808F9AD1610EFE4005772B7 /* Frameworks */ = {
			isa = PBXFrameworksBuildPhase;
			buildActionMask = 2147483647;
			files = (
				059AC4961818525A0025F7C6 /* CoreGraphics.framework in Frameworks */,
				059AC495181852460025F7C6 /* CFNetwork.framework in Frameworks */,
				059AC4941818523C0025F7C6 /* Security.framework in Frameworks */,
				2808F9B31610EFE4005772B7 /* SenTestingKit.framework in Frameworks */,
				2808F9B41610EFE4005772B7 /* UIKit.framework in Frameworks */,
				2808F9B51610EFE4005772B7 /* Foundation.framework in Frameworks */,
				9E3B2CB7771144A69D939405 /* libPods-HelloMixpanelTests.a in Frameworks */,
			);
			runOnlyForDeploymentPostprocessing = 0;
		};
/* End PBXFrameworksBuildPhase section */

/* Begin PBXGroup section */
		2808F9821610EFE3005772B7 = {
			isa = PBXGroup;
			children = (
				2808F9971610EFE3005772B7 /* HelloMixpanel */,
				2808F9B81610EFE4005772B7 /* HelloMixpanelTests */,
				2808F9901610EFE3005772B7 /* Frameworks */,
				2808F98E1610EFE3005772B7 /* Products */,
				286760AD1611982600B1BEC8 /* Mixpanel */,
				A9DE049AEA934617A6E21B70 /* Pods-HelloMixpanelTests.xcconfig */,
			);
			sourceTree = "<group>";
		};
		2808F98E1610EFE3005772B7 /* Products */ = {
			isa = PBXGroup;
			children = (
				2808F98D1610EFE3005772B7 /* HelloMixpanel.app */,
				2808F9B11610EFE4005772B7 /* HelloMixpanelTests.octest */,
			);
			name = Products;
			sourceTree = "<group>";
		};
		2808F9901610EFE3005772B7 /* Frameworks */ = {
			isa = PBXGroup;
			children = (
				2805EDE517C6B815003A0D72 /* Accelerate.framework */,
				05C13E5318184DC700848D48 /* Security.framework */,
				05C13E5118184DBE00848D48 /* CFNetwork.framework */,
				283CEC52171F5E2800ACACB5 /* AdSupport.framework */,
				2808F9951610EFE3005772B7 /* CoreGraphics.framework */,
				2892541E16548283003DAFFE /* CoreTelephony.framework */,
				2808F9931610EFE3005772B7 /* Foundation.framework */,
				2802053F17DEC234000D71F5 /* QuartzCore.framework */,
				2808F9B21610EFE4005772B7 /* SenTestingKit.framework */,
				2892541C16548047003DAFFE /* SystemConfiguration.framework */,
				2808F9911610EFE3005772B7 /* UIKit.framework */,
				49A441AF641244CA893593CD /* libPods-HelloMixpanelTests.a */,
			);
			name = Frameworks;
			sourceTree = "<group>";
		};
		2808F9971610EFE3005772B7 /* HelloMixpanel */ = {
			isa = PBXGroup;
			children = (
				2808F9A01610EFE3005772B7 /* AppDelegate.h */,
				2808F9A11610EFE3005772B7 /* AppDelegate.m */,
				2808F9A31610EFE3005772B7 /* ViewController.h */,
				2808F9A41610EFE3005772B7 /* ViewController.m */,
				2808F9A61610EFE3005772B7 /* ViewController.xib */,
				2808F9981610EFE3005772B7 /* Supporting Files */,
			);
			path = HelloMixpanel;
			sourceTree = "<group>";
		};
		2808F9981610EFE3005772B7 /* Supporting Files */ = {
			isa = PBXGroup;
			children = (
				286903FE17C6D2CF00DCA073 /* Default-568h@2x.png */,
				28C7E66A1615317400F78E49 /* Icon-72.png */,
				28C7E6681615311100F78E49 /* Icon.png */,
				28C7E666161530BF00F78E49 /* Icon@2x.png */,
				2808F9991610EFE3005772B7 /* HelloMixpanel-Info.plist */,
				2808F99A1610EFE3005772B7 /* InfoPlist.strings */,
				2808F99D1610EFE3005772B7 /* main.m */,
				2808F99F1610EFE3005772B7 /* HelloMixpanel-Prefix.pch */,
			);
			name = "Supporting Files";
			sourceTree = "<group>";
		};
		2808F9B81610EFE4005772B7 /* HelloMixpanelTests */ = {
			isa = PBXGroup;
			children = (
				2808F9BE1610EFE4005772B7 /* HelloMixpanelTests.h */,
				2808F9BF1610EFE4005772B7 /* HelloMixpanelTests.m */,
				2808F9B91610EFE4005772B7 /* Supporting Files */,
				05C13E441818477600848D48 /* MixpanelDummyHTTPConnection.h */,
				05C13E451818477600848D48 /* MixpanelDummyHTTPConnection.m */,
			);
			path = HelloMixpanelTests;
			sourceTree = "<group>";
		};
		2808F9B91610EFE4005772B7 /* Supporting Files */ = {
			isa = PBXGroup;
			children = (
				2808F9BA1610EFE4005772B7 /* HelloMixpanelTests-Info.plist */,
				2808F9BB1610EFE4005772B7 /* InfoPlist.strings */,
			);
			name = "Supporting Files";
			sourceTree = "<group>";
		};
		286760AD1611982600B1BEC8 /* Mixpanel */ = {
			isa = PBXGroup;
			children = (
				286760B91611982600B1BEC8 /* Mixpanel.h */,
				286760BA1611982600B1BEC8 /* Mixpanel.m */,
				28526F0317C4103200A0F32F /* MPSurveyNavigationController.h */,
				28526F0417C4103200A0F32F /* MPSurveyNavigationController.m */,
				28526F0617C4107400A0F32F /* MPSurveyQuestionViewController.h */,
				28526F0717C4107400A0F32F /* MPSurveyQuestionViewController.m */,
				28526F0917C417E000A0F32F /* MPSurvey.h */,
				28526F0A17C417E000A0F32F /* MPSurvey.m */,
				28526F0C17C417F300A0F32F /* MPSurveyQuestion.h */,
				28526F0D17C417F300A0F32F /* MPSurveyQuestion.m */,
				2869040017C7EC8100DCA073 /* MPSurvey.storyboard */,
				86CC974C1811F82D0003EF50 /* MPNotification.h */,
				86CC974D1811F82D0003EF50 /* MPNotification.m */,
				86CC975118120B5E0003EF50 /* MPNotificationViewController.h */,
				86CC975218120B5E0003EF50 /* MPNotificationViewController.m */,
				86CC974F18120A7E0003EF50 /* MPNotification.storyboard */,
				289B497817D913D40035439B /* NSData+MPBase64.h */,
				289B497917D913D50035439B /* NSData+MPBase64.m */,
				28FEFA0417CADCED00691355 /* UIView+MPSnapshotImage.h */,
				28FEFA0517CADCED00691355 /* UIView+MPSnapshotImage.m */,
				28ECB33F17CE7A7D0075ADE7 /* UIImage+MPAverageColor.h */,
				28ECB34017CE7A7D0075ADE7 /* UIImage+MPAverageColor.m */,
				28FEFA0717CAE93200691355 /* UIImage+MPImageEffects.h */,
				28FEFA0817CAE93200691355 /* UIImage+MPImageEffects.m */,
				28ECB34217CEB6920075ADE7 /* MPArrowLeft.png */,
				28ECB34317CEB6920075ADE7 /* MPArrowLeft@2x.png */,
				28ECB34417CEB6920075ADE7 /* MPArrowRight.png */,
				28ECB34517CEB6920075ADE7 /* MPArrowRight@2x.png */,
				289B497417D68DE40035439B /* MPCheckmark.png */,
				289B497517D68DE50035439B /* MPCheckmark@2x.png */,
				28C6C7D717FE2A5A00F07F70 /* MPDismissKeyboard.png */,
				28C6C7D817FE2A5A00F07F70 /* MPDismissKeyboard@2x.png */,
				289FD4BB18088D8900385AE2 /* MPLogo.png */,
				289FD4BC18088D8900385AE2 /* MPLogo@2x.png */,
			);
			name = Mixpanel;
			path = ../Mixpanel;
			sourceTree = "<group>";
		};
/* End PBXGroup section */

/* Begin PBXNativeTarget section */
		2808F98C1610EFE3005772B7 /* HelloMixpanel */ = {
			isa = PBXNativeTarget;
			buildConfigurationList = 2808F9C31610EFE4005772B7 /* Build configuration list for PBXNativeTarget "HelloMixpanel" */;
			buildPhases = (
				2808F9891610EFE3005772B7 /* Sources */,
				2808F98A1610EFE3005772B7 /* Frameworks */,
				2808F98B1610EFE3005772B7 /* Resources */,
			);
			buildRules = (
			);
			dependencies = (
			);
			name = HelloMixpanel;
			productName = HelloMixpanel;
			productReference = 2808F98D1610EFE3005772B7 /* HelloMixpanel.app */;
			productType = "com.apple.product-type.application";
		};
		2808F9B01610EFE4005772B7 /* HelloMixpanelTests */ = {
			isa = PBXNativeTarget;
			buildConfigurationList = 2808F9C61610EFE4005772B7 /* Build configuration list for PBXNativeTarget "HelloMixpanelTests" */;
			buildPhases = (
				4877F0BE37374C57A068555D /* Check Pods Manifest.lock */,
				2808F9AC1610EFE4005772B7 /* Sources */,
				2808F9AD1610EFE4005772B7 /* Frameworks */,
				2808F9AE1610EFE4005772B7 /* Resources */,
				2808F9AF1610EFE4005772B7 /* ShellScript */,
				3EEA23EF5B17446994262C49 /* Copy Pods Resources */,
			);
			buildRules = (
			);
			dependencies = (
				2808F9B71610EFE4005772B7 /* PBXTargetDependency */,
			);
			name = HelloMixpanelTests;
			productName = HelloMixpanelTests;
			productReference = 2808F9B11610EFE4005772B7 /* HelloMixpanelTests.octest */;
			productType = "com.apple.product-type.bundle";
		};
/* End PBXNativeTarget section */

/* Begin PBXProject section */
		2808F9841610EFE3005772B7 /* Project object */ = {
			isa = PBXProject;
			attributes = {
				LastUpgradeCheck = 0500;
				ORGANIZATIONNAME = Mixpanel;
				TargetAttributes = {
					2808F98C1610EFE3005772B7 = {
						DevelopmentTeam = E8FVX7QLET;
					};
					2808F9B01610EFE4005772B7 = {
						TestTargetID = 2808F98C1610EFE3005772B7;
					};
				};
			};
			buildConfigurationList = 2808F9871610EFE3005772B7 /* Build configuration list for PBXProject "HelloMixpanel" */;
			compatibilityVersion = "Xcode 3.2";
			developmentRegion = English;
			hasScannedForEncodings = 0;
			knownRegions = (
				en,
				English,
			);
			mainGroup = 2808F9821610EFE3005772B7;
			productRefGroup = 2808F98E1610EFE3005772B7 /* Products */;
			projectDirPath = "";
			projectRoot = "";
			targets = (
				2808F98C1610EFE3005772B7 /* HelloMixpanel */,
				2808F9B01610EFE4005772B7 /* HelloMixpanelTests */,
			);
		};
/* End PBXProject section */

/* Begin PBXResourcesBuildPhase section */
		2808F98B1610EFE3005772B7 /* Resources */ = {
			isa = PBXResourcesBuildPhase;
			buildActionMask = 2147483647;
			files = (
				2808F99C1610EFE3005772B7 /* InfoPlist.strings in Resources */,
				2808F9A81610EFE3005772B7 /* ViewController.xib in Resources */,
				28C6C7DA17FE2A5A00F07F70 /* MPDismissKeyboard@2x.png in Resources */,
				289FD4C218088D8900385AE2 /* MPLogo@2x.png in Resources */,
				28C7E667161530BF00F78E49 /* Icon@2x.png in Resources */,
				28C7E6691615311100F78E49 /* Icon.png in Resources */,
				28C7E66B1615317400F78E49 /* Icon-72.png in Resources */,
				286903FF17C6D2CF00DCA073 /* Default-568h@2x.png in Resources */,
				86CC975018120A7E0003EF50 /* MPNotification.storyboard in Resources */,
				2869040117C7EC8100DCA073 /* MPSurvey.storyboard in Resources */,
				28ECB34617CEB6920075ADE7 /* MPArrowLeft.png in Resources */,
				28C6C7D917FE2A5A00F07F70 /* MPDismissKeyboard.png in Resources */,
				28ECB34717CEB6920075ADE7 /* MPArrowLeft@2x.png in Resources */,
				28ECB34817CEB6920075ADE7 /* MPArrowRight.png in Resources */,
				28ECB34917CEB6920075ADE7 /* MPArrowRight@2x.png in Resources */,
				289B497617D68DE50035439B /* MPCheckmark.png in Resources */,
				289B497717D68DE50035439B /* MPCheckmark@2x.png in Resources */,
				289FD4C118088D8900385AE2 /* MPLogo.png in Resources */,
			);
			runOnlyForDeploymentPostprocessing = 0;
		};
		2808F9AE1610EFE4005772B7 /* Resources */ = {
			isa = PBXResourcesBuildPhase;
			buildActionMask = 2147483647;
			files = (
				2808F9BD1610EFE4005772B7 /* InfoPlist.strings in Resources */,
			);
			runOnlyForDeploymentPostprocessing = 0;
		};
/* End PBXResourcesBuildPhase section */

/* Begin PBXShellScriptBuildPhase section */
		2808F9AF1610EFE4005772B7 /* ShellScript */ = {
			isa = PBXShellScriptBuildPhase;
			buildActionMask = 2147483647;
			files = (
			);
			inputPaths = (
			);
			outputPaths = (
			);
			runOnlyForDeploymentPostprocessing = 0;
			shellPath = /bin/sh;
			shellScript = "# Run the unit tests in this test bundle.\n\"${SYSTEM_DEVELOPER_DIR}/Tools/RunUnitTests\"\n";
		};
		3EEA23EF5B17446994262C49 /* Copy Pods Resources */ = {
			isa = PBXShellScriptBuildPhase;
			buildActionMask = 2147483647;
			files = (
			);
			inputPaths = (
			);
			name = "Copy Pods Resources";
			outputPaths = (
			);
			runOnlyForDeploymentPostprocessing = 0;
			shellPath = /bin/sh;
			shellScript = "\"${SRCROOT}/Pods/Pods-HelloMixpanelTests-resources.sh\"\n";
			showEnvVarsInLog = 0;
		};
		4877F0BE37374C57A068555D /* Check Pods Manifest.lock */ = {
			isa = PBXShellScriptBuildPhase;
			buildActionMask = 2147483647;
			files = (
			);
			inputPaths = (
			);
			name = "Check Pods Manifest.lock";
			outputPaths = (
			);
			runOnlyForDeploymentPostprocessing = 0;
			shellPath = /bin/sh;
			shellScript = "diff \"${PODS_ROOT}/../Podfile.lock\" \"${PODS_ROOT}/Manifest.lock\" > /dev/null\nif [[ $? != 0 ]] ; then\n    cat << EOM\nerror: The sandbox is not in sync with the Podfile.lock. Run 'pod install' or update your CocoaPods installation.\nEOM\n    exit 1\nfi\n";
			showEnvVarsInLog = 0;
		};
/* End PBXShellScriptBuildPhase section */

/* Begin PBXSourcesBuildPhase section */
		2808F9891610EFE3005772B7 /* Sources */ = {
			isa = PBXSourcesBuildPhase;
			buildActionMask = 2147483647;
			files = (
				2808F99E1610EFE3005772B7 /* main.m in Sources */,
				2808F9A21610EFE3005772B7 /* AppDelegate.m in Sources */,
				2808F9A51610EFE3005772B7 /* ViewController.m in Sources */,
				286760BF1611982600B1BEC8 /* Mixpanel.m in Sources */,
				28526F0517C4103200A0F32F /* MPSurveyNavigationController.m in Sources */,
				28526F0817C4107400A0F32F /* MPSurveyQuestionViewController.m in Sources */,
				28526F0B17C417E000A0F32F /* MPSurvey.m in Sources */,
				28526F0E17C417F300A0F32F /* MPSurveyQuestion.m in Sources */,
				86CC975318120B5E0003EF50 /* MPNotificationViewController.m in Sources */,
				86CC974E1811F82D0003EF50 /* MPNotification.m in Sources */,
				28FEFA0617CADCED00691355 /* UIView+MPSnapshotImage.m in Sources */,
				28FEFA0917CAE93200691355 /* UIImage+MPImageEffects.m in Sources */,
				28ECB34117CE7A7D0075ADE7 /* UIImage+MPAverageColor.m in Sources */,
				289B497A17D913D50035439B /* NSData+MPBase64.m in Sources */,
			);
			runOnlyForDeploymentPostprocessing = 0;
		};
		2808F9AC1610EFE4005772B7 /* Sources */ = {
			isa = PBXSourcesBuildPhase;
			buildActionMask = 2147483647;
			files = (
				05C13E461818477600848D48 /* MixpanelDummyHTTPConnection.m in Sources */,
				285EC8351611970A0087AE27 /* HelloMixpanelTests.m in Sources */,
				289B497B17D913D50035439B /* NSData+MPBase64.m in Sources */,
			);
			runOnlyForDeploymentPostprocessing = 0;
		};
/* End PBXSourcesBuildPhase section */

/* Begin PBXTargetDependency section */
		2808F9B71610EFE4005772B7 /* PBXTargetDependency */ = {
			isa = PBXTargetDependency;
			target = 2808F98C1610EFE3005772B7 /* HelloMixpanel */;
			targetProxy = 2808F9B61610EFE4005772B7 /* PBXContainerItemProxy */;
		};
/* End PBXTargetDependency section */

/* Begin PBXVariantGroup section */
		2808F99A1610EFE3005772B7 /* InfoPlist.strings */ = {
			isa = PBXVariantGroup;
			children = (
				2808F99B1610EFE3005772B7 /* en */,
			);
			name = InfoPlist.strings;
			sourceTree = "<group>";
		};
		2808F9A61610EFE3005772B7 /* ViewController.xib */ = {
			isa = PBXVariantGroup;
			children = (
				2808F9A71610EFE3005772B7 /* en */,
			);
			name = ViewController.xib;
			sourceTree = "<group>";
		};
		2808F9BB1610EFE4005772B7 /* InfoPlist.strings */ = {
			isa = PBXVariantGroup;
			children = (
				2808F9BC1610EFE4005772B7 /* en */,
			);
			name = InfoPlist.strings;
			sourceTree = "<group>";
		};
/* End PBXVariantGroup section */

/* Begin XCBuildConfiguration section */
		2808F9C11610EFE4005772B7 /* Debug */ = {
			isa = XCBuildConfiguration;
			buildSettings = {
				ALWAYS_SEARCH_USER_PATHS = NO;
				ARCHS = "$(ARCHS_STANDARD_INCLUDING_64_BIT)";
				CLANG_CXX_LANGUAGE_STANDARD = "gnu++0x";
				CLANG_WARN_BOOL_CONVERSION = YES;
				CLANG_WARN_CONSTANT_CONVERSION = YES;
				CLANG_WARN_DEPRECATED_OBJC_IMPLEMENTATIONS = YES;
				CLANG_WARN_EMPTY_BODY = YES;
				CLANG_WARN_ENUM_CONVERSION = YES;
				CLANG_WARN_IMPLICIT_SIGN_CONVERSION = NO;
				CLANG_WARN_INT_CONVERSION = YES;
				CLANG_WARN_OBJCPP_ARC_ABI = YES;
				CLANG_WARN_OBJC_IMPLICIT_ATOMIC_PROPERTIES = YES;
				CLANG_WARN_OBJC_MISSING_PROPERTY_SYNTHESIS = NO;
				CLANG_WARN_OBJC_RECEIVER_WEAK = YES;
				CLANG_WARN_SUSPICIOUS_IMPLICIT_CONVERSION = NO;
				CLANG_WARN__DUPLICATE_METHOD_MATCH = YES;
				CODE_SIGN_IDENTITY = "iPhone Developer: Neil Rahilly (JLY92MT8BF)";
				"CODE_SIGN_IDENTITY[sdk=iphoneos*]" = "iPhone Developer: Neil Rahilly (JLY92MT8BF)";
				COPY_PHASE_STRIP = NO;
				GCC_C_LANGUAGE_STANDARD = gnu99;
				GCC_DYNAMIC_NO_PIC = NO;
				GCC_OPTIMIZATION_LEVEL = 0;
				GCC_PREPROCESSOR_DEFINITIONS = (
					"MIXPANEL_LOG=1",
					"MIXPANEL_DEBUG=1",
				);
				GCC_SYMBOLS_PRIVATE_EXTERN = NO;
				GCC_TREAT_IMPLICIT_FUNCTION_DECLARATIONS_AS_ERRORS = YES;
				GCC_TREAT_INCOMPATIBLE_POINTER_TYPE_WARNINGS_AS_ERRORS = YES;
				GCC_TREAT_WARNINGS_AS_ERRORS = NO;
				GCC_VERSION = com.apple.compilers.llvm.clang.1_0;
				GCC_WARN_64_TO_32_BIT_CONVERSION = YES;
				GCC_WARN_ABOUT_MISSING_FIELD_INITIALIZERS = YES;
				GCC_WARN_ABOUT_MISSING_NEWLINE = YES;
				GCC_WARN_ABOUT_MISSING_PROTOTYPES = YES;
				GCC_WARN_ABOUT_RETURN_TYPE = YES;
				GCC_WARN_FOUR_CHARACTER_CONSTANTS = YES;
				GCC_WARN_INITIALIZER_NOT_FULLY_BRACKETED = YES;
				GCC_WARN_MULTIPLE_DEFINITION_TYPES_FOR_SELECTOR = NO;
				GCC_WARN_PEDANTIC = NO;
				GCC_WARN_SHADOW = YES;
				GCC_WARN_SIGN_COMPARE = YES;
				GCC_WARN_STRICT_SELECTOR_MATCH = NO;
				GCC_WARN_UNDECLARED_SELECTOR = NO;
				GCC_WARN_UNINITIALIZED_AUTOS = YES;
				GCC_WARN_UNKNOWN_PRAGMAS = YES;
				GCC_WARN_UNUSED_FUNCTION = YES;
				GCC_WARN_UNUSED_LABEL = YES;
				GCC_WARN_UNUSED_PARAMETER = NO;
				GCC_WARN_UNUSED_VARIABLE = YES;
				IPHONEOS_DEPLOYMENT_TARGET = 6.0;
				ONLY_ACTIVE_ARCH = YES;
				OTHER_CFLAGS = "";
				PROVISIONING_PROFILE = "4807011B-D4F1-4BF7-BBC9-DF3E5E11CD3C";
				"PROVISIONING_PROFILE[sdk=iphoneos*]" = "4807011B-D4F1-4BF7-BBC9-DF3E5E11CD3C";
				RUN_CLANG_STATIC_ANALYZER = NO;
				SDKROOT = iphoneos;
				TARGETED_DEVICE_FAMILY = "1,2";
			};
			name = Debug;
		};
		2808F9C21610EFE4005772B7 /* Release */ = {
			isa = XCBuildConfiguration;
			buildSettings = {
				ALWAYS_SEARCH_USER_PATHS = NO;
				ARCHS = "$(ARCHS_STANDARD_INCLUDING_64_BIT)";
				CLANG_CXX_LANGUAGE_STANDARD = "gnu++0x";
				CLANG_WARN_BOOL_CONVERSION = YES;
				CLANG_WARN_CONSTANT_CONVERSION = YES;
				CLANG_WARN_DEPRECATED_OBJC_IMPLEMENTATIONS = YES;
				CLANG_WARN_EMPTY_BODY = YES;
				CLANG_WARN_ENUM_CONVERSION = YES;
				CLANG_WARN_IMPLICIT_SIGN_CONVERSION = NO;
				CLANG_WARN_INT_CONVERSION = YES;
				CLANG_WARN_OBJCPP_ARC_ABI = YES;
				CLANG_WARN_OBJC_IMPLICIT_ATOMIC_PROPERTIES = YES;
				CLANG_WARN_OBJC_MISSING_PROPERTY_SYNTHESIS = NO;
				CLANG_WARN_OBJC_RECEIVER_WEAK = YES;
				CLANG_WARN_SUSPICIOUS_IMPLICIT_CONVERSION = NO;
				CLANG_WARN__DUPLICATE_METHOD_MATCH = YES;
				CODE_SIGN_IDENTITY = "iPhone Distribution: Mixpanel, Inc.";
				"CODE_SIGN_IDENTITY[sdk=iphoneos*]" = "iPhone Distribution: Mixpanel, Inc.";
				COPY_PHASE_STRIP = YES;
				GCC_C_LANGUAGE_STANDARD = gnu99;
				GCC_PREPROCESSOR_DEFINITIONS = (
					"MIXPANEL_LOG=1",
					"MIXPANEL_DEBUG=1",
				);
				GCC_TREAT_IMPLICIT_FUNCTION_DECLARATIONS_AS_ERRORS = YES;
				GCC_TREAT_INCOMPATIBLE_POINTER_TYPE_WARNINGS_AS_ERRORS = YES;
				GCC_TREAT_WARNINGS_AS_ERRORS = NO;
				GCC_VERSION = com.apple.compilers.llvm.clang.1_0;
				GCC_WARN_64_TO_32_BIT_CONVERSION = YES;
				GCC_WARN_ABOUT_MISSING_FIELD_INITIALIZERS = YES;
				GCC_WARN_ABOUT_MISSING_NEWLINE = YES;
				GCC_WARN_ABOUT_MISSING_PROTOTYPES = YES;
				GCC_WARN_ABOUT_RETURN_TYPE = YES;
				GCC_WARN_FOUR_CHARACTER_CONSTANTS = YES;
				GCC_WARN_INITIALIZER_NOT_FULLY_BRACKETED = YES;
				GCC_WARN_MULTIPLE_DEFINITION_TYPES_FOR_SELECTOR = NO;
				GCC_WARN_PEDANTIC = NO;
				GCC_WARN_SHADOW = YES;
				GCC_WARN_SIGN_COMPARE = YES;
				GCC_WARN_STRICT_SELECTOR_MATCH = NO;
				GCC_WARN_UNDECLARED_SELECTOR = NO;
				GCC_WARN_UNINITIALIZED_AUTOS = YES;
				GCC_WARN_UNKNOWN_PRAGMAS = YES;
				GCC_WARN_UNUSED_FUNCTION = YES;
				GCC_WARN_UNUSED_LABEL = YES;
				GCC_WARN_UNUSED_PARAMETER = NO;
				GCC_WARN_UNUSED_VARIABLE = YES;
				IPHONEOS_DEPLOYMENT_TARGET = 6.0;
				OTHER_CFLAGS = "-DNS_BLOCK_ASSERTIONS=1";
				PROVISIONING_PROFILE = "6FF36473-8704-4929-A5F9-B8362FAD184E";
				"PROVISIONING_PROFILE[sdk=iphoneos*]" = "6FF36473-8704-4929-A5F9-B8362FAD184E";
				RUN_CLANG_STATIC_ANALYZER = NO;
				SDKROOT = iphoneos;
				TARGETED_DEVICE_FAMILY = "1,2";
				VALIDATE_PRODUCT = NO;
			};
			name = Release;
		};
		2808F9C41610EFE4005772B7 /* Debug */ = {
			isa = XCBuildConfiguration;
			buildSettings = {
				CLANG_WARN_IMPLICIT_SIGN_CONVERSION = YES;
				CLANG_WARN_SUSPICIOUS_IMPLICIT_CONVERSION = YES;
				CODE_SIGN_IDENTITY = "iPhone Developer";
				"CODE_SIGN_IDENTITY[sdk=iphoneos*]" = "iPhone Developer";
				GCC_PRECOMPILE_PREFIX_HEADER = YES;
				GCC_PREFIX_HEADER = "HelloMixpanel/HelloMixpanel-Prefix.pch";
				GCC_PREPROCESSOR_DEFINITIONS = "";
				"GCC_PREPROCESSOR_DEFINITIONS[arch=*]" = (
					"MIXPANEL_LOG=1",
					"MIXPANEL_DEBUG=1",
				);
				GCC_WARN_MULTIPLE_DEFINITION_TYPES_FOR_SELECTOR = YES;
				GCC_WARN_PEDANTIC = YES;
				GCC_WARN_STRICT_SELECTOR_MATCH = YES;
				GCC_WARN_UNDECLARED_SELECTOR = NO;
				INFOPLIST_FILE = "HelloMixpanel/HelloMixpanel-Info.plist";
				IPHONEOS_DEPLOYMENT_TARGET = 6.0;
				OTHER_CFLAGS = "";
				PRODUCT_NAME = "$(TARGET_NAME)";
				PROVISIONING_PROFILE = "";
				"PROVISIONING_PROFILE[sdk=iphoneos*]" = "4733D624-6118-47F5-B391-68F05EDD8DA5";
				WRAPPER_EXTENSION = app;
			};
			name = Debug;
		};
		2808F9C51610EFE4005772B7 /* Release */ = {
			isa = XCBuildConfiguration;
			buildSettings = {
				CLANG_WARN_IMPLICIT_SIGN_CONVERSION = YES;
				CLANG_WARN_SUSPICIOUS_IMPLICIT_CONVERSION = YES;
				CODE_SIGN_IDENTITY = "iPhone Developer";
				"CODE_SIGN_IDENTITY[sdk=iphoneos*]" = "iPhone Developer";
				GCC_PRECOMPILE_PREFIX_HEADER = YES;
				GCC_PREFIX_HEADER = "HelloMixpanel/HelloMixpanel-Prefix.pch";
				GCC_PREPROCESSOR_DEFINITIONS = "";
				GCC_WARN_MULTIPLE_DEFINITION_TYPES_FOR_SELECTOR = YES;
				GCC_WARN_PEDANTIC = YES;
				GCC_WARN_STRICT_SELECTOR_MATCH = YES;
				GCC_WARN_UNDECLARED_SELECTOR = NO;
				INFOPLIST_FILE = "HelloMixpanel/HelloMixpanel-Info.plist";
				IPHONEOS_DEPLOYMENT_TARGET = 6.0;
				OTHER_CFLAGS = "";
				PRODUCT_NAME = "$(TARGET_NAME)";
				PROVISIONING_PROFILE = "";
				"PROVISIONING_PROFILE[sdk=iphoneos*]" = "A640D9DF-0CA4-4406-981F-27980B8A7AA8";
				WRAPPER_EXTENSION = app;
			};
			name = Release;
		};
		2808F9C71610EFE4005772B7 /* Debug */ = {
			isa = XCBuildConfiguration;
			baseConfigurationReference = A9DE049AEA934617A6E21B70 /* Pods-HelloMixpanelTests.xcconfig */;
			buildSettings = {
				ARCHS = "$(ARCHS_STANDARD_INCLUDING_64_BIT)";
				BUNDLE_LOADER = "$(BUILT_PRODUCTS_DIR)/HelloMixpanel.app/HelloMixpanel";
				CODE_SIGN_IDENTITY = "";
				"CODE_SIGN_IDENTITY[sdk=iphoneos*]" = "";
				FRAMEWORK_SEARCH_PATHS = (
					"\"$(SDKROOT)/Developer/Library/Frameworks\"",
					"\"$(DEVELOPER_LIBRARY_DIR)/Frameworks\"",
				);
				GCC_PRECOMPILE_PREFIX_HEADER = YES;
				GCC_PREFIX_HEADER = "HelloMixpanel/HelloMixpanel-Prefix.pch";
				GCC_PREPROCESSOR_DEFINITIONS = "";
				HEADER_SEARCH_PATHS = (
					"\"${PODS_ROOT}/Headers\"",
					"\"${PODS_ROOT}/Headers/CocoaAsyncSocket\"",
					"\"${PODS_ROOT}/Headers/CocoaHTTPServer\"",
					"\"${PODS_ROOT}/Headers/CocoaLumberjack\"",
					"$(SDKROOT)/usr/include/libxml2",
					"$(inherited)",
				);
				INFOPLIST_FILE = "HelloMixpanelTests/HelloMixpanelTests-Info.plist";
				IPHONEOS_DEPLOYMENT_TARGET = 6.0;
				OTHER_CFLAGS = "";
				PRODUCT_NAME = "$(TARGET_NAME)";
				PROVISIONING_PROFILE = "";
				TARGETED_DEVICE_FAMILY = 1;
				TEST_HOST = "$(BUNDLE_LOADER)";
				WRAPPER_EXTENSION = octest;
			};
			name = Debug;
		};
		2808F9C81610EFE4005772B7 /* Release */ = {
			isa = XCBuildConfiguration;
			baseConfigurationReference = A9DE049AEA934617A6E21B70 /* Pods-HelloMixpanelTests.xcconfig */;
			buildSettings = {
				ARCHS = "$(ARCHS_STANDARD_INCLUDING_64_BIT)";
				BUNDLE_LOADER = "$(BUILT_PRODUCTS_DIR)/HelloMixpanel.app/HelloMixpanel";
				CODE_SIGN_IDENTITY = "";
				"CODE_SIGN_IDENTITY[sdk=iphoneos*]" = "";
				FRAMEWORK_SEARCH_PATHS = (
					"\"$(SDKROOT)/Developer/Library/Frameworks\"",
					"\"$(DEVELOPER_LIBRARY_DIR)/Frameworks\"",
				);
				GCC_PRECOMPILE_PREFIX_HEADER = YES;
				GCC_PREFIX_HEADER = "HelloMixpanel/HelloMixpanel-Prefix.pch";
				GCC_PREPROCESSOR_DEFINITIONS = "";
				HEADER_SEARCH_PATHS = (
					"\"${PODS_ROOT}/Headers\"",
					"\"${PODS_ROOT}/Headers/CocoaAsyncSocket\"",
					"\"${PODS_ROOT}/Headers/CocoaHTTPServer\"",
					"\"${PODS_ROOT}/Headers/CocoaLumberjack\"",
					"$(SDKROOT)/usr/include/libxml2",
					"$(inherited)",
				);
				INFOPLIST_FILE = "HelloMixpanelTests/HelloMixpanelTests-Info.plist";
				IPHONEOS_DEPLOYMENT_TARGET = 6.0;
				OTHER_CFLAGS = "";
				PRODUCT_NAME = "$(TARGET_NAME)";
				PROVISIONING_PROFILE = "";
				TARGETED_DEVICE_FAMILY = 1;
				TEST_HOST = "$(BUNDLE_LOADER)";
				WRAPPER_EXTENSION = octest;
			};
			name = Release;
		};
		28C2136516376D3300696E4F /* AppStore */ = {
			isa = XCBuildConfiguration;
			buildSettings = {
				ALWAYS_SEARCH_USER_PATHS = NO;
				ARCHS = "$(ARCHS_STANDARD_INCLUDING_64_BIT)";
				CLANG_CXX_LANGUAGE_STANDARD = "gnu++0x";
				CLANG_WARN_BOOL_CONVERSION = YES;
				CLANG_WARN_CONSTANT_CONVERSION = YES;
				CLANG_WARN_DEPRECATED_OBJC_IMPLEMENTATIONS = YES;
				CLANG_WARN_EMPTY_BODY = YES;
				CLANG_WARN_ENUM_CONVERSION = YES;
				CLANG_WARN_IMPLICIT_SIGN_CONVERSION = NO;
				CLANG_WARN_INT_CONVERSION = YES;
				CLANG_WARN_OBJCPP_ARC_ABI = YES;
				CLANG_WARN_OBJC_IMPLICIT_ATOMIC_PROPERTIES = YES;
				CLANG_WARN_OBJC_MISSING_PROPERTY_SYNTHESIS = NO;
				CLANG_WARN_OBJC_RECEIVER_WEAK = YES;
				CLANG_WARN_SUSPICIOUS_IMPLICIT_CONVERSION = NO;
				CLANG_WARN__DUPLICATE_METHOD_MATCH = YES;
				CODE_SIGN_IDENTITY = "";
				"CODE_SIGN_IDENTITY[sdk=iphoneos*]" = "";
				COPY_PHASE_STRIP = YES;
				GCC_C_LANGUAGE_STANDARD = gnu99;
				GCC_PREPROCESSOR_DEFINITIONS = "";
				GCC_TREAT_IMPLICIT_FUNCTION_DECLARATIONS_AS_ERRORS = YES;
				GCC_TREAT_INCOMPATIBLE_POINTER_TYPE_WARNINGS_AS_ERRORS = YES;
				GCC_TREAT_WARNINGS_AS_ERRORS = NO;
				GCC_VERSION = com.apple.compilers.llvm.clang.1_0;
				GCC_WARN_64_TO_32_BIT_CONVERSION = YES;
				GCC_WARN_ABOUT_MISSING_FIELD_INITIALIZERS = YES;
				GCC_WARN_ABOUT_MISSING_NEWLINE = YES;
				GCC_WARN_ABOUT_MISSING_PROTOTYPES = YES;
				GCC_WARN_ABOUT_RETURN_TYPE = YES;
				GCC_WARN_FOUR_CHARACTER_CONSTANTS = YES;
				GCC_WARN_INITIALIZER_NOT_FULLY_BRACKETED = YES;
				GCC_WARN_MULTIPLE_DEFINITION_TYPES_FOR_SELECTOR = NO;
				GCC_WARN_PEDANTIC = NO;
				GCC_WARN_SHADOW = YES;
				GCC_WARN_SIGN_COMPARE = YES;
				GCC_WARN_STRICT_SELECTOR_MATCH = NO;
				GCC_WARN_UNDECLARED_SELECTOR = NO;
				GCC_WARN_UNINITIALIZED_AUTOS = YES;
				GCC_WARN_UNKNOWN_PRAGMAS = YES;
				GCC_WARN_UNUSED_FUNCTION = YES;
				GCC_WARN_UNUSED_LABEL = YES;
				GCC_WARN_UNUSED_PARAMETER = NO;
				GCC_WARN_UNUSED_VARIABLE = YES;
				IPHONEOS_DEPLOYMENT_TARGET = 6.0;
				OTHER_CFLAGS = "-DNS_BLOCK_ASSERTIONS=1";
				RUN_CLANG_STATIC_ANALYZER = NO;
				SDKROOT = iphoneos;
				TARGETED_DEVICE_FAMILY = "1,2";
				VALIDATE_PRODUCT = YES;
			};
			name = AppStore;
		};
		28C2136616376D3300696E4F /* AppStore */ = {
			isa = XCBuildConfiguration;
			buildSettings = {
				CLANG_WARN_IMPLICIT_SIGN_CONVERSION = YES;
				CLANG_WARN_SUSPICIOUS_IMPLICIT_CONVERSION = YES;
				CODE_SIGN_IDENTITY = "iPhone Developer";
				"CODE_SIGN_IDENTITY[sdk=iphoneos*]" = "iPhone Developer";
				GCC_PRECOMPILE_PREFIX_HEADER = YES;
				GCC_PREFIX_HEADER = "HelloMixpanel/HelloMixpanel-Prefix.pch";
				GCC_PREPROCESSOR_DEFINITIONS = "";
				GCC_WARN_MULTIPLE_DEFINITION_TYPES_FOR_SELECTOR = YES;
				GCC_WARN_PEDANTIC = YES;
				GCC_WARN_STRICT_SELECTOR_MATCH = YES;
				GCC_WARN_UNDECLARED_SELECTOR = NO;
				INFOPLIST_FILE = "HelloMixpanel/HelloMixpanel-Info.plist";
				IPHONEOS_DEPLOYMENT_TARGET = 6.0;
				OTHER_CFLAGS = "";
				PRODUCT_NAME = "$(TARGET_NAME)";
				PROVISIONING_PROFILE = "";
				WRAPPER_EXTENSION = app;
			};
			name = AppStore;
		};
		28C2136716376D3300696E4F /* AppStore */ = {
			isa = XCBuildConfiguration;
			baseConfigurationReference = A9DE049AEA934617A6E21B70 /* Pods-HelloMixpanelTests.xcconfig */;
			buildSettings = {
				ARCHS = "$(ARCHS_STANDARD_INCLUDING_64_BIT)";
				BUNDLE_LOADER = "$(BUILT_PRODUCTS_DIR)/HelloMixpanel.app/HelloMixpanel";
				CODE_SIGN_IDENTITY = "";
				"CODE_SIGN_IDENTITY[sdk=iphoneos*]" = "";
				FRAMEWORK_SEARCH_PATHS = (
					"\"$(SDKROOT)/Developer/Library/Frameworks\"",
					"\"$(DEVELOPER_LIBRARY_DIR)/Frameworks\"",
				);
				GCC_PRECOMPILE_PREFIX_HEADER = YES;
				GCC_PREFIX_HEADER = "HelloMixpanel/HelloMixpanel-Prefix.pch";
				GCC_PREPROCESSOR_DEFINITIONS = "";
				HEADER_SEARCH_PATHS = (
					"\"${PODS_ROOT}/Headers\"",
					"\"${PODS_ROOT}/Headers/CocoaAsyncSocket\"",
					"\"${PODS_ROOT}/Headers/CocoaHTTPServer\"",
					"\"${PODS_ROOT}/Headers/CocoaLumberjack\"",
					"$(SDKROOT)/usr/include/libxml2",
					"$(inherited)",
				);
				INFOPLIST_FILE = "HelloMixpanelTests/HelloMixpanelTests-Info.plist";
				IPHONEOS_DEPLOYMENT_TARGET = 6.0;
				OTHER_CFLAGS = "";
				PRODUCT_NAME = "$(TARGET_NAME)";
				PROVISIONING_PROFILE = "";
				TARGETED_DEVICE_FAMILY = 1;
				TEST_HOST = "$(BUNDLE_LOADER)";
				WRAPPER_EXTENSION = octest;
			};
			name = AppStore;
		};
/* End XCBuildConfiguration section */

/* Begin XCConfigurationList section */
		2808F9871610EFE3005772B7 /* Build configuration list for PBXProject "HelloMixpanel" */ = {
			isa = XCConfigurationList;
			buildConfigurations = (
				2808F9C11610EFE4005772B7 /* Debug */,
				2808F9C21610EFE4005772B7 /* Release */,
				28C2136516376D3300696E4F /* AppStore */,
			);
			defaultConfigurationIsVisible = 0;
			defaultConfigurationName = Release;
		};
		2808F9C31610EFE4005772B7 /* Build configuration list for PBXNativeTarget "HelloMixpanel" */ = {
			isa = XCConfigurationList;
			buildConfigurations = (
				2808F9C41610EFE4005772B7 /* Debug */,
				2808F9C51610EFE4005772B7 /* Release */,
				28C2136616376D3300696E4F /* AppStore */,
			);
			defaultConfigurationIsVisible = 0;
			defaultConfigurationName = Release;
		};
		2808F9C61610EFE4005772B7 /* Build configuration list for PBXNativeTarget "HelloMixpanelTests" */ = {
			isa = XCConfigurationList;
			buildConfigurations = (
				2808F9C71610EFE4005772B7 /* Debug */,
				2808F9C81610EFE4005772B7 /* Release */,
				28C2136716376D3300696E4F /* AppStore */,
			);
			defaultConfigurationIsVisible = 0;
			defaultConfigurationName = Release;
		};
/* End XCConfigurationList section */
	};
	rootObject = 2808F9841610EFE3005772B7 /* Project object */;
}<|MERGE_RESOLUTION|>--- conflicted
+++ resolved
@@ -54,13 +54,10 @@
 		28ECB34917CEB6920075ADE7 /* MPArrowRight@2x.png in Resources */ = {isa = PBXBuildFile; fileRef = 28ECB34517CEB6920075ADE7 /* MPArrowRight@2x.png */; };
 		28FEFA0617CADCED00691355 /* UIView+MPSnapshotImage.m in Sources */ = {isa = PBXBuildFile; fileRef = 28FEFA0517CADCED00691355 /* UIView+MPSnapshotImage.m */; };
 		28FEFA0917CAE93200691355 /* UIImage+MPImageEffects.m in Sources */ = {isa = PBXBuildFile; fileRef = 28FEFA0817CAE93200691355 /* UIImage+MPImageEffects.m */; };
-<<<<<<< HEAD
 		86CC974E1811F82D0003EF50 /* MPNotification.m in Sources */ = {isa = PBXBuildFile; fileRef = 86CC974D1811F82D0003EF50 /* MPNotification.m */; };
 		86CC975018120A7E0003EF50 /* MPNotification.storyboard in Resources */ = {isa = PBXBuildFile; fileRef = 86CC974F18120A7E0003EF50 /* MPNotification.storyboard */; };
 		86CC975318120B5E0003EF50 /* MPNotificationViewController.m in Sources */ = {isa = PBXBuildFile; fileRef = 86CC975218120B5E0003EF50 /* MPNotificationViewController.m */; };
-=======
 		9E3B2CB7771144A69D939405 /* libPods-HelloMixpanelTests.a in Frameworks */ = {isa = PBXBuildFile; fileRef = 49A441AF641244CA893593CD /* libPods-HelloMixpanelTests.a */; };
->>>>>>> ac44b176
 /* End PBXBuildFile section */
 
 /* Begin PBXContainerItemProxy section */
@@ -135,16 +132,13 @@
 		28FEFA0517CADCED00691355 /* UIView+MPSnapshotImage.m */ = {isa = PBXFileReference; fileEncoding = 4; lastKnownFileType = sourcecode.c.objc; path = "UIView+MPSnapshotImage.m"; sourceTree = "<group>"; };
 		28FEFA0717CAE93200691355 /* UIImage+MPImageEffects.h */ = {isa = PBXFileReference; fileEncoding = 4; lastKnownFileType = sourcecode.c.h; path = "UIImage+MPImageEffects.h"; sourceTree = "<group>"; };
 		28FEFA0817CAE93200691355 /* UIImage+MPImageEffects.m */ = {isa = PBXFileReference; fileEncoding = 4; lastKnownFileType = sourcecode.c.objc; path = "UIImage+MPImageEffects.m"; sourceTree = "<group>"; };
-<<<<<<< HEAD
 		86CC974C1811F82D0003EF50 /* MPNotification.h */ = {isa = PBXFileReference; fileEncoding = 4; lastKnownFileType = sourcecode.c.h; path = MPNotification.h; sourceTree = "<group>"; };
 		86CC974D1811F82D0003EF50 /* MPNotification.m */ = {isa = PBXFileReference; fileEncoding = 4; lastKnownFileType = sourcecode.c.objc; path = MPNotification.m; sourceTree = "<group>"; };
 		86CC974F18120A7E0003EF50 /* MPNotification.storyboard */ = {isa = PBXFileReference; fileEncoding = 4; lastKnownFileType = file.storyboard; path = MPNotification.storyboard; sourceTree = "<group>"; };
 		86CC975118120B5E0003EF50 /* MPNotificationViewController.h */ = {isa = PBXFileReference; fileEncoding = 4; lastKnownFileType = sourcecode.c.h; path = MPNotificationViewController.h; sourceTree = "<group>"; };
 		86CC975218120B5E0003EF50 /* MPNotificationViewController.m */ = {isa = PBXFileReference; fileEncoding = 4; lastKnownFileType = sourcecode.c.objc; path = MPNotificationViewController.m; sourceTree = "<group>"; };
-=======
 		49A441AF641244CA893593CD /* libPods-HelloMixpanelTests.a */ = {isa = PBXFileReference; explicitFileType = archive.ar; includeInIndex = 0; path = "libPods-HelloMixpanelTests.a"; sourceTree = BUILT_PRODUCTS_DIR; };
 		A9DE049AEA934617A6E21B70 /* Pods-HelloMixpanelTests.xcconfig */ = {isa = PBXFileReference; includeInIndex = 1; lastKnownFileType = text.xcconfig; name = "Pods-HelloMixpanelTests.xcconfig"; path = "Pods/Pods-HelloMixpanelTests.xcconfig"; sourceTree = "<group>"; };
->>>>>>> ac44b176
 /* End PBXFileReference section */
 
 /* Begin PBXFrameworksBuildPhase section */
