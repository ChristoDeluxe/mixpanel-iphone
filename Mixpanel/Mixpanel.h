--- conflicted
+++ resolved
@@ -272,17 +272,10 @@
  By default, Mixpanel will set the distinct ID to the device's iOS ID for
  Advertising (IFA). The IFA depends on the the Ad Support framework, which is
  only available in iOS 6 and later. If you do not want to use the IFA, you can
-<<<<<<< HEAD
- define the MIXPANEL_NO_IFA preprocessor flag in your build settings and we will
- use the <code>identifierForVendor</code> property on <code>UIDevice</code>.
-
- If we are unable to get an IFA or identifierForVendor, we will fall back to
-=======
  define the <code>MIXPANEL_NO_IFA</code> preprocessor flag in your build settings and we will
  use the <code>identifierForVendor</code> property on <code>UIDevice</code> instead.
  
  If we are unable to get an IFA or identifierForVendor, we will fall back to 
->>>>>>> 7e2c6b35
  generating a persistent UUID.
 
  For tracking events, you do not need to call <code>identify:</code> if you
