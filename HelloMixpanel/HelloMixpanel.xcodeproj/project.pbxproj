// !$*UTF8*$!
{
	archiveVersion = 1;
	classes = {
	};
	objectVersion = 46;
	objects = {

/* Begin PBXBuildFile section */
		053B4C63183E963100E825FE /* Media.xcassets in Resources */ = {isa = PBXBuildFile; fileRef = 053B4C62183E963100E825FE /* Media.xcassets */; };
		053B4C64183E963100E825FE /* Media.xcassets in Resources */ = {isa = PBXBuildFile; fileRef = 053B4C62183E963100E825FE /* Media.xcassets */; };
		053B4C681840191000E825FE /* UIColor+MPColor.m in Sources */ = {isa = PBXBuildFile; fileRef = 053B4C671840191000E825FE /* UIColor+MPColor.m */; };
		0552DEFE1843DF00009AC90A /* HelloMixpanel.storyboard in Resources */ = {isa = PBXBuildFile; fileRef = 0552DEFD1843DF00009AC90A /* HelloMixpanel.storyboard */; };
		059AC4941818523C0025F7C6 /* Security.framework in Frameworks */ = {isa = PBXBuildFile; fileRef = 05C13E5318184DC700848D48 /* Security.framework */; };
		059AC495181852460025F7C6 /* CFNetwork.framework in Frameworks */ = {isa = PBXBuildFile; fileRef = 05C13E5118184DBE00848D48 /* CFNetwork.framework */; };
		059AC4961818525A0025F7C6 /* CoreGraphics.framework in Frameworks */ = {isa = PBXBuildFile; fileRef = 2808F9951610EFE3005772B7 /* CoreGraphics.framework */; };
		05C13E461818477600848D48 /* MixpanelDummyHTTPConnection.m in Sources */ = {isa = PBXBuildFile; fileRef = 05C13E451818477600848D48 /* MixpanelDummyHTTPConnection.m */; settings = {COMPILER_FLAGS = "-fobjc-arc"; }; };
		05E98D82190F006600AFF3E1 /* libPods-HelloMixpanel-Shelley.a in Frameworks */ = {isa = PBXBuildFile; fileRef = 05E98D81190F006600AFF3E1 /* libPods-HelloMixpanel-Shelley.a */; };
		05E98D85190F4B2D00AFF3E1 /* MPVariant.m in Sources */ = {isa = PBXBuildFile; fileRef = 05E98D84190F4B2D00AFF3E1 /* MPVariant.m */; };
		05E98DD41910751400AFF3E1 /* Shelley.m in Sources */ = {isa = PBXBuildFile; fileRef = 05E98DCF1910751400AFF3E1 /* Shelley.m */; };
		05E98DD51910751400AFF3E1 /* Shelley.m in Sources */ = {isa = PBXBuildFile; fileRef = 05E98DCF1910751400AFF3E1 /* Shelley.m */; };
		05E98DD61910751400AFF3E1 /* SYParser.m in Sources */ = {isa = PBXBuildFile; fileRef = 05E98DD11910751400AFF3E1 /* SYParser.m */; };
		05E98DD71910751400AFF3E1 /* SYParser.m in Sources */ = {isa = PBXBuildFile; fileRef = 05E98DD11910751400AFF3E1 /* SYParser.m */; };
		05E98DD81910751400AFF3E1 /* SYFilters.m in Sources */ = {isa = PBXBuildFile; fileRef = 05E98DD31910751400AFF3E1 /* SYFilters.m */; };
		05E98DD91910751400AFF3E1 /* SYFilters.m in Sources */ = {isa = PBXBuildFile; fileRef = 05E98DD31910751400AFF3E1 /* SYFilters.m */; };
		05E98DDB19115FB200AFF3E1 /* libicucore.dylib in Frameworks */ = {isa = PBXBuildFile; fileRef = 05E98DDA19115FB200AFF3E1 /* libicucore.dylib */; };
		05E98DDD1911632B00AFF3E1 /* ClassDefinitions.json in Resources */ = {isa = PBXBuildFile; fileRef = 05E98DDC1911632B00AFF3E1 /* ClassDefinitions.json */; };
		05F02D6318528F8C00527D93 /* MPNotificationViewController.m in Sources */ = {isa = PBXBuildFile; fileRef = 05F02D6218528F8C00527D93 /* MPNotificationViewController.m */; };
		05FF819E18452EA20073FBAC /* HomeViewController.m in Sources */ = {isa = PBXBuildFile; fileRef = 05FF819D18452EA20073FBAC /* HomeViewController.m */; };
		2802054017DEC234000D71F5 /* QuartzCore.framework in Frameworks */ = {isa = PBXBuildFile; fileRef = 2802053F17DEC234000D71F5 /* QuartzCore.framework */; };
		2805EDE617C6B815003A0D72 /* Accelerate.framework in Frameworks */ = {isa = PBXBuildFile; fileRef = 2805EDE517C6B815003A0D72 /* Accelerate.framework */; };
		2808F9921610EFE3005772B7 /* UIKit.framework in Frameworks */ = {isa = PBXBuildFile; fileRef = 2808F9911610EFE3005772B7 /* UIKit.framework */; };
		2808F9941610EFE3005772B7 /* Foundation.framework in Frameworks */ = {isa = PBXBuildFile; fileRef = 2808F9931610EFE3005772B7 /* Foundation.framework */; };
		2808F9961610EFE3005772B7 /* CoreGraphics.framework in Frameworks */ = {isa = PBXBuildFile; fileRef = 2808F9951610EFE3005772B7 /* CoreGraphics.framework */; };
		2808F99C1610EFE3005772B7 /* InfoPlist.strings in Resources */ = {isa = PBXBuildFile; fileRef = 2808F99A1610EFE3005772B7 /* InfoPlist.strings */; };
		2808F99E1610EFE3005772B7 /* main.m in Sources */ = {isa = PBXBuildFile; fileRef = 2808F99D1610EFE3005772B7 /* main.m */; };
		2808F9A21610EFE3005772B7 /* AppDelegate.m in Sources */ = {isa = PBXBuildFile; fileRef = 2808F9A11610EFE3005772B7 /* AppDelegate.m */; };
		2808F9A51610EFE3005772B7 /* ViewController.m in Sources */ = {isa = PBXBuildFile; fileRef = 2808F9A41610EFE3005772B7 /* ViewController.m */; };
		2808F9B31610EFE4005772B7 /* SenTestingKit.framework in Frameworks */ = {isa = PBXBuildFile; fileRef = 2808F9B21610EFE4005772B7 /* SenTestingKit.framework */; };
		2808F9B41610EFE4005772B7 /* UIKit.framework in Frameworks */ = {isa = PBXBuildFile; fileRef = 2808F9911610EFE3005772B7 /* UIKit.framework */; };
		2808F9B51610EFE4005772B7 /* Foundation.framework in Frameworks */ = {isa = PBXBuildFile; fileRef = 2808F9931610EFE3005772B7 /* Foundation.framework */; };
		2808F9BD1610EFE4005772B7 /* InfoPlist.strings in Resources */ = {isa = PBXBuildFile; fileRef = 2808F9BB1610EFE4005772B7 /* InfoPlist.strings */; };
		28526F0517C4103200A0F32F /* MPSurveyNavigationController.m in Sources */ = {isa = PBXBuildFile; fileRef = 28526F0417C4103200A0F32F /* MPSurveyNavigationController.m */; };
		28526F0817C4107400A0F32F /* MPSurveyQuestionViewController.m in Sources */ = {isa = PBXBuildFile; fileRef = 28526F0717C4107400A0F32F /* MPSurveyQuestionViewController.m */; };
		28526F0B17C417E000A0F32F /* MPSurvey.m in Sources */ = {isa = PBXBuildFile; fileRef = 28526F0A17C417E000A0F32F /* MPSurvey.m */; };
		28526F0E17C417F300A0F32F /* MPSurveyQuestion.m in Sources */ = {isa = PBXBuildFile; fileRef = 28526F0D17C417F300A0F32F /* MPSurveyQuestion.m */; };
		285EC8351611970A0087AE27 /* HelloMixpanelTests.m in Sources */ = {isa = PBXBuildFile; fileRef = 2808F9BF1610EFE4005772B7 /* HelloMixpanelTests.m */; };
		286760BF1611982600B1BEC8 /* Mixpanel.m in Sources */ = {isa = PBXBuildFile; fileRef = 286760BA1611982600B1BEC8 /* Mixpanel.m */; };
		286903FF17C6D2CF00DCA073 /* Default-568h@2x.png in Resources */ = {isa = PBXBuildFile; fileRef = 286903FE17C6D2CF00DCA073 /* Default-568h@2x.png */; };
		2869040117C7EC8100DCA073 /* MPSurvey.storyboard in Resources */ = {isa = PBXBuildFile; fileRef = 2869040017C7EC8100DCA073 /* MPSurvey.storyboard */; };
		2892541D16548047003DAFFE /* SystemConfiguration.framework in Frameworks */ = {isa = PBXBuildFile; fileRef = 2892541C16548047003DAFFE /* SystemConfiguration.framework */; };
		2892541F16548283003DAFFE /* CoreTelephony.framework in Frameworks */ = {isa = PBXBuildFile; fileRef = 2892541E16548283003DAFFE /* CoreTelephony.framework */; };
		289B497A17D913D50035439B /* NSData+MPBase64.m in Sources */ = {isa = PBXBuildFile; fileRef = 289B497917D913D50035439B /* NSData+MPBase64.m */; };
		289B497B17D913D50035439B /* NSData+MPBase64.m in Sources */ = {isa = PBXBuildFile; fileRef = 289B497917D913D50035439B /* NSData+MPBase64.m */; };
		28C7E667161530BF00F78E49 /* Icon@2x.png in Resources */ = {isa = PBXBuildFile; fileRef = 28C7E666161530BF00F78E49 /* Icon@2x.png */; };
		28C7E6691615311100F78E49 /* Icon.png in Resources */ = {isa = PBXBuildFile; fileRef = 28C7E6681615311100F78E49 /* Icon.png */; };
		28C7E66B1615317400F78E49 /* Icon-72.png in Resources */ = {isa = PBXBuildFile; fileRef = 28C7E66A1615317400F78E49 /* Icon-72.png */; };
		28ECB34117CE7A7D0075ADE7 /* UIImage+MPAverageColor.m in Sources */ = {isa = PBXBuildFile; fileRef = 28ECB34017CE7A7D0075ADE7 /* UIImage+MPAverageColor.m */; };
		28FEFA0617CADCED00691355 /* UIView+MPSnapshotImage.m in Sources */ = {isa = PBXBuildFile; fileRef = 28FEFA0517CADCED00691355 /* UIView+MPSnapshotImage.m */; };
		28FEFA0917CAE93200691355 /* UIImage+MPImageEffects.m in Sources */ = {isa = PBXBuildFile; fileRef = 28FEFA0817CAE93200691355 /* UIImage+MPImageEffects.m */; };
		86CC974E1811F82D0003EF50 /* MPNotification.m in Sources */ = {isa = PBXBuildFile; fileRef = 86CC974D1811F82D0003EF50 /* MPNotification.m */; };
		86CC975018120A7E0003EF50 /* MPNotification.storyboard in Resources */ = {isa = PBXBuildFile; fileRef = 86CC974F18120A7E0003EF50 /* MPNotification.storyboard */; };
		9E3B2CB7771144A69D939405 /* libPods-HelloMixpanelTests.a in Frameworks */ = {isa = PBXBuildFile; fileRef = 49A441AF641244CA893593CD /* libPods-HelloMixpanelTests.a */; };
		A7B462D1191075DE00774977 /* MPApplicationStateSerializer.m in Sources */ = {isa = PBXBuildFile; fileRef = A7B462B5191075DE00774977 /* MPApplicationStateSerializer.m */; };
		A7B462D2191075DE00774977 /* MPCATransform3DToNSDictionaryValueTransformer.m in Sources */ = {isa = PBXBuildFile; fileRef = A7B462B7191075DE00774977 /* MPCATransform3DToNSDictionaryValueTransformer.m */; };
		A7B462D3191075DE00774977 /* MPCGAffineTransformToNSDictionaryValueTransformer.m in Sources */ = {isa = PBXBuildFile; fileRef = A7B462B9191075DE00774977 /* MPCGAffineTransformToNSDictionaryValueTransformer.m */; };
		A7B462D4191075DE00774977 /* MPCGColorRefToNSStringValueTransformer.m in Sources */ = {isa = PBXBuildFile; fileRef = A7B462BB191075DE00774977 /* MPCGColorRefToNSStringValueTransformer.m */; };
		A7B462D5191075DE00774977 /* MPCGPointToNSDictionaryValueTransformer.m in Sources */ = {isa = PBXBuildFile; fileRef = A7B462BD191075DE00774977 /* MPCGPointToNSDictionaryValueTransformer.m */; };
		A7B462D6191075DE00774977 /* MPCGRectToNSDictionaryValueTransformer.m in Sources */ = {isa = PBXBuildFile; fileRef = A7B462BF191075DE00774977 /* MPCGRectToNSDictionaryValueTransformer.m */; };
		A7B462D7191075DE00774977 /* MPCGSizeToNSDictionaryValueTransformer.m in Sources */ = {isa = PBXBuildFile; fileRef = A7B462C1191075DE00774977 /* MPCGSizeToNSDictionaryValueTransformer.m */; };
		A7B462D8191075DE00774977 /* MPClassDescription.m in Sources */ = {isa = PBXBuildFile; fileRef = A7B462C3191075DE00774977 /* MPClassDescription.m */; };
		A7B462D9191075DE00774977 /* MPObjectSerializer.m in Sources */ = {isa = PBXBuildFile; fileRef = A7B462C6191075DE00774977 /* MPObjectSerializer.m */; };
		A7B462DA191075DE00774977 /* MPObjectSerializerContext.m in Sources */ = {isa = PBXBuildFile; fileRef = A7B462C8191075DE00774977 /* MPObjectSerializerContext.m */; };
		A7B462DB191075DE00774977 /* MPPassThroughValueTransformer.m in Sources */ = {isa = PBXBuildFile; fileRef = A7B462CA191075DE00774977 /* MPPassThroughValueTransformer.m */; };
		A7B462DC191075DE00774977 /* MPPropertyDescription.m in Sources */ = {isa = PBXBuildFile; fileRef = A7B462CC191075DE00774977 /* MPPropertyDescription.m */; };
		A7B462DD191075DE00774977 /* MPSequenceGenerator.m in Sources */ = {isa = PBXBuildFile; fileRef = A7B462CE191075DE00774977 /* MPSequenceGenerator.m */; };
		A7B462DE191075DE00774977 /* MPUIColorToNSStringValueTransformer.m in Sources */ = {isa = PBXBuildFile; fileRef = A7B462D0191075DE00774977 /* MPUIColorToNSStringValueTransformer.m */; };
		A7B462EB1910899C00774977 /* MPWebSocket.m in Sources */ = {isa = PBXBuildFile; fileRef = A7B462EA1910899C00774977 /* MPWebSocket.m */; };
		A7B462ED1910A2E500774977 /* libicucore.dylib in Frameworks */ = {isa = PBXBuildFile; fileRef = A7B462EC1910A2E500774977 /* libicucore.dylib */; };
		C805677F6DE74593B72FE043 /* libPods-HelloMixpanel.a in Frameworks */ = {isa = PBXBuildFile; fileRef = A2497EBE08734F3183857AE1 /* libPods-HelloMixpanel.a */; };
/* End PBXBuildFile section */

/* Begin PBXContainerItemProxy section */
		2808F9B61610EFE4005772B7 /* PBXContainerItemProxy */ = {
			isa = PBXContainerItemProxy;
			containerPortal = 2808F9841610EFE3005772B7 /* Project object */;
			proxyType = 1;
			remoteGlobalIDString = 2808F98C1610EFE3005772B7;
			remoteInfo = HelloMixpanel;
		};
/* End PBXContainerItemProxy section */

/* Begin PBXFileReference section */
		053B4C62183E963100E825FE /* Media.xcassets */ = {isa = PBXFileReference; lastKnownFileType = folder.assetcatalog; path = Media.xcassets; sourceTree = "<group>"; };
		053B4C661840191000E825FE /* UIColor+MPColor.h */ = {isa = PBXFileReference; fileEncoding = 4; lastKnownFileType = sourcecode.c.h; path = "UIColor+MPColor.h"; sourceTree = "<group>"; };
		053B4C671840191000E825FE /* UIColor+MPColor.m */ = {isa = PBXFileReference; fileEncoding = 4; lastKnownFileType = sourcecode.c.objc; path = "UIColor+MPColor.m"; sourceTree = "<group>"; };
		0552DEFD1843DF00009AC90A /* HelloMixpanel.storyboard */ = {isa = PBXFileReference; fileEncoding = 4; lastKnownFileType = file.storyboard; path = HelloMixpanel.storyboard; sourceTree = "<group>"; };
		05C13E441818477600848D48 /* MixpanelDummyHTTPConnection.h */ = {isa = PBXFileReference; fileEncoding = 4; lastKnownFileType = sourcecode.c.h; path = MixpanelDummyHTTPConnection.h; sourceTree = "<group>"; };
		05C13E451818477600848D48 /* MixpanelDummyHTTPConnection.m */ = {isa = PBXFileReference; fileEncoding = 4; lastKnownFileType = sourcecode.c.objc; path = MixpanelDummyHTTPConnection.m; sourceTree = "<group>"; };
		05C13E5118184DBE00848D48 /* CFNetwork.framework */ = {isa = PBXFileReference; lastKnownFileType = wrapper.framework; name = CFNetwork.framework; path = System/Library/Frameworks/CFNetwork.framework; sourceTree = SDKROOT; };
		05C13E5318184DC700848D48 /* Security.framework */ = {isa = PBXFileReference; lastKnownFileType = wrapper.framework; name = Security.framework; path = System/Library/Frameworks/Security.framework; sourceTree = SDKROOT; };
		05E98D81190F006600AFF3E1 /* libPods-HelloMixpanel-Shelley.a */ = {isa = PBXFileReference; lastKnownFileType = archive.ar; name = "libPods-HelloMixpanel-Shelley.a"; path = "Pods/build/Debug-iphoneos/libPods-HelloMixpanel-Shelley.a"; sourceTree = "<group>"; };
		05E98D83190F4B2D00AFF3E1 /* MPVariant.h */ = {isa = PBXFileReference; fileEncoding = 4; lastKnownFileType = sourcecode.c.h; path = MPVariant.h; sourceTree = "<group>"; };
		05E98D84190F4B2D00AFF3E1 /* MPVariant.m */ = {isa = PBXFileReference; fileEncoding = 4; lastKnownFileType = sourcecode.c.objc; path = MPVariant.m; sourceTree = "<group>"; };
		05E98DCD1910751400AFF3E1 /* LoadableCategory.h */ = {isa = PBXFileReference; fileEncoding = 4; lastKnownFileType = sourcecode.c.h; path = LoadableCategory.h; sourceTree = "<group>"; };
		05E98DCE1910751400AFF3E1 /* Shelley.h */ = {isa = PBXFileReference; fileEncoding = 4; lastKnownFileType = sourcecode.c.h; path = Shelley.h; sourceTree = "<group>"; };
		05E98DCF1910751400AFF3E1 /* Shelley.m */ = {isa = PBXFileReference; fileEncoding = 4; lastKnownFileType = sourcecode.c.objc; path = Shelley.m; sourceTree = "<group>"; };
		05E98DD01910751400AFF3E1 /* SYParser.h */ = {isa = PBXFileReference; fileEncoding = 4; lastKnownFileType = sourcecode.c.h; path = SYParser.h; sourceTree = "<group>"; };
		05E98DD11910751400AFF3E1 /* SYParser.m */ = {isa = PBXFileReference; fileEncoding = 4; lastKnownFileType = sourcecode.c.objc; path = SYParser.m; sourceTree = "<group>"; };
		05E98DD21910751400AFF3E1 /* SYFilters.h */ = {isa = PBXFileReference; fileEncoding = 4; lastKnownFileType = sourcecode.c.h; path = SYFilters.h; sourceTree = "<group>"; };
		05E98DD31910751400AFF3E1 /* SYFilters.m */ = {isa = PBXFileReference; fileEncoding = 4; lastKnownFileType = sourcecode.c.objc; path = SYFilters.m; sourceTree = "<group>"; };
		05E98DDA19115FB200AFF3E1 /* libicucore.dylib */ = {isa = PBXFileReference; lastKnownFileType = "compiled.mach-o.dylib"; name = libicucore.dylib; path = usr/lib/libicucore.dylib; sourceTree = SDKROOT; };
		05E98DDC1911632B00AFF3E1 /* ClassDefinitions.json */ = {isa = PBXFileReference; fileEncoding = 4; lastKnownFileType = text.json; path = ClassDefinitions.json; sourceTree = "<group>"; };
		05F02D6118528F8C00527D93 /* MPNotificationViewController.h */ = {isa = PBXFileReference; fileEncoding = 4; lastKnownFileType = sourcecode.c.h; path = MPNotificationViewController.h; sourceTree = "<group>"; };
		05F02D6218528F8C00527D93 /* MPNotificationViewController.m */ = {isa = PBXFileReference; fileEncoding = 4; lastKnownFileType = sourcecode.c.objc; path = MPNotificationViewController.m; sourceTree = "<group>"; };
		05FF819C18452EA20073FBAC /* HomeViewController.h */ = {isa = PBXFileReference; fileEncoding = 4; lastKnownFileType = sourcecode.c.h; path = HomeViewController.h; sourceTree = "<group>"; };
		05FF819D18452EA20073FBAC /* HomeViewController.m */ = {isa = PBXFileReference; fileEncoding = 4; lastKnownFileType = sourcecode.c.objc; path = HomeViewController.m; sourceTree = "<group>"; };
		2802053F17DEC234000D71F5 /* QuartzCore.framework */ = {isa = PBXFileReference; lastKnownFileType = wrapper.framework; name = QuartzCore.framework; path = System/Library/Frameworks/QuartzCore.framework; sourceTree = SDKROOT; };
		2805EDE517C6B815003A0D72 /* Accelerate.framework */ = {isa = PBXFileReference; lastKnownFileType = wrapper.framework; name = Accelerate.framework; path = System/Library/Frameworks/Accelerate.framework; sourceTree = SDKROOT; };
		2808F98D1610EFE3005772B7 /* HelloMixpanel.app */ = {isa = PBXFileReference; explicitFileType = wrapper.application; includeInIndex = 0; path = HelloMixpanel.app; sourceTree = BUILT_PRODUCTS_DIR; };
		2808F9911610EFE3005772B7 /* UIKit.framework */ = {isa = PBXFileReference; lastKnownFileType = wrapper.framework; name = UIKit.framework; path = System/Library/Frameworks/UIKit.framework; sourceTree = SDKROOT; };
		2808F9931610EFE3005772B7 /* Foundation.framework */ = {isa = PBXFileReference; lastKnownFileType = wrapper.framework; name = Foundation.framework; path = System/Library/Frameworks/Foundation.framework; sourceTree = SDKROOT; };
		2808F9951610EFE3005772B7 /* CoreGraphics.framework */ = {isa = PBXFileReference; lastKnownFileType = wrapper.framework; name = CoreGraphics.framework; path = System/Library/Frameworks/CoreGraphics.framework; sourceTree = SDKROOT; };
		2808F9991610EFE3005772B7 /* HelloMixpanel-Info.plist */ = {isa = PBXFileReference; lastKnownFileType = text.plist.xml; path = "HelloMixpanel-Info.plist"; sourceTree = "<group>"; };
		2808F99B1610EFE3005772B7 /* en */ = {isa = PBXFileReference; lastKnownFileType = text.plist.strings; name = en; path = en.lproj/InfoPlist.strings; sourceTree = "<group>"; };
		2808F99D1610EFE3005772B7 /* main.m */ = {isa = PBXFileReference; lastKnownFileType = sourcecode.c.objc; path = main.m; sourceTree = "<group>"; };
		2808F99F1610EFE3005772B7 /* HelloMixpanel-Prefix.pch */ = {isa = PBXFileReference; lastKnownFileType = sourcecode.c.h; path = "HelloMixpanel-Prefix.pch"; sourceTree = "<group>"; };
		2808F9A01610EFE3005772B7 /* AppDelegate.h */ = {isa = PBXFileReference; lastKnownFileType = sourcecode.c.h; path = AppDelegate.h; sourceTree = "<group>"; };
		2808F9A11610EFE3005772B7 /* AppDelegate.m */ = {isa = PBXFileReference; lastKnownFileType = sourcecode.c.objc; path = AppDelegate.m; sourceTree = "<group>"; };
		2808F9A31610EFE3005772B7 /* ViewController.h */ = {isa = PBXFileReference; lastKnownFileType = sourcecode.c.h; path = ViewController.h; sourceTree = "<group>"; };
		2808F9A41610EFE3005772B7 /* ViewController.m */ = {isa = PBXFileReference; lastKnownFileType = sourcecode.c.objc; path = ViewController.m; sourceTree = "<group>"; };
		2808F9B11610EFE4005772B7 /* HelloMixpanelTests.octest */ = {isa = PBXFileReference; explicitFileType = wrapper.cfbundle; includeInIndex = 0; path = HelloMixpanelTests.octest; sourceTree = BUILT_PRODUCTS_DIR; };
		2808F9B21610EFE4005772B7 /* SenTestingKit.framework */ = {isa = PBXFileReference; lastKnownFileType = wrapper.framework; name = SenTestingKit.framework; path = Library/Frameworks/SenTestingKit.framework; sourceTree = DEVELOPER_DIR; };
		2808F9BA1610EFE4005772B7 /* HelloMixpanelTests-Info.plist */ = {isa = PBXFileReference; lastKnownFileType = text.plist.xml; path = "HelloMixpanelTests-Info.plist"; sourceTree = "<group>"; };
		2808F9BC1610EFE4005772B7 /* en */ = {isa = PBXFileReference; lastKnownFileType = text.plist.strings; name = en; path = en.lproj/InfoPlist.strings; sourceTree = "<group>"; };
		2808F9BE1610EFE4005772B7 /* HelloMixpanelTests.h */ = {isa = PBXFileReference; lastKnownFileType = sourcecode.c.h; path = HelloMixpanelTests.h; sourceTree = "<group>"; };
		2808F9BF1610EFE4005772B7 /* HelloMixpanelTests.m */ = {isa = PBXFileReference; lastKnownFileType = sourcecode.c.objc; path = HelloMixpanelTests.m; sourceTree = "<group>"; };
		283CEC52171F5E2800ACACB5 /* AdSupport.framework */ = {isa = PBXFileReference; lastKnownFileType = wrapper.framework; name = AdSupport.framework; path = System/Library/Frameworks/AdSupport.framework; sourceTree = SDKROOT; };
		28526F0317C4103200A0F32F /* MPSurveyNavigationController.h */ = {isa = PBXFileReference; fileEncoding = 4; lastKnownFileType = sourcecode.c.h; path = MPSurveyNavigationController.h; sourceTree = "<group>"; };
		28526F0417C4103200A0F32F /* MPSurveyNavigationController.m */ = {isa = PBXFileReference; fileEncoding = 4; lastKnownFileType = sourcecode.c.objc; path = MPSurveyNavigationController.m; sourceTree = "<group>"; };
		28526F0617C4107400A0F32F /* MPSurveyQuestionViewController.h */ = {isa = PBXFileReference; fileEncoding = 4; lastKnownFileType = sourcecode.c.h; path = MPSurveyQuestionViewController.h; sourceTree = "<group>"; };
		28526F0717C4107400A0F32F /* MPSurveyQuestionViewController.m */ = {isa = PBXFileReference; fileEncoding = 4; lastKnownFileType = sourcecode.c.objc; path = MPSurveyQuestionViewController.m; sourceTree = "<group>"; };
		28526F0917C417E000A0F32F /* MPSurvey.h */ = {isa = PBXFileReference; fileEncoding = 4; lastKnownFileType = sourcecode.c.h; path = MPSurvey.h; sourceTree = "<group>"; };
		28526F0A17C417E000A0F32F /* MPSurvey.m */ = {isa = PBXFileReference; fileEncoding = 4; lastKnownFileType = sourcecode.c.objc; path = MPSurvey.m; sourceTree = "<group>"; };
		28526F0C17C417F300A0F32F /* MPSurveyQuestion.h */ = {isa = PBXFileReference; fileEncoding = 4; lastKnownFileType = sourcecode.c.h; path = MPSurveyQuestion.h; sourceTree = "<group>"; };
		28526F0D17C417F300A0F32F /* MPSurveyQuestion.m */ = {isa = PBXFileReference; fileEncoding = 4; lastKnownFileType = sourcecode.c.objc; path = MPSurveyQuestion.m; sourceTree = "<group>"; };
		286760B91611982600B1BEC8 /* Mixpanel.h */ = {isa = PBXFileReference; fileEncoding = 4; lastKnownFileType = sourcecode.c.h; path = Mixpanel.h; sourceTree = "<group>"; };
		286760BA1611982600B1BEC8 /* Mixpanel.m */ = {isa = PBXFileReference; fileEncoding = 4; lastKnownFileType = sourcecode.c.objc; path = Mixpanel.m; sourceTree = "<group>"; };
		286903FE17C6D2CF00DCA073 /* Default-568h@2x.png */ = {isa = PBXFileReference; lastKnownFileType = image.png; path = "Default-568h@2x.png"; sourceTree = "<group>"; };
		2869040017C7EC8100DCA073 /* MPSurvey.storyboard */ = {isa = PBXFileReference; fileEncoding = 4; lastKnownFileType = file.storyboard; path = MPSurvey.storyboard; sourceTree = "<group>"; };
		2892541C16548047003DAFFE /* SystemConfiguration.framework */ = {isa = PBXFileReference; lastKnownFileType = wrapper.framework; name = SystemConfiguration.framework; path = System/Library/Frameworks/SystemConfiguration.framework; sourceTree = SDKROOT; };
		2892541E16548283003DAFFE /* CoreTelephony.framework */ = {isa = PBXFileReference; lastKnownFileType = wrapper.framework; name = CoreTelephony.framework; path = System/Library/Frameworks/CoreTelephony.framework; sourceTree = SDKROOT; };
		289B497817D913D40035439B /* NSData+MPBase64.h */ = {isa = PBXFileReference; fileEncoding = 4; lastKnownFileType = sourcecode.c.h; path = "NSData+MPBase64.h"; sourceTree = "<group>"; };
		289B497917D913D50035439B /* NSData+MPBase64.m */ = {isa = PBXFileReference; fileEncoding = 4; lastKnownFileType = sourcecode.c.objc; path = "NSData+MPBase64.m"; sourceTree = "<group>"; };
		28C7E666161530BF00F78E49 /* Icon@2x.png */ = {isa = PBXFileReference; lastKnownFileType = image.png; path = "Icon@2x.png"; sourceTree = "<group>"; };
		28C7E6681615311100F78E49 /* Icon.png */ = {isa = PBXFileReference; lastKnownFileType = image.png; path = Icon.png; sourceTree = "<group>"; };
		28C7E66A1615317400F78E49 /* Icon-72.png */ = {isa = PBXFileReference; lastKnownFileType = image.png; path = "Icon-72.png"; sourceTree = "<group>"; };
		28ECB33F17CE7A7D0075ADE7 /* UIImage+MPAverageColor.h */ = {isa = PBXFileReference; fileEncoding = 4; lastKnownFileType = sourcecode.c.h; path = "UIImage+MPAverageColor.h"; sourceTree = "<group>"; };
		28ECB34017CE7A7D0075ADE7 /* UIImage+MPAverageColor.m */ = {isa = PBXFileReference; fileEncoding = 4; lastKnownFileType = sourcecode.c.objc; path = "UIImage+MPAverageColor.m"; sourceTree = "<group>"; };
		28FEFA0417CADCED00691355 /* UIView+MPSnapshotImage.h */ = {isa = PBXFileReference; fileEncoding = 4; lastKnownFileType = sourcecode.c.h; path = "UIView+MPSnapshotImage.h"; sourceTree = "<group>"; };
		28FEFA0517CADCED00691355 /* UIView+MPSnapshotImage.m */ = {isa = PBXFileReference; fileEncoding = 4; lastKnownFileType = sourcecode.c.objc; path = "UIView+MPSnapshotImage.m"; sourceTree = "<group>"; };
		28FEFA0717CAE93200691355 /* UIImage+MPImageEffects.h */ = {isa = PBXFileReference; fileEncoding = 4; lastKnownFileType = sourcecode.c.h; path = "UIImage+MPImageEffects.h"; sourceTree = "<group>"; };
		28FEFA0817CAE93200691355 /* UIImage+MPImageEffects.m */ = {isa = PBXFileReference; fileEncoding = 4; lastKnownFileType = sourcecode.c.objc; path = "UIImage+MPImageEffects.m"; sourceTree = "<group>"; };
		49A441AF641244CA893593CD /* libPods-HelloMixpanelTests.a */ = {isa = PBXFileReference; explicitFileType = archive.ar; includeInIndex = 0; path = "libPods-HelloMixpanelTests.a"; sourceTree = BUILT_PRODUCTS_DIR; };
		86CC974C1811F82D0003EF50 /* MPNotification.h */ = {isa = PBXFileReference; fileEncoding = 4; lastKnownFileType = sourcecode.c.h; path = MPNotification.h; sourceTree = "<group>"; };
		86CC974D1811F82D0003EF50 /* MPNotification.m */ = {isa = PBXFileReference; fileEncoding = 4; lastKnownFileType = sourcecode.c.objc; path = MPNotification.m; sourceTree = "<group>"; };
		86CC974F18120A7E0003EF50 /* MPNotification.storyboard */ = {isa = PBXFileReference; fileEncoding = 4; lastKnownFileType = file.storyboard; path = MPNotification.storyboard; sourceTree = "<group>"; };
		A2497EBE08734F3183857AE1 /* libPods-HelloMixpanel.a */ = {isa = PBXFileReference; explicitFileType = archive.ar; includeInIndex = 0; path = "libPods-HelloMixpanel.a"; sourceTree = BUILT_PRODUCTS_DIR; };
		A7B462B4191075DE00774977 /* MPApplicationStateSerializer.h */ = {isa = PBXFileReference; fileEncoding = 4; lastKnownFileType = sourcecode.c.h; path = MPApplicationStateSerializer.h; sourceTree = "<group>"; };
		A7B462B5191075DE00774977 /* MPApplicationStateSerializer.m */ = {isa = PBXFileReference; fileEncoding = 4; lastKnownFileType = sourcecode.c.objc; path = MPApplicationStateSerializer.m; sourceTree = "<group>"; };
		A7B462B6191075DE00774977 /* MPCATransform3DToNSDictionaryValueTransformer.h */ = {isa = PBXFileReference; fileEncoding = 4; lastKnownFileType = sourcecode.c.h; path = MPCATransform3DToNSDictionaryValueTransformer.h; sourceTree = "<group>"; };
		A7B462B7191075DE00774977 /* MPCATransform3DToNSDictionaryValueTransformer.m */ = {isa = PBXFileReference; fileEncoding = 4; lastKnownFileType = sourcecode.c.objc; path = MPCATransform3DToNSDictionaryValueTransformer.m; sourceTree = "<group>"; };
		A7B462B8191075DE00774977 /* MPCGAffineTransformToNSDictionaryValueTransformer.h */ = {isa = PBXFileReference; fileEncoding = 4; lastKnownFileType = sourcecode.c.h; path = MPCGAffineTransformToNSDictionaryValueTransformer.h; sourceTree = "<group>"; };
		A7B462B9191075DE00774977 /* MPCGAffineTransformToNSDictionaryValueTransformer.m */ = {isa = PBXFileReference; fileEncoding = 4; lastKnownFileType = sourcecode.c.objc; path = MPCGAffineTransformToNSDictionaryValueTransformer.m; sourceTree = "<group>"; };
		A7B462BA191075DE00774977 /* MPCGColorRefToNSStringValueTransformer.h */ = {isa = PBXFileReference; fileEncoding = 4; lastKnownFileType = sourcecode.c.h; path = MPCGColorRefToNSStringValueTransformer.h; sourceTree = "<group>"; };
		A7B462BB191075DE00774977 /* MPCGColorRefToNSStringValueTransformer.m */ = {isa = PBXFileReference; fileEncoding = 4; lastKnownFileType = sourcecode.c.objc; path = MPCGColorRefToNSStringValueTransformer.m; sourceTree = "<group>"; };
		A7B462BC191075DE00774977 /* MPCGPointToNSDictionaryValueTransformer.h */ = {isa = PBXFileReference; fileEncoding = 4; lastKnownFileType = sourcecode.c.h; path = MPCGPointToNSDictionaryValueTransformer.h; sourceTree = "<group>"; };
		A7B462BD191075DE00774977 /* MPCGPointToNSDictionaryValueTransformer.m */ = {isa = PBXFileReference; fileEncoding = 4; lastKnownFileType = sourcecode.c.objc; path = MPCGPointToNSDictionaryValueTransformer.m; sourceTree = "<group>"; };
		A7B462BE191075DE00774977 /* MPCGRectToNSDictionaryValueTransformer.h */ = {isa = PBXFileReference; fileEncoding = 4; lastKnownFileType = sourcecode.c.h; path = MPCGRectToNSDictionaryValueTransformer.h; sourceTree = "<group>"; };
		A7B462BF191075DE00774977 /* MPCGRectToNSDictionaryValueTransformer.m */ = {isa = PBXFileReference; fileEncoding = 4; lastKnownFileType = sourcecode.c.objc; path = MPCGRectToNSDictionaryValueTransformer.m; sourceTree = "<group>"; };
		A7B462C0191075DE00774977 /* MPCGSizeToNSDictionaryValueTransformer.h */ = {isa = PBXFileReference; fileEncoding = 4; lastKnownFileType = sourcecode.c.h; path = MPCGSizeToNSDictionaryValueTransformer.h; sourceTree = "<group>"; };
		A7B462C1191075DE00774977 /* MPCGSizeToNSDictionaryValueTransformer.m */ = {isa = PBXFileReference; fileEncoding = 4; lastKnownFileType = sourcecode.c.objc; path = MPCGSizeToNSDictionaryValueTransformer.m; sourceTree = "<group>"; };
		A7B462C2191075DE00774977 /* MPClassDescription.h */ = {isa = PBXFileReference; fileEncoding = 4; lastKnownFileType = sourcecode.c.h; path = MPClassDescription.h; sourceTree = "<group>"; };
		A7B462C3191075DE00774977 /* MPClassDescription.m */ = {isa = PBXFileReference; fileEncoding = 4; lastKnownFileType = sourcecode.c.objc; path = MPClassDescription.m; sourceTree = "<group>"; };
		A7B462C4191075DE00774977 /* MPObjectIdentifierProvider.h */ = {isa = PBXFileReference; fileEncoding = 4; lastKnownFileType = sourcecode.c.h; path = MPObjectIdentifierProvider.h; sourceTree = "<group>"; };
		A7B462C5191075DE00774977 /* MPObjectSerializer.h */ = {isa = PBXFileReference; fileEncoding = 4; lastKnownFileType = sourcecode.c.h; path = MPObjectSerializer.h; sourceTree = "<group>"; };
		A7B462C6191075DE00774977 /* MPObjectSerializer.m */ = {isa = PBXFileReference; fileEncoding = 4; lastKnownFileType = sourcecode.c.objc; path = MPObjectSerializer.m; sourceTree = "<group>"; };
		A7B462C7191075DE00774977 /* MPObjectSerializerContext.h */ = {isa = PBXFileReference; fileEncoding = 4; lastKnownFileType = sourcecode.c.h; path = MPObjectSerializerContext.h; sourceTree = "<group>"; };
		A7B462C8191075DE00774977 /* MPObjectSerializerContext.m */ = {isa = PBXFileReference; fileEncoding = 4; lastKnownFileType = sourcecode.c.objc; path = MPObjectSerializerContext.m; sourceTree = "<group>"; };
		A7B462C9191075DE00774977 /* MPPassThroughValueTransformer.h */ = {isa = PBXFileReference; fileEncoding = 4; lastKnownFileType = sourcecode.c.h; path = MPPassThroughValueTransformer.h; sourceTree = "<group>"; };
		A7B462CA191075DE00774977 /* MPPassThroughValueTransformer.m */ = {isa = PBXFileReference; fileEncoding = 4; lastKnownFileType = sourcecode.c.objc; path = MPPassThroughValueTransformer.m; sourceTree = "<group>"; };
		A7B462CB191075DE00774977 /* MPPropertyDescription.h */ = {isa = PBXFileReference; fileEncoding = 4; lastKnownFileType = sourcecode.c.h; path = MPPropertyDescription.h; sourceTree = "<group>"; };
		A7B462CC191075DE00774977 /* MPPropertyDescription.m */ = {isa = PBXFileReference; fileEncoding = 4; lastKnownFileType = sourcecode.c.objc; path = MPPropertyDescription.m; sourceTree = "<group>"; };
		A7B462CD191075DE00774977 /* MPSequenceGenerator.h */ = {isa = PBXFileReference; fileEncoding = 4; lastKnownFileType = sourcecode.c.h; path = MPSequenceGenerator.h; sourceTree = "<group>"; };
		A7B462CE191075DE00774977 /* MPSequenceGenerator.m */ = {isa = PBXFileReference; fileEncoding = 4; lastKnownFileType = sourcecode.c.objc; path = MPSequenceGenerator.m; sourceTree = "<group>"; };
		A7B462CF191075DE00774977 /* MPUIColorToNSStringValueTransformer.h */ = {isa = PBXFileReference; fileEncoding = 4; lastKnownFileType = sourcecode.c.h; path = MPUIColorToNSStringValueTransformer.h; sourceTree = "<group>"; };
		A7B462D0191075DE00774977 /* MPUIColorToNSStringValueTransformer.m */ = {isa = PBXFileReference; fileEncoding = 4; lastKnownFileType = sourcecode.c.objc; path = MPUIColorToNSStringValueTransformer.m; sourceTree = "<group>"; };
		A7B462E91910899C00774977 /* MPWebSocket.h */ = {isa = PBXFileReference; fileEncoding = 4; lastKnownFileType = sourcecode.c.h; path = MPWebSocket.h; sourceTree = "<group>"; };
		A7B462EA1910899C00774977 /* MPWebSocket.m */ = {isa = PBXFileReference; fileEncoding = 4; lastKnownFileType = sourcecode.c.objc; path = MPWebSocket.m; sourceTree = "<group>"; };
		A7B462EC1910A2E500774977 /* libicucore.dylib */ = {isa = PBXFileReference; lastKnownFileType = "compiled.mach-o.dylib"; name = libicucore.dylib; path = usr/lib/libicucore.dylib; sourceTree = SDKROOT; };
		A9DE049AEA934617A6E21B70 /* Pods-HelloMixpanelTests.xcconfig */ = {isa = PBXFileReference; includeInIndex = 1; lastKnownFileType = text.xcconfig; name = "Pods-HelloMixpanelTests.xcconfig"; path = "Pods/Pods-HelloMixpanelTests.xcconfig"; sourceTree = "<group>"; };
		DB15B6830EC04BD086D340CE /* Pods-HelloMixpanel.xcconfig */ = {isa = PBXFileReference; includeInIndex = 1; lastKnownFileType = text.xcconfig; name = "Pods-HelloMixpanel.xcconfig"; path = "Pods/Pods-HelloMixpanel.xcconfig"; sourceTree = "<group>"; };
/* End PBXFileReference section */

/* Begin PBXFrameworksBuildPhase section */
		2808F98A1610EFE3005772B7 /* Frameworks */ = {
			isa = PBXFrameworksBuildPhase;
			buildActionMask = 2147483647;
			files = (
<<<<<<< HEAD
				05E98DDB19115FB200AFF3E1 /* libicucore.dylib in Frameworks */,
=======
				A7B462ED1910A2E500774977 /* libicucore.dylib in Frameworks */,
>>>>>>> 52c46281
				2802054017DEC234000D71F5 /* QuartzCore.framework in Frameworks */,
				2805EDE617C6B815003A0D72 /* Accelerate.framework in Frameworks */,
				2892541F16548283003DAFFE /* CoreTelephony.framework in Frameworks */,
				2892541D16548047003DAFFE /* SystemConfiguration.framework in Frameworks */,
				2808F9921610EFE3005772B7 /* UIKit.framework in Frameworks */,
				2808F9941610EFE3005772B7 /* Foundation.framework in Frameworks */,
				2808F9961610EFE3005772B7 /* CoreGraphics.framework in Frameworks */,
				C805677F6DE74593B72FE043 /* libPods-HelloMixpanel.a in Frameworks */,
			);
			runOnlyForDeploymentPostprocessing = 0;
		};
		2808F9AD1610EFE4005772B7 /* Frameworks */ = {
			isa = PBXFrameworksBuildPhase;
			buildActionMask = 2147483647;
			files = (
				05E98D82190F006600AFF3E1 /* libPods-HelloMixpanel-Shelley.a in Frameworks */,
				059AC4961818525A0025F7C6 /* CoreGraphics.framework in Frameworks */,
				059AC495181852460025F7C6 /* CFNetwork.framework in Frameworks */,
				059AC4941818523C0025F7C6 /* Security.framework in Frameworks */,
				2808F9B31610EFE4005772B7 /* SenTestingKit.framework in Frameworks */,
				2808F9B41610EFE4005772B7 /* UIKit.framework in Frameworks */,
				2808F9B51610EFE4005772B7 /* Foundation.framework in Frameworks */,
				9E3B2CB7771144A69D939405 /* libPods-HelloMixpanelTests.a in Frameworks */,
			);
			runOnlyForDeploymentPostprocessing = 0;
		};
/* End PBXFrameworksBuildPhase section */

/* Begin PBXGroup section */
		05E98D8619106CA400AFF3E1 /* Shelley */ = {
			isa = PBXGroup;
			children = (
				05E98DCD1910751400AFF3E1 /* LoadableCategory.h */,
				05E98DCE1910751400AFF3E1 /* Shelley.h */,
				05E98DCF1910751400AFF3E1 /* Shelley.m */,
				05E98DD01910751400AFF3E1 /* SYParser.h */,
				05E98DD11910751400AFF3E1 /* SYParser.m */,
				05E98DD21910751400AFF3E1 /* SYFilters.h */,
				05E98DD31910751400AFF3E1 /* SYFilters.m */,
			);
			name = Shelley;
			sourceTree = "<group>";
		};
		2808F9821610EFE3005772B7 = {
			isa = PBXGroup;
			children = (
				2808F9971610EFE3005772B7 /* HelloMixpanel */,
				2808F9B81610EFE4005772B7 /* HelloMixpanelTests */,
				2808F9901610EFE3005772B7 /* Frameworks */,
				2808F98E1610EFE3005772B7 /* Products */,
				286760AD1611982600B1BEC8 /* Mixpanel */,
				A9DE049AEA934617A6E21B70 /* Pods-HelloMixpanelTests.xcconfig */,
				DB15B6830EC04BD086D340CE /* Pods-HelloMixpanel.xcconfig */,
			);
			sourceTree = "<group>";
		};
		2808F98E1610EFE3005772B7 /* Products */ = {
			isa = PBXGroup;
			children = (
				2808F98D1610EFE3005772B7 /* HelloMixpanel.app */,
				2808F9B11610EFE4005772B7 /* HelloMixpanelTests.octest */,
			);
			name = Products;
			sourceTree = "<group>";
		};
		2808F9901610EFE3005772B7 /* Frameworks */ = {
			isa = PBXGroup;
			children = (
<<<<<<< HEAD
				05E98DDA19115FB200AFF3E1 /* libicucore.dylib */,
=======
				A7B462EC1910A2E500774977 /* libicucore.dylib */,
>>>>>>> 52c46281
				05E98D81190F006600AFF3E1 /* libPods-HelloMixpanel-Shelley.a */,
				2805EDE517C6B815003A0D72 /* Accelerate.framework */,
				05C13E5318184DC700848D48 /* Security.framework */,
				05C13E5118184DBE00848D48 /* CFNetwork.framework */,
				283CEC52171F5E2800ACACB5 /* AdSupport.framework */,
				2808F9951610EFE3005772B7 /* CoreGraphics.framework */,
				2892541E16548283003DAFFE /* CoreTelephony.framework */,
				2808F9931610EFE3005772B7 /* Foundation.framework */,
				2802053F17DEC234000D71F5 /* QuartzCore.framework */,
				2808F9B21610EFE4005772B7 /* SenTestingKit.framework */,
				2892541C16548047003DAFFE /* SystemConfiguration.framework */,
				2808F9911610EFE3005772B7 /* UIKit.framework */,
				49A441AF641244CA893593CD /* libPods-HelloMixpanelTests.a */,
				A2497EBE08734F3183857AE1 /* libPods-HelloMixpanel.a */,
			);
			name = Frameworks;
			sourceTree = "<group>";
		};
		2808F9971610EFE3005772B7 /* HelloMixpanel */ = {
			isa = PBXGroup;
			children = (
				2808F9A01610EFE3005772B7 /* AppDelegate.h */,
				2808F9A11610EFE3005772B7 /* AppDelegate.m */,
				2808F9A31610EFE3005772B7 /* ViewController.h */,
				2808F9A41610EFE3005772B7 /* ViewController.m */,
				2808F9981610EFE3005772B7 /* Supporting Files */,
				0552DEFD1843DF00009AC90A /* HelloMixpanel.storyboard */,
				05FF819C18452EA20073FBAC /* HomeViewController.h */,
				05FF819D18452EA20073FBAC /* HomeViewController.m */,
			);
			path = HelloMixpanel;
			sourceTree = "<group>";
		};
		2808F9981610EFE3005772B7 /* Supporting Files */ = {
			isa = PBXGroup;
			children = (
				286903FE17C6D2CF00DCA073 /* Default-568h@2x.png */,
				28C7E66A1615317400F78E49 /* Icon-72.png */,
				28C7E6681615311100F78E49 /* Icon.png */,
				28C7E666161530BF00F78E49 /* Icon@2x.png */,
				2808F9991610EFE3005772B7 /* HelloMixpanel-Info.plist */,
				2808F99A1610EFE3005772B7 /* InfoPlist.strings */,
				2808F99D1610EFE3005772B7 /* main.m */,
				2808F99F1610EFE3005772B7 /* HelloMixpanel-Prefix.pch */,
			);
			name = "Supporting Files";
			sourceTree = "<group>";
		};
		2808F9B81610EFE4005772B7 /* HelloMixpanelTests */ = {
			isa = PBXGroup;
			children = (
				2808F9BE1610EFE4005772B7 /* HelloMixpanelTests.h */,
				2808F9BF1610EFE4005772B7 /* HelloMixpanelTests.m */,
				2808F9B91610EFE4005772B7 /* Supporting Files */,
				05C13E441818477600848D48 /* MixpanelDummyHTTPConnection.h */,
				05C13E451818477600848D48 /* MixpanelDummyHTTPConnection.m */,
			);
			path = HelloMixpanelTests;
			sourceTree = "<group>";
		};
		2808F9B91610EFE4005772B7 /* Supporting Files */ = {
			isa = PBXGroup;
			children = (
				2808F9BA1610EFE4005772B7 /* HelloMixpanelTests-Info.plist */,
				2808F9BB1610EFE4005772B7 /* InfoPlist.strings */,
			);
			name = "Supporting Files";
			sourceTree = "<group>";
		};
		286760AD1611982600B1BEC8 /* Mixpanel */ = {
			isa = PBXGroup;
			children = (
				A7B462B31910759E00774977 /* ABTestingSupport */,
				05E98D8619106CA400AFF3E1 /* Shelley */,
				A7B462E81910898E00774977 /* WebSocket */,
				286760B91611982600B1BEC8 /* Mixpanel.h */,
				286760BA1611982600B1BEC8 /* Mixpanel.m */,
				28526F0317C4103200A0F32F /* MPSurveyNavigationController.h */,
				28526F0417C4103200A0F32F /* MPSurveyNavigationController.m */,
				28526F0617C4107400A0F32F /* MPSurveyQuestionViewController.h */,
				28526F0717C4107400A0F32F /* MPSurveyQuestionViewController.m */,
				28526F0917C417E000A0F32F /* MPSurvey.h */,
				28526F0A17C417E000A0F32F /* MPSurvey.m */,
				28526F0C17C417F300A0F32F /* MPSurveyQuestion.h */,
				28526F0D17C417F300A0F32F /* MPSurveyQuestion.m */,
				2869040017C7EC8100DCA073 /* MPSurvey.storyboard */,
				86CC974C1811F82D0003EF50 /* MPNotification.h */,
				86CC974D1811F82D0003EF50 /* MPNotification.m */,
				86CC974F18120A7E0003EF50 /* MPNotification.storyboard */,
				289B497817D913D40035439B /* NSData+MPBase64.h */,
				289B497917D913D50035439B /* NSData+MPBase64.m */,
				28FEFA0417CADCED00691355 /* UIView+MPSnapshotImage.h */,
				28FEFA0517CADCED00691355 /* UIView+MPSnapshotImage.m */,
				28ECB33F17CE7A7D0075ADE7 /* UIImage+MPAverageColor.h */,
				28ECB34017CE7A7D0075ADE7 /* UIImage+MPAverageColor.m */,
				28FEFA0717CAE93200691355 /* UIImage+MPImageEffects.h */,
				28FEFA0817CAE93200691355 /* UIImage+MPImageEffects.m */,
				053B4C62183E963100E825FE /* Media.xcassets */,
				053B4C661840191000E825FE /* UIColor+MPColor.h */,
				053B4C671840191000E825FE /* UIColor+MPColor.m */,
				05F02D6118528F8C00527D93 /* MPNotificationViewController.h */,
				05F02D6218528F8C00527D93 /* MPNotificationViewController.m */,
				05E98D83190F4B2D00AFF3E1 /* MPVariant.h */,
				05E98D84190F4B2D00AFF3E1 /* MPVariant.m */,
			);
			name = Mixpanel;
			path = ../Mixpanel;
			sourceTree = "<group>";
		};
		A7B462B31910759E00774977 /* ABTestingSupport */ = {
			isa = PBXGroup;
			children = (
				05E98DDC1911632B00AFF3E1 /* ClassDefinitions.json */,
				A7B462B4191075DE00774977 /* MPApplicationStateSerializer.h */,
				A7B462B5191075DE00774977 /* MPApplicationStateSerializer.m */,
				A7B462C2191075DE00774977 /* MPClassDescription.h */,
				A7B462C3191075DE00774977 /* MPClassDescription.m */,
				A7B462C4191075DE00774977 /* MPObjectIdentifierProvider.h */,
				A7B462C5191075DE00774977 /* MPObjectSerializer.h */,
				A7B462C6191075DE00774977 /* MPObjectSerializer.m */,
				A7B462C7191075DE00774977 /* MPObjectSerializerContext.h */,
				A7B462C8191075DE00774977 /* MPObjectSerializerContext.m */,
				A7B462CB191075DE00774977 /* MPPropertyDescription.h */,
				A7B462CC191075DE00774977 /* MPPropertyDescription.m */,
				A7B462CD191075DE00774977 /* MPSequenceGenerator.h */,
				A7B462CE191075DE00774977 /* MPSequenceGenerator.m */,
				A7B462DF191075E700774977 /* ValueTransformers */,
			);
			name = ABTestingSupport;
			sourceTree = "<group>";
		};
		A7B462DF191075E700774977 /* ValueTransformers */ = {
			isa = PBXGroup;
			children = (
				A7B462B6191075DE00774977 /* MPCATransform3DToNSDictionaryValueTransformer.h */,
				A7B462B7191075DE00774977 /* MPCATransform3DToNSDictionaryValueTransformer.m */,
				A7B462B8191075DE00774977 /* MPCGAffineTransformToNSDictionaryValueTransformer.h */,
				A7B462B9191075DE00774977 /* MPCGAffineTransformToNSDictionaryValueTransformer.m */,
				A7B462BA191075DE00774977 /* MPCGColorRefToNSStringValueTransformer.h */,
				A7B462BB191075DE00774977 /* MPCGColorRefToNSStringValueTransformer.m */,
				A7B462BC191075DE00774977 /* MPCGPointToNSDictionaryValueTransformer.h */,
				A7B462BD191075DE00774977 /* MPCGPointToNSDictionaryValueTransformer.m */,
				A7B462BE191075DE00774977 /* MPCGRectToNSDictionaryValueTransformer.h */,
				A7B462BF191075DE00774977 /* MPCGRectToNSDictionaryValueTransformer.m */,
				A7B462C0191075DE00774977 /* MPCGSizeToNSDictionaryValueTransformer.h */,
				A7B462C1191075DE00774977 /* MPCGSizeToNSDictionaryValueTransformer.m */,
				A7B462C9191075DE00774977 /* MPPassThroughValueTransformer.h */,
				A7B462CA191075DE00774977 /* MPPassThroughValueTransformer.m */,
				A7B462CF191075DE00774977 /* MPUIColorToNSStringValueTransformer.h */,
				A7B462D0191075DE00774977 /* MPUIColorToNSStringValueTransformer.m */,
			);
			name = ValueTransformers;
			sourceTree = "<group>";
		};
		A7B462E81910898E00774977 /* WebSocket */ = {
			isa = PBXGroup;
			children = (
				A7B462E91910899C00774977 /* MPWebSocket.h */,
				A7B462EA1910899C00774977 /* MPWebSocket.m */,
			);
			name = WebSocket;
			sourceTree = "<group>";
		};
/* End PBXGroup section */

/* Begin PBXNativeTarget section */
		2808F98C1610EFE3005772B7 /* HelloMixpanel */ = {
			isa = PBXNativeTarget;
			buildConfigurationList = 2808F9C31610EFE4005772B7 /* Build configuration list for PBXNativeTarget "HelloMixpanel" */;
			buildPhases = (
				27CDD7777E0942DE8545B108 /* Check Pods Manifest.lock */,
				2808F9891610EFE3005772B7 /* Sources */,
				2808F98A1610EFE3005772B7 /* Frameworks */,
				2808F98B1610EFE3005772B7 /* Resources */,
				118A38CBA6114BD69D1260D0 /* Copy Pods Resources */,
			);
			buildRules = (
			);
			dependencies = (
			);
			name = HelloMixpanel;
			productName = HelloMixpanel;
			productReference = 2808F98D1610EFE3005772B7 /* HelloMixpanel.app */;
			productType = "com.apple.product-type.application";
		};
		2808F9B01610EFE4005772B7 /* HelloMixpanelTests */ = {
			isa = PBXNativeTarget;
			buildConfigurationList = 2808F9C61610EFE4005772B7 /* Build configuration list for PBXNativeTarget "HelloMixpanelTests" */;
			buildPhases = (
				4877F0BE37374C57A068555D /* Check Pods Manifest.lock */,
				2808F9AC1610EFE4005772B7 /* Sources */,
				2808F9AD1610EFE4005772B7 /* Frameworks */,
				2808F9AE1610EFE4005772B7 /* Resources */,
				2808F9AF1610EFE4005772B7 /* ShellScript */,
				3EEA23EF5B17446994262C49 /* Copy Pods Resources */,
			);
			buildRules = (
			);
			dependencies = (
				2808F9B71610EFE4005772B7 /* PBXTargetDependency */,
			);
			name = HelloMixpanelTests;
			productName = HelloMixpanelTests;
			productReference = 2808F9B11610EFE4005772B7 /* HelloMixpanelTests.octest */;
			productType = "com.apple.product-type.bundle";
		};
/* End PBXNativeTarget section */

/* Begin PBXProject section */
		2808F9841610EFE3005772B7 /* Project object */ = {
			isa = PBXProject;
			attributes = {
				LastTestingUpgradeCheck = 0510;
				LastUpgradeCheck = 0510;
				ORGANIZATIONNAME = Mixpanel;
				TargetAttributes = {
					2808F98C1610EFE3005772B7 = {
						DevelopmentTeam = E8FVX7QLET;
					};
					2808F9B01610EFE4005772B7 = {
						TestTargetID = 2808F98C1610EFE3005772B7;
					};
				};
			};
			buildConfigurationList = 2808F9871610EFE3005772B7 /* Build configuration list for PBXProject "HelloMixpanel" */;
			compatibilityVersion = "Xcode 3.2";
			developmentRegion = English;
			hasScannedForEncodings = 0;
			knownRegions = (
				en,
				English,
			);
			mainGroup = 2808F9821610EFE3005772B7;
			productRefGroup = 2808F98E1610EFE3005772B7 /* Products */;
			projectDirPath = "";
			projectRoot = "";
			targets = (
				2808F98C1610EFE3005772B7 /* HelloMixpanel */,
				2808F9B01610EFE4005772B7 /* HelloMixpanelTests */,
			);
		};
/* End PBXProject section */

/* Begin PBXResourcesBuildPhase section */
		2808F98B1610EFE3005772B7 /* Resources */ = {
			isa = PBXResourcesBuildPhase;
			buildActionMask = 2147483647;
			files = (
				2808F99C1610EFE3005772B7 /* InfoPlist.strings in Resources */,
				28C7E667161530BF00F78E49 /* Icon@2x.png in Resources */,
				28C7E6691615311100F78E49 /* Icon.png in Resources */,
				05E98DDD1911632B00AFF3E1 /* ClassDefinitions.json in Resources */,
				28C7E66B1615317400F78E49 /* Icon-72.png in Resources */,
				286903FF17C6D2CF00DCA073 /* Default-568h@2x.png in Resources */,
				86CC975018120A7E0003EF50 /* MPNotification.storyboard in Resources */,
				2869040117C7EC8100DCA073 /* MPSurvey.storyboard in Resources */,
				053B4C63183E963100E825FE /* Media.xcassets in Resources */,
				0552DEFE1843DF00009AC90A /* HelloMixpanel.storyboard in Resources */,
			);
			runOnlyForDeploymentPostprocessing = 0;
		};
		2808F9AE1610EFE4005772B7 /* Resources */ = {
			isa = PBXResourcesBuildPhase;
			buildActionMask = 2147483647;
			files = (
				053B4C64183E963100E825FE /* Media.xcassets in Resources */,
				2808F9BD1610EFE4005772B7 /* InfoPlist.strings in Resources */,
			);
			runOnlyForDeploymentPostprocessing = 0;
		};
/* End PBXResourcesBuildPhase section */

/* Begin PBXShellScriptBuildPhase section */
		118A38CBA6114BD69D1260D0 /* Copy Pods Resources */ = {
			isa = PBXShellScriptBuildPhase;
			buildActionMask = 2147483647;
			files = (
			);
			inputPaths = (
			);
			name = "Copy Pods Resources";
			outputPaths = (
			);
			runOnlyForDeploymentPostprocessing = 0;
			shellPath = /bin/sh;
			shellScript = "\"${SRCROOT}/Pods/Pods-HelloMixpanel-resources.sh\"\n";
			showEnvVarsInLog = 0;
		};
		27CDD7777E0942DE8545B108 /* Check Pods Manifest.lock */ = {
			isa = PBXShellScriptBuildPhase;
			buildActionMask = 2147483647;
			files = (
			);
			inputPaths = (
			);
			name = "Check Pods Manifest.lock";
			outputPaths = (
			);
			runOnlyForDeploymentPostprocessing = 0;
			shellPath = /bin/sh;
			shellScript = "diff \"${PODS_ROOT}/../Podfile.lock\" \"${PODS_ROOT}/Manifest.lock\" > /dev/null\nif [[ $? != 0 ]] ; then\n    cat << EOM\nerror: The sandbox is not in sync with the Podfile.lock. Run 'pod install' or update your CocoaPods installation.\nEOM\n    exit 1\nfi\n";
			showEnvVarsInLog = 0;
		};
		2808F9AF1610EFE4005772B7 /* ShellScript */ = {
			isa = PBXShellScriptBuildPhase;
			buildActionMask = 2147483647;
			files = (
			);
			inputPaths = (
			);
			outputPaths = (
			);
			runOnlyForDeploymentPostprocessing = 0;
			shellPath = /bin/sh;
			shellScript = "# Run the unit tests in this test bundle.\n\"${SYSTEM_DEVELOPER_DIR}/Tools/RunUnitTests\"\n";
		};
		3EEA23EF5B17446994262C49 /* Copy Pods Resources */ = {
			isa = PBXShellScriptBuildPhase;
			buildActionMask = 2147483647;
			files = (
			);
			inputPaths = (
			);
			name = "Copy Pods Resources";
			outputPaths = (
			);
			runOnlyForDeploymentPostprocessing = 0;
			shellPath = /bin/sh;
			shellScript = "\"${SRCROOT}/Pods/Pods-HelloMixpanelTests-resources.sh\"\n";
			showEnvVarsInLog = 0;
		};
		4877F0BE37374C57A068555D /* Check Pods Manifest.lock */ = {
			isa = PBXShellScriptBuildPhase;
			buildActionMask = 2147483647;
			files = (
			);
			inputPaths = (
			);
			name = "Check Pods Manifest.lock";
			outputPaths = (
			);
			runOnlyForDeploymentPostprocessing = 0;
			shellPath = /bin/sh;
			shellScript = "diff \"${PODS_ROOT}/../Podfile.lock\" \"${PODS_ROOT}/Manifest.lock\" > /dev/null\nif [[ $? != 0 ]] ; then\n    cat << EOM\nerror: The sandbox is not in sync with the Podfile.lock. Run 'pod install' or update your CocoaPods installation.\nEOM\n    exit 1\nfi\n";
			showEnvVarsInLog = 0;
		};
/* End PBXShellScriptBuildPhase section */

/* Begin PBXSourcesBuildPhase section */
		2808F9891610EFE3005772B7 /* Sources */ = {
			isa = PBXSourcesBuildPhase;
			buildActionMask = 2147483647;
			files = (
				053B4C681840191000E825FE /* UIColor+MPColor.m in Sources */,
				2808F99E1610EFE3005772B7 /* main.m in Sources */,
				2808F9A21610EFE3005772B7 /* AppDelegate.m in Sources */,
				A7B462DB191075DE00774977 /* MPPassThroughValueTransformer.m in Sources */,
				2808F9A51610EFE3005772B7 /* ViewController.m in Sources */,
				A7B462D6191075DE00774977 /* MPCGRectToNSDictionaryValueTransformer.m in Sources */,
				286760BF1611982600B1BEC8 /* Mixpanel.m in Sources */,
				28526F0517C4103200A0F32F /* MPSurveyNavigationController.m in Sources */,
				A7B462DD191075DE00774977 /* MPSequenceGenerator.m in Sources */,
				28526F0817C4107400A0F32F /* MPSurveyQuestionViewController.m in Sources */,
				28526F0B17C417E000A0F32F /* MPSurvey.m in Sources */,
				05E98DD41910751400AFF3E1 /* Shelley.m in Sources */,
				05FF819E18452EA20073FBAC /* HomeViewController.m in Sources */,
				28526F0E17C417F300A0F32F /* MPSurveyQuestion.m in Sources */,
				A7B462DA191075DE00774977 /* MPObjectSerializerContext.m in Sources */,
				A7B462D2191075DE00774977 /* MPCATransform3DToNSDictionaryValueTransformer.m in Sources */,
				A7B462DE191075DE00774977 /* MPUIColorToNSStringValueTransformer.m in Sources */,
				05E98DD81910751400AFF3E1 /* SYFilters.m in Sources */,
				86CC974E1811F82D0003EF50 /* MPNotification.m in Sources */,
				A7B462D7191075DE00774977 /* MPCGSizeToNSDictionaryValueTransformer.m in Sources */,
				A7B462D8191075DE00774977 /* MPClassDescription.m in Sources */,
				05F02D6318528F8C00527D93 /* MPNotificationViewController.m in Sources */,
				28FEFA0617CADCED00691355 /* UIView+MPSnapshotImage.m in Sources */,
				A7B462EB1910899C00774977 /* MPWebSocket.m in Sources */,
				05E98DD61910751400AFF3E1 /* SYParser.m in Sources */,
				28FEFA0917CAE93200691355 /* UIImage+MPImageEffects.m in Sources */,
				A7B462DC191075DE00774977 /* MPPropertyDescription.m in Sources */,
				28ECB34117CE7A7D0075ADE7 /* UIImage+MPAverageColor.m in Sources */,
				A7B462D1191075DE00774977 /* MPApplicationStateSerializer.m in Sources */,
				A7B462D4191075DE00774977 /* MPCGColorRefToNSStringValueTransformer.m in Sources */,
				A7B462D3191075DE00774977 /* MPCGAffineTransformToNSDictionaryValueTransformer.m in Sources */,
				05E98D85190F4B2D00AFF3E1 /* MPVariant.m in Sources */,
				289B497A17D913D50035439B /* NSData+MPBase64.m in Sources */,
				A7B462D9191075DE00774977 /* MPObjectSerializer.m in Sources */,
				A7B462D5191075DE00774977 /* MPCGPointToNSDictionaryValueTransformer.m in Sources */,
			);
			runOnlyForDeploymentPostprocessing = 0;
		};
		2808F9AC1610EFE4005772B7 /* Sources */ = {
			isa = PBXSourcesBuildPhase;
			buildActionMask = 2147483647;
			files = (
				05C13E461818477600848D48 /* MixpanelDummyHTTPConnection.m in Sources */,
				05E98DD91910751400AFF3E1 /* SYFilters.m in Sources */,
				05E98DD71910751400AFF3E1 /* SYParser.m in Sources */,
				285EC8351611970A0087AE27 /* HelloMixpanelTests.m in Sources */,
				05E98DD51910751400AFF3E1 /* Shelley.m in Sources */,
				289B497B17D913D50035439B /* NSData+MPBase64.m in Sources */,
			);
			runOnlyForDeploymentPostprocessing = 0;
		};
/* End PBXSourcesBuildPhase section */

/* Begin PBXTargetDependency section */
		2808F9B71610EFE4005772B7 /* PBXTargetDependency */ = {
			isa = PBXTargetDependency;
			target = 2808F98C1610EFE3005772B7 /* HelloMixpanel */;
			targetProxy = 2808F9B61610EFE4005772B7 /* PBXContainerItemProxy */;
		};
/* End PBXTargetDependency section */

/* Begin PBXVariantGroup section */
		2808F99A1610EFE3005772B7 /* InfoPlist.strings */ = {
			isa = PBXVariantGroup;
			children = (
				2808F99B1610EFE3005772B7 /* en */,
			);
			name = InfoPlist.strings;
			sourceTree = "<group>";
		};
		2808F9BB1610EFE4005772B7 /* InfoPlist.strings */ = {
			isa = PBXVariantGroup;
			children = (
				2808F9BC1610EFE4005772B7 /* en */,
			);
			name = InfoPlist.strings;
			sourceTree = "<group>";
		};
/* End PBXVariantGroup section */

/* Begin XCBuildConfiguration section */
		2808F9C11610EFE4005772B7 /* Debug */ = {
			isa = XCBuildConfiguration;
			buildSettings = {
				ALWAYS_SEARCH_USER_PATHS = NO;
				CLANG_CXX_LANGUAGE_STANDARD = "gnu++0x";
				CLANG_WARN_BOOL_CONVERSION = YES;
				CLANG_WARN_CONSTANT_CONVERSION = YES;
				CLANG_WARN_DEPRECATED_OBJC_IMPLEMENTATIONS = YES;
				CLANG_WARN_EMPTY_BODY = YES;
				CLANG_WARN_ENUM_CONVERSION = YES;
				CLANG_WARN_IMPLICIT_SIGN_CONVERSION = NO;
				CLANG_WARN_INT_CONVERSION = YES;
				CLANG_WARN_OBJCPP_ARC_ABI = YES;
				CLANG_WARN_OBJC_IMPLICIT_ATOMIC_PROPERTIES = YES;
				CLANG_WARN_OBJC_IMPLICIT_RETAIN_SELF = NO;
				CLANG_WARN_OBJC_MISSING_PROPERTY_SYNTHESIS = NO;
				CLANG_WARN_OBJC_RECEIVER_WEAK = YES;
				CLANG_WARN_SUSPICIOUS_IMPLICIT_CONVERSION = NO;
				CLANG_WARN__DUPLICATE_METHOD_MATCH = YES;
				CODE_SIGN_IDENTITY = "iPhone Developer: Neil Rahilly (JLY92MT8BF)";
				"CODE_SIGN_IDENTITY[sdk=iphoneos*]" = "iPhone Developer: Neil Rahilly (JLY92MT8BF)";
				COPY_PHASE_STRIP = NO;
				GCC_C_LANGUAGE_STANDARD = gnu99;
				GCC_DYNAMIC_NO_PIC = NO;
				GCC_OPTIMIZATION_LEVEL = 0;
				GCC_PREPROCESSOR_DEFINITIONS = (
					"MIXPANEL_LOG=1",
					"MIXPANEL_DEBUG=1",
				);
				GCC_SYMBOLS_PRIVATE_EXTERN = NO;
				GCC_TREAT_IMPLICIT_FUNCTION_DECLARATIONS_AS_ERRORS = YES;
				GCC_TREAT_INCOMPATIBLE_POINTER_TYPE_WARNINGS_AS_ERRORS = YES;
				GCC_TREAT_WARNINGS_AS_ERRORS = NO;
				GCC_VERSION = com.apple.compilers.llvm.clang.1_0;
				GCC_WARN_64_TO_32_BIT_CONVERSION = YES;
				GCC_WARN_ABOUT_MISSING_FIELD_INITIALIZERS = YES;
				GCC_WARN_ABOUT_MISSING_NEWLINE = YES;
				GCC_WARN_ABOUT_MISSING_PROTOTYPES = YES;
				GCC_WARN_ABOUT_RETURN_TYPE = YES;
				GCC_WARN_FOUR_CHARACTER_CONSTANTS = YES;
				GCC_WARN_INITIALIZER_NOT_FULLY_BRACKETED = YES;
				GCC_WARN_MULTIPLE_DEFINITION_TYPES_FOR_SELECTOR = NO;
				GCC_WARN_PEDANTIC = NO;
				GCC_WARN_SHADOW = YES;
				GCC_WARN_SIGN_COMPARE = YES;
				GCC_WARN_STRICT_SELECTOR_MATCH = NO;
				GCC_WARN_UNDECLARED_SELECTOR = NO;
				GCC_WARN_UNINITIALIZED_AUTOS = YES;
				GCC_WARN_UNKNOWN_PRAGMAS = YES;
				GCC_WARN_UNUSED_FUNCTION = YES;
				GCC_WARN_UNUSED_LABEL = YES;
				GCC_WARN_UNUSED_PARAMETER = NO;
				GCC_WARN_UNUSED_VARIABLE = YES;
				IPHONEOS_DEPLOYMENT_TARGET = 6.0;
				ONLY_ACTIVE_ARCH = YES;
				OTHER_CFLAGS = "";
				PROVISIONING_PROFILE = "4807011B-D4F1-4BF7-BBC9-DF3E5E11CD3C";
				"PROVISIONING_PROFILE[sdk=iphoneos*]" = "4807011B-D4F1-4BF7-BBC9-DF3E5E11CD3C";
				RUN_CLANG_STATIC_ANALYZER = NO;
				SDKROOT = iphoneos;
				TARGETED_DEVICE_FAMILY = "1,2";
			};
			name = Debug;
		};
		2808F9C21610EFE4005772B7 /* Release */ = {
			isa = XCBuildConfiguration;
			buildSettings = {
				ALWAYS_SEARCH_USER_PATHS = NO;
				CLANG_CXX_LANGUAGE_STANDARD = "gnu++0x";
				CLANG_WARN_BOOL_CONVERSION = YES;
				CLANG_WARN_CONSTANT_CONVERSION = YES;
				CLANG_WARN_DEPRECATED_OBJC_IMPLEMENTATIONS = YES;
				CLANG_WARN_EMPTY_BODY = YES;
				CLANG_WARN_ENUM_CONVERSION = YES;
				CLANG_WARN_IMPLICIT_SIGN_CONVERSION = NO;
				CLANG_WARN_INT_CONVERSION = YES;
				CLANG_WARN_OBJCPP_ARC_ABI = YES;
				CLANG_WARN_OBJC_IMPLICIT_ATOMIC_PROPERTIES = YES;
				CLANG_WARN_OBJC_IMPLICIT_RETAIN_SELF = NO;
				CLANG_WARN_OBJC_MISSING_PROPERTY_SYNTHESIS = NO;
				CLANG_WARN_OBJC_RECEIVER_WEAK = YES;
				CLANG_WARN_SUSPICIOUS_IMPLICIT_CONVERSION = NO;
				CLANG_WARN__DUPLICATE_METHOD_MATCH = YES;
				CODE_SIGN_IDENTITY = "iPhone Distribution: Mixpanel, Inc.";
				"CODE_SIGN_IDENTITY[sdk=iphoneos*]" = "iPhone Distribution: Mixpanel, Inc.";
				COPY_PHASE_STRIP = YES;
				GCC_C_LANGUAGE_STANDARD = gnu99;
				GCC_PREPROCESSOR_DEFINITIONS = (
					"MIXPANEL_LOG=1",
					"MIXPANEL_DEBUG=1",
				);
				GCC_TREAT_IMPLICIT_FUNCTION_DECLARATIONS_AS_ERRORS = YES;
				GCC_TREAT_INCOMPATIBLE_POINTER_TYPE_WARNINGS_AS_ERRORS = YES;
				GCC_TREAT_WARNINGS_AS_ERRORS = NO;
				GCC_VERSION = com.apple.compilers.llvm.clang.1_0;
				GCC_WARN_64_TO_32_BIT_CONVERSION = YES;
				GCC_WARN_ABOUT_MISSING_FIELD_INITIALIZERS = YES;
				GCC_WARN_ABOUT_MISSING_NEWLINE = YES;
				GCC_WARN_ABOUT_MISSING_PROTOTYPES = YES;
				GCC_WARN_ABOUT_RETURN_TYPE = YES;
				GCC_WARN_FOUR_CHARACTER_CONSTANTS = YES;
				GCC_WARN_INITIALIZER_NOT_FULLY_BRACKETED = YES;
				GCC_WARN_MULTIPLE_DEFINITION_TYPES_FOR_SELECTOR = NO;
				GCC_WARN_PEDANTIC = NO;
				GCC_WARN_SHADOW = YES;
				GCC_WARN_SIGN_COMPARE = YES;
				GCC_WARN_STRICT_SELECTOR_MATCH = NO;
				GCC_WARN_UNDECLARED_SELECTOR = NO;
				GCC_WARN_UNINITIALIZED_AUTOS = YES;
				GCC_WARN_UNKNOWN_PRAGMAS = YES;
				GCC_WARN_UNUSED_FUNCTION = YES;
				GCC_WARN_UNUSED_LABEL = YES;
				GCC_WARN_UNUSED_PARAMETER = NO;
				GCC_WARN_UNUSED_VARIABLE = YES;
				IPHONEOS_DEPLOYMENT_TARGET = 6.0;
				OTHER_CFLAGS = "-DNS_BLOCK_ASSERTIONS=1";
				PROVISIONING_PROFILE = "6FF36473-8704-4929-A5F9-B8362FAD184E";
				"PROVISIONING_PROFILE[sdk=iphoneos*]" = "6FF36473-8704-4929-A5F9-B8362FAD184E";
				RUN_CLANG_STATIC_ANALYZER = NO;
				SDKROOT = iphoneos;
				TARGETED_DEVICE_FAMILY = "1,2";
				VALIDATE_PRODUCT = NO;
			};
			name = Release;
		};
		2808F9C41610EFE4005772B7 /* Debug */ = {
			isa = XCBuildConfiguration;
			baseConfigurationReference = DB15B6830EC04BD086D340CE /* Pods-HelloMixpanel.xcconfig */;
			buildSettings = {
				CLANG_ENABLE_OBJC_ARC = YES;
				CLANG_WARN_IMPLICIT_SIGN_CONVERSION = YES;
				CLANG_WARN_OBJC_IMPLICIT_RETAIN_SELF = YES;
				CLANG_WARN_SUSPICIOUS_IMPLICIT_CONVERSION = YES;
				CODE_SIGN_IDENTITY = "iPhone Developer";
				"CODE_SIGN_IDENTITY[sdk=iphoneos*]" = "";
				GCC_PRECOMPILE_PREFIX_HEADER = YES;
				GCC_PREFIX_HEADER = "HelloMixpanel/HelloMixpanel-Prefix.pch";
				GCC_PREPROCESSOR_DEFINITIONS = "";
				"GCC_PREPROCESSOR_DEFINITIONS[arch=*]" = (
					"MIXPANEL_LOG=1",
					MIXPANEL_NO_IFA,
					"MIXPANEL_DEBUG=1",
				);
				GCC_WARN_MULTIPLE_DEFINITION_TYPES_FOR_SELECTOR = YES;
				GCC_WARN_PEDANTIC = YES;
				GCC_WARN_STRICT_SELECTOR_MATCH = YES;
				GCC_WARN_UNDECLARED_SELECTOR = NO;
				INFOPLIST_FILE = "HelloMixpanel/HelloMixpanel-Info.plist";
				IPHONEOS_DEPLOYMENT_TARGET = 6.0;
				OTHER_CFLAGS = "-Wno-gnu";
				PRODUCT_NAME = "$(TARGET_NAME)";
				PROVISIONING_PROFILE = "7FA957D4-6423-4C0E-938D-F3FDB19DE38D";
				"PROVISIONING_PROFILE[sdk=iphoneos*]" = "7FA957D4-6423-4C0E-938D-F3FDB19DE38D";
				SDKROOT = iphoneos;
				WRAPPER_EXTENSION = app;
			};
			name = Debug;
		};
		2808F9C51610EFE4005772B7 /* Release */ = {
			isa = XCBuildConfiguration;
			baseConfigurationReference = DB15B6830EC04BD086D340CE /* Pods-HelloMixpanel.xcconfig */;
			buildSettings = {
				CLANG_ENABLE_OBJC_ARC = YES;
				CLANG_WARN_IMPLICIT_SIGN_CONVERSION = YES;
				CLANG_WARN_OBJC_IMPLICIT_RETAIN_SELF = YES;
				CLANG_WARN_SUSPICIOUS_IMPLICIT_CONVERSION = YES;
				CODE_SIGN_IDENTITY = "iPhone Distribution";
				"CODE_SIGN_IDENTITY[sdk=iphoneos*]" = "";
				GCC_PRECOMPILE_PREFIX_HEADER = YES;
				GCC_PREFIX_HEADER = "HelloMixpanel/HelloMixpanel-Prefix.pch";
				GCC_PREPROCESSOR_DEFINITIONS = "";
				GCC_WARN_MULTIPLE_DEFINITION_TYPES_FOR_SELECTOR = YES;
				GCC_WARN_PEDANTIC = YES;
				GCC_WARN_STRICT_SELECTOR_MATCH = YES;
				GCC_WARN_UNDECLARED_SELECTOR = NO;
				INFOPLIST_FILE = "HelloMixpanel/HelloMixpanel-Info.plist";
				IPHONEOS_DEPLOYMENT_TARGET = 6.0;
				OTHER_CFLAGS = "-Wno-gnu";
				PRODUCT_NAME = "$(TARGET_NAME)";
				PROVISIONING_PROFILE = "7FA957D4-6423-4C0E-938D-F3FDB19DE38D";
				"PROVISIONING_PROFILE[sdk=iphoneos*]" = "7FA957D4-6423-4C0E-938D-F3FDB19DE38D";
				SDKROOT = iphoneos;
				WRAPPER_EXTENSION = app;
			};
			name = Release;
		};
		2808F9C71610EFE4005772B7 /* Debug */ = {
			isa = XCBuildConfiguration;
			baseConfigurationReference = A9DE049AEA934617A6E21B70 /* Pods-HelloMixpanelTests.xcconfig */;
			buildSettings = {
				BUNDLE_LOADER = "$(BUILT_PRODUCTS_DIR)/HelloMixpanel.app/HelloMixpanel";
				CLANG_ENABLE_OBJC_ARC = YES;
				CLANG_WARN_OBJC_IMPLICIT_RETAIN_SELF = NO;
				CODE_SIGN_IDENTITY = "";
				"CODE_SIGN_IDENTITY[sdk=iphoneos*]" = "";
				FRAMEWORK_SEARCH_PATHS = (
					"\"$(SDKROOT)/Developer/Library/Frameworks\"",
					"\"$(DEVELOPER_LIBRARY_DIR)/Frameworks\"",
				);
				GCC_PRECOMPILE_PREFIX_HEADER = YES;
				GCC_PREFIX_HEADER = "HelloMixpanel/HelloMixpanel-Prefix.pch";
				GCC_PREPROCESSOR_DEFINITIONS = "";
				HEADER_SEARCH_PATHS = (
					"\"${PODS_ROOT}/Headers\"",
					"\"${PODS_ROOT}/Headers/CocoaAsyncSocket\"",
					"\"${PODS_ROOT}/Headers/CocoaHTTPServer\"",
					"\"${PODS_ROOT}/Headers/CocoaLumberjack\"",
					"$(SDKROOT)/usr/include/libxml2",
					"$(inherited)",
				);
				INFOPLIST_FILE = "HelloMixpanelTests/HelloMixpanelTests-Info.plist";
				IPHONEOS_DEPLOYMENT_TARGET = 7.0;
				LIBRARY_SEARCH_PATHS = (
					"$(inherited)",
					"$(PROJECT_DIR)/Pods/build/Debug-iphoneos",
				);
				OTHER_CFLAGS = "";
				PRODUCT_NAME = "$(TARGET_NAME)";
				PROVISIONING_PROFILE = "7A108436-5589-4C4A-B278-F0AE7A0C91F1";
				TEST_HOST = "$(BUNDLE_LOADER)";
				WRAPPER_EXTENSION = octest;
			};
			name = Debug;
		};
		2808F9C81610EFE4005772B7 /* Release */ = {
			isa = XCBuildConfiguration;
			baseConfigurationReference = A9DE049AEA934617A6E21B70 /* Pods-HelloMixpanelTests.xcconfig */;
			buildSettings = {
				BUNDLE_LOADER = "$(BUILT_PRODUCTS_DIR)/HelloMixpanel.app/HelloMixpanel";
				CLANG_ENABLE_OBJC_ARC = YES;
				CLANG_WARN_OBJC_IMPLICIT_RETAIN_SELF = NO;
				CODE_SIGN_IDENTITY = "";
				"CODE_SIGN_IDENTITY[sdk=iphoneos*]" = "";
				FRAMEWORK_SEARCH_PATHS = (
					"\"$(SDKROOT)/Developer/Library/Frameworks\"",
					"\"$(DEVELOPER_LIBRARY_DIR)/Frameworks\"",
				);
				GCC_PRECOMPILE_PREFIX_HEADER = YES;
				GCC_PREFIX_HEADER = "HelloMixpanel/HelloMixpanel-Prefix.pch";
				GCC_PREPROCESSOR_DEFINITIONS = "";
				HEADER_SEARCH_PATHS = (
					"\"${PODS_ROOT}/Headers\"",
					"\"${PODS_ROOT}/Headers/CocoaAsyncSocket\"",
					"\"${PODS_ROOT}/Headers/CocoaHTTPServer\"",
					"\"${PODS_ROOT}/Headers/CocoaLumberjack\"",
					"$(SDKROOT)/usr/include/libxml2",
					"$(inherited)",
				);
				INFOPLIST_FILE = "HelloMixpanelTests/HelloMixpanelTests-Info.plist";
				IPHONEOS_DEPLOYMENT_TARGET = 7.0;
				LIBRARY_SEARCH_PATHS = (
					"$(inherited)",
					"$(PROJECT_DIR)/Pods/build/Debug-iphoneos",
				);
				OTHER_CFLAGS = "";
				PRODUCT_NAME = "$(TARGET_NAME)";
				PROVISIONING_PROFILE = "7A108436-5589-4C4A-B278-F0AE7A0C91F1";
				TEST_HOST = "$(BUNDLE_LOADER)";
				WRAPPER_EXTENSION = octest;
			};
			name = Release;
		};
		28C2136516376D3300696E4F /* AppStore */ = {
			isa = XCBuildConfiguration;
			buildSettings = {
				ALWAYS_SEARCH_USER_PATHS = NO;
				CLANG_CXX_LANGUAGE_STANDARD = "gnu++0x";
				CLANG_WARN_BOOL_CONVERSION = YES;
				CLANG_WARN_CONSTANT_CONVERSION = YES;
				CLANG_WARN_DEPRECATED_OBJC_IMPLEMENTATIONS = YES;
				CLANG_WARN_EMPTY_BODY = YES;
				CLANG_WARN_ENUM_CONVERSION = YES;
				CLANG_WARN_IMPLICIT_SIGN_CONVERSION = NO;
				CLANG_WARN_INT_CONVERSION = YES;
				CLANG_WARN_OBJCPP_ARC_ABI = YES;
				CLANG_WARN_OBJC_IMPLICIT_ATOMIC_PROPERTIES = YES;
				CLANG_WARN_OBJC_IMPLICIT_RETAIN_SELF = NO;
				CLANG_WARN_OBJC_MISSING_PROPERTY_SYNTHESIS = NO;
				CLANG_WARN_OBJC_RECEIVER_WEAK = YES;
				CLANG_WARN_SUSPICIOUS_IMPLICIT_CONVERSION = NO;
				CLANG_WARN__DUPLICATE_METHOD_MATCH = YES;
				CODE_SIGN_IDENTITY = "";
				"CODE_SIGN_IDENTITY[sdk=iphoneos*]" = "";
				COPY_PHASE_STRIP = YES;
				GCC_C_LANGUAGE_STANDARD = gnu99;
				GCC_PREPROCESSOR_DEFINITIONS = "";
				GCC_TREAT_IMPLICIT_FUNCTION_DECLARATIONS_AS_ERRORS = YES;
				GCC_TREAT_INCOMPATIBLE_POINTER_TYPE_WARNINGS_AS_ERRORS = YES;
				GCC_TREAT_WARNINGS_AS_ERRORS = NO;
				GCC_VERSION = com.apple.compilers.llvm.clang.1_0;
				GCC_WARN_64_TO_32_BIT_CONVERSION = YES;
				GCC_WARN_ABOUT_MISSING_FIELD_INITIALIZERS = YES;
				GCC_WARN_ABOUT_MISSING_NEWLINE = YES;
				GCC_WARN_ABOUT_MISSING_PROTOTYPES = YES;
				GCC_WARN_ABOUT_RETURN_TYPE = YES;
				GCC_WARN_FOUR_CHARACTER_CONSTANTS = YES;
				GCC_WARN_INITIALIZER_NOT_FULLY_BRACKETED = YES;
				GCC_WARN_MULTIPLE_DEFINITION_TYPES_FOR_SELECTOR = NO;
				GCC_WARN_PEDANTIC = NO;
				GCC_WARN_SHADOW = YES;
				GCC_WARN_SIGN_COMPARE = YES;
				GCC_WARN_STRICT_SELECTOR_MATCH = NO;
				GCC_WARN_UNDECLARED_SELECTOR = NO;
				GCC_WARN_UNINITIALIZED_AUTOS = YES;
				GCC_WARN_UNKNOWN_PRAGMAS = YES;
				GCC_WARN_UNUSED_FUNCTION = YES;
				GCC_WARN_UNUSED_LABEL = YES;
				GCC_WARN_UNUSED_PARAMETER = NO;
				GCC_WARN_UNUSED_VARIABLE = YES;
				IPHONEOS_DEPLOYMENT_TARGET = 6.0;
				OTHER_CFLAGS = "-DNS_BLOCK_ASSERTIONS=1";
				RUN_CLANG_STATIC_ANALYZER = NO;
				SDKROOT = iphoneos;
				TARGETED_DEVICE_FAMILY = "1,2";
				VALIDATE_PRODUCT = YES;
			};
			name = AppStore;
		};
		28C2136616376D3300696E4F /* AppStore */ = {
			isa = XCBuildConfiguration;
			baseConfigurationReference = DB15B6830EC04BD086D340CE /* Pods-HelloMixpanel.xcconfig */;
			buildSettings = {
				CLANG_ENABLE_OBJC_ARC = YES;
				CLANG_WARN_IMPLICIT_SIGN_CONVERSION = YES;
				CLANG_WARN_OBJC_IMPLICIT_RETAIN_SELF = YES;
				CLANG_WARN_SUSPICIOUS_IMPLICIT_CONVERSION = YES;
				CODE_SIGN_IDENTITY = "iPhone Developer";
				"CODE_SIGN_IDENTITY[sdk=iphoneos*]" = "iPhone Distribution";
				GCC_PRECOMPILE_PREFIX_HEADER = YES;
				GCC_PREFIX_HEADER = "HelloMixpanel/HelloMixpanel-Prefix.pch";
				GCC_PREPROCESSOR_DEFINITIONS = "";
				GCC_WARN_MULTIPLE_DEFINITION_TYPES_FOR_SELECTOR = YES;
				GCC_WARN_PEDANTIC = YES;
				GCC_WARN_STRICT_SELECTOR_MATCH = YES;
				GCC_WARN_UNDECLARED_SELECTOR = NO;
				INFOPLIST_FILE = "HelloMixpanel/HelloMixpanel-Info.plist";
				IPHONEOS_DEPLOYMENT_TARGET = 6.0;
				OTHER_CFLAGS = "-Wno-gnu";
				PRODUCT_NAME = "$(TARGET_NAME)";
				PROVISIONING_PROFILE = "";
				SDKROOT = iphoneos;
				WRAPPER_EXTENSION = app;
			};
			name = AppStore;
		};
		28C2136716376D3300696E4F /* AppStore */ = {
			isa = XCBuildConfiguration;
			baseConfigurationReference = A9DE049AEA934617A6E21B70 /* Pods-HelloMixpanelTests.xcconfig */;
			buildSettings = {
				BUNDLE_LOADER = "$(BUILT_PRODUCTS_DIR)/HelloMixpanel.app/HelloMixpanel";
				CLANG_ENABLE_OBJC_ARC = YES;
				CLANG_WARN_OBJC_IMPLICIT_RETAIN_SELF = NO;
				CODE_SIGN_IDENTITY = "";
				"CODE_SIGN_IDENTITY[sdk=iphoneos*]" = "";
				FRAMEWORK_SEARCH_PATHS = (
					"\"$(SDKROOT)/Developer/Library/Frameworks\"",
					"\"$(DEVELOPER_LIBRARY_DIR)/Frameworks\"",
				);
				GCC_PRECOMPILE_PREFIX_HEADER = YES;
				GCC_PREFIX_HEADER = "HelloMixpanel/HelloMixpanel-Prefix.pch";
				GCC_PREPROCESSOR_DEFINITIONS = "";
				HEADER_SEARCH_PATHS = (
					"\"${PODS_ROOT}/Headers\"",
					"\"${PODS_ROOT}/Headers/CocoaAsyncSocket\"",
					"\"${PODS_ROOT}/Headers/CocoaHTTPServer\"",
					"\"${PODS_ROOT}/Headers/CocoaLumberjack\"",
					"$(SDKROOT)/usr/include/libxml2",
					"$(inherited)",
				);
				INFOPLIST_FILE = "HelloMixpanelTests/HelloMixpanelTests-Info.plist";
				IPHONEOS_DEPLOYMENT_TARGET = 7.0;
				LIBRARY_SEARCH_PATHS = (
					"$(inherited)",
					"$(PROJECT_DIR)/Pods/build/Debug-iphoneos",
				);
				OTHER_CFLAGS = "";
				PRODUCT_NAME = "$(TARGET_NAME)";
				PROVISIONING_PROFILE = "7A108436-5589-4C4A-B278-F0AE7A0C91F1";
				TEST_HOST = "$(BUNDLE_LOADER)";
				WRAPPER_EXTENSION = octest;
			};
			name = AppStore;
		};
/* End XCBuildConfiguration section */

/* Begin XCConfigurationList section */
		2808F9871610EFE3005772B7 /* Build configuration list for PBXProject "HelloMixpanel" */ = {
			isa = XCConfigurationList;
			buildConfigurations = (
				2808F9C11610EFE4005772B7 /* Debug */,
				2808F9C21610EFE4005772B7 /* Release */,
				28C2136516376D3300696E4F /* AppStore */,
			);
			defaultConfigurationIsVisible = 0;
			defaultConfigurationName = Release;
		};
		2808F9C31610EFE4005772B7 /* Build configuration list for PBXNativeTarget "HelloMixpanel" */ = {
			isa = XCConfigurationList;
			buildConfigurations = (
				2808F9C41610EFE4005772B7 /* Debug */,
				2808F9C51610EFE4005772B7 /* Release */,
				28C2136616376D3300696E4F /* AppStore */,
			);
			defaultConfigurationIsVisible = 0;
			defaultConfigurationName = Release;
		};
		2808F9C61610EFE4005772B7 /* Build configuration list for PBXNativeTarget "HelloMixpanelTests" */ = {
			isa = XCConfigurationList;
			buildConfigurations = (
				2808F9C71610EFE4005772B7 /* Debug */,
				2808F9C81610EFE4005772B7 /* Release */,
				28C2136716376D3300696E4F /* AppStore */,
			);
			defaultConfigurationIsVisible = 0;
			defaultConfigurationName = Release;
		};
/* End XCConfigurationList section */
	};
	rootObject = 2808F9841610EFE3005772B7 /* Project object */;
}<|MERGE_RESOLUTION|>--- conflicted
+++ resolved
@@ -207,11 +207,7 @@
 			isa = PBXFrameworksBuildPhase;
 			buildActionMask = 2147483647;
 			files = (
-<<<<<<< HEAD
 				05E98DDB19115FB200AFF3E1 /* libicucore.dylib in Frameworks */,
-=======
-				A7B462ED1910A2E500774977 /* libicucore.dylib in Frameworks */,
->>>>>>> 52c46281
 				2802054017DEC234000D71F5 /* QuartzCore.framework in Frameworks */,
 				2805EDE617C6B815003A0D72 /* Accelerate.framework in Frameworks */,
 				2892541F16548283003DAFFE /* CoreTelephony.framework in Frameworks */,
@@ -280,11 +276,7 @@
 		2808F9901610EFE3005772B7 /* Frameworks */ = {
 			isa = PBXGroup;
 			children = (
-<<<<<<< HEAD
 				05E98DDA19115FB200AFF3E1 /* libicucore.dylib */,
-=======
-				A7B462EC1910A2E500774977 /* libicucore.dylib */,
->>>>>>> 52c46281
 				05E98D81190F006600AFF3E1 /* libPods-HelloMixpanel-Shelley.a */,
 				2805EDE517C6B815003A0D72 /* Accelerate.framework */,
 				05C13E5318184DC700848D48 /* Security.framework */,
