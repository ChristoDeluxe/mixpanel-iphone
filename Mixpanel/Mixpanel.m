//
// Mixpanel.m
// Mixpanel
//
// Copyright 2012 Mixpanel
//
// Licensed under the Apache License, Version 2.0 (the "License");
// you may not use this file except in compliance with the License.
// You may obtain a copy of the License at
//
// http://www.apache.org/licenses/LICENSE-2.0
//
// Unless required by applicable law or agreed to in writing, software
// distributed under the License is distributed on an "AS IS" BASIS,
// WITHOUT WARRANTIES OR CONDITIONS OF ANY KIND, either express or implied.
// See the License for the specific language governing permissions and
// limitations under the License.

#if ! __has_feature(objc_arc)
#error This file must be compiled with ARC. Either turn on ARC for the project or use -fobjc-arc flag on this file.
#endif

#include <arpa/inet.h>
#include <net/if.h>
#include <net/if_dl.h>
#include <sys/socket.h>
#include <sys/sysctl.h>

#import <AdSupport/ASIdentifierManager.h>
#import <CommonCrypto/CommonDigest.h>
#import <CoreTelephony/CTCarrier.h>
#import <CoreTelephony/CTTelephonyNetworkInfo.h>
#import <SystemConfiguration/SystemConfiguration.h>
#import <UIKit/UIDevice.h>

#import "MPSurveyNavigationController.h"
#import "MPNotification.h"
#import "MPNotificationViewController.h"
#import "MPNotificationSmallViewController.h"
#import "Mixpanel.h"
#import "NSData+MPBase64.h"
#import "UIView+MPSnapshotImage.h"

#define VERSION @"2.2.0"

#ifdef MIXPANEL_LOG
#define MixpanelLog(...) NSLog(__VA_ARGS__)
#else
#define MixpanelLog(...)
#endif

#ifdef MIXPANEL_DEBUG
#define MixpanelDebug(...) NSLog(__VA_ARGS__)
#else
#define MixpanelDebug(...)
#endif

@interface Mixpanel () <UIAlertViewDelegate, MPSurveyNavigationControllerDelegate, MPNotificationViewControllerDelegate, MPNotificationSmallViewControllerDelegate> {
    NSUInteger _flushInterval;
}

// re-declare internally as readwrite
<<<<<<< HEAD
@property(atomic,retain)    MixpanelPeople *people;
@property(atomic,copy)      NSString *distinctId;

@property(nonatomic,copy)   NSString *apiToken;
@property(atomic,retain)    NSDictionary *superProperties;
@property(nonatomic,retain) NSMutableDictionary *automaticProperties; // mutable because we update $wifi when reachability changes
@property(nonatomic,retain) NSTimer *timer;
@property(nonatomic,retain) NSMutableArray *eventsQueue;
@property(nonatomic,retain) NSMutableArray *peopleQueue;
@property(nonatomic,assign) UIBackgroundTaskIdentifier taskId;
@property(nonatomic,assign) dispatch_queue_t serialQueue;
@property(nonatomic,assign) SCNetworkReachabilityRef reachability;
@property(nonatomic,assign) CTTelephonyNetworkInfo *telephonyInfo;
@property(nonatomic,retain) NSDateFormatter *dateFormatter;
@property(nonatomic,retain) NSArray *surveys;
@property(nonatomic,retain) MPSurvey *currentlyShowingSurvey;
@property(nonatomic,retain) NSMutableSet *shownSurveyCollections;
@property(nonatomic,retain) NSArray *notifications;
@property(nonatomic,retain) MPNotification *currentlyShowingNotification;
@property(nonatomic,retain) NSMutableSet *shownNotifications;

=======
@property (atomic, strong) MixpanelPeople *people;
@property (atomic, copy) NSString *distinctId;

@property (nonatomic, copy) NSString *apiToken;
@property (atomic, strong) NSDictionary *superProperties;
@property (nonatomic, strong) NSMutableDictionary *automaticProperties; // mutable because we update $wifi when reachability changes
@property (nonatomic, strong) NSTimer *timer;
@property (nonatomic, strong) NSMutableArray *eventsQueue;
@property (nonatomic, strong) NSMutableArray *peopleQueue;
@property (nonatomic, assign) UIBackgroundTaskIdentifier taskId;
@property (nonatomic, strong) dispatch_queue_t serialQueue;
@property (nonatomic, assign) SCNetworkReachabilityRef reachability;
@property (nonatomic, strong) CTTelephonyNetworkInfo *telephonyInfo;
@property (nonatomic, strong) NSDateFormatter *dateFormatter;
@property (nonatomic, strong) NSArray *surveys;
@property (nonatomic, strong) MPSurvey *currentlyShowingSurvey;
@property (nonatomic, strong) NSMutableSet *shownSurveyCollections;
>>>>>>> 80dde099

@end

@interface MixpanelPeople ()

@property (nonatomic, weak) Mixpanel *mixpanel;
@property (nonatomic, strong) NSMutableArray *unidentifiedQueue;
@property (nonatomic, copy) NSString *distinctId;
@property (nonatomic, strong) NSDictionary *automaticProperties;

- (id)initWithMixpanel:(Mixpanel *)mixpanel;

@end

static NSString *MPURLEncode(NSString *s)
{
    return (NSString *)CFBridgingRelease(CFURLCreateStringByAddingPercentEscapes(kCFAllocatorDefault, (CFStringRef)s, NULL, CFSTR("!*'();:@&=+$,/?%#[]"), kCFStringEncodingUTF8));
}

@implementation Mixpanel

static void MixpanelReachabilityCallback(SCNetworkReachabilityRef target, SCNetworkReachabilityFlags flags, void *info)
{
    if (info != NULL && [(__bridge NSObject*)info isKindOfClass:[Mixpanel class]]) {
        @autoreleasepool {
            Mixpanel *mixpanel = (__bridge Mixpanel *)info;
            [mixpanel reachabilityChanged:flags];
        }
    } else {
        NSLog(@"Mixpanel reachability callback received unexpected info object");
    }
}

static Mixpanel *sharedInstance = nil;

+ (Mixpanel *)sharedInstanceWithToken:(NSString *)apiToken
{
    static dispatch_once_t onceToken;
    dispatch_once(&onceToken, ^{
        sharedInstance = [[super alloc] initWithToken:apiToken andFlushInterval:60];
    });
    return sharedInstance;
}

+ (Mixpanel *)sharedInstance
{
    if (sharedInstance == nil) {
        NSLog(@"%@ warning sharedInstance called before sharedInstanceWithToken:", self);
    }
    return sharedInstance;
}

- (instancetype)initWithToken:(NSString *)apiToken andFlushInterval:(NSUInteger)flushInterval
{
    if (apiToken == nil) {
        apiToken = @"";
    }
    if ([apiToken length] == 0) {
        NSLog(@"%@ warning empty api token", self);
    }
    if (self = [self init]) {
        self.people = [[MixpanelPeople alloc] initWithMixpanel:self];
        self.apiToken = apiToken;
        _flushInterval = flushInterval;
        self.flushOnBackground = YES;
        self.showNetworkActivityIndicator = YES;
        self.serverURL = @"https://api.mixpanel.com";

        // REMOVE THIS
        self.serverURL = @"http://kyle.dev.mixpanel.org";
        self.showNotificationOnActive = YES;
        self.checkForNotificationsOnActive = YES;
        
        self.distinctId = [self defaultDistinctId];
        self.superProperties = [NSMutableDictionary dictionary];
        self.automaticProperties = [self collectAutomaticProperties];
        self.eventsQueue = [NSMutableArray array];
        self.peopleQueue = [NSMutableArray array];
        self.taskId = UIBackgroundTaskInvalid;
        NSString *label = [NSString stringWithFormat:@"com.mixpanel.%@.%p", apiToken, self];
<<<<<<< HEAD
        _serialQueue = dispatch_queue_create([label UTF8String], DISPATCH_QUEUE_SERIAL);
        self.dateFormatter = [[[NSDateFormatter alloc] init] autorelease];
        [self.dateFormatter setDateFormat:@"yyyy-MM-dd'T'HH:mm:ss.SSS'Z'"];
        [self.dateFormatter setTimeZone:[NSTimeZone timeZoneWithAbbreviation:@"UTC"]];
=======
        self.serialQueue = dispatch_queue_create([label UTF8String], DISPATCH_QUEUE_SERIAL);
        self.dateFormatter = [[NSDateFormatter alloc] init];
        [_dateFormatter setDateFormat:@"yyyy-MM-dd'T'HH:mm:ss.SSS'Z'"];
        [_dateFormatter setTimeZone:[NSTimeZone timeZoneWithAbbreviation:@"UTC"]];

>>>>>>> 80dde099
        self.showSurveyOnActive = YES;
        self.checkForSurveysOnActive = YES;
        self.surveys = nil;
        self.currentlyShowingSurvey = nil;
        self.shownSurveyCollections = [NSMutableSet set];
        self.shownNotifications = [NSMutableSet set];
        self.currentlyShowingNotification = nil;
        self.notifications = nil;
        
        self.showNotificationType = nil;

        // wifi reachability
        BOOL reachabilityOk = NO;
        if ((self.reachability = SCNetworkReachabilityCreateWithName(NULL, "api.mixpanel.com")) != NULL) {
            SCNetworkReachabilityContext context = {0, (__bridge void*)self, NULL, NULL, NULL};
            if (SCNetworkReachabilitySetCallback(self.reachability, MixpanelReachabilityCallback, &context)) {
                if (SCNetworkReachabilitySetDispatchQueue(self.reachability, self.serialQueue)) {
                    reachabilityOk = YES;
                    MixpanelDebug(@"%@ successfully set up reachability callback", self);
                } else {
                    // cleanup callback if setting dispatch queue failed
                    SCNetworkReachabilitySetCallback(self.reachability, NULL, NULL);
                }
            }
        }
        if (!reachabilityOk) {
            NSLog(@"%@ failed to set up reachability callback: %s", self, SCErrorString(SCError()));
        }

        NSNotificationCenter *notificationCenter = [NSNotificationCenter defaultCenter];

        // cellular info
        if (floor(NSFoundationVersionNumber) > NSFoundationVersionNumber_iOS_6_1) {
            self.telephonyInfo = [[CTTelephonyNetworkInfo alloc] init];
            _automaticProperties[@"$radio"] = [self currentRadio];
            [notificationCenter addObserver:self
                                   selector:@selector(setCurrentRadio)
                                       name:CTRadioAccessTechnologyDidChangeNotification
                                     object:nil];
        }

        [notificationCenter addObserver:self
                               selector:@selector(applicationWillTerminate:)
                                   name:UIApplicationWillTerminateNotification
                                 object:nil];
        [notificationCenter addObserver:self
                               selector:@selector(applicationWillResignActive:)
                                   name:UIApplicationWillResignActiveNotification
                                 object:nil];
        [notificationCenter addObserver:self
                               selector:@selector(applicationDidBecomeActive:)
                                   name:UIApplicationDidBecomeActiveNotification
                                 object:nil];
        [notificationCenter addObserver:self
                               selector:@selector(applicationDidEnterBackground:)
                                   name:UIApplicationDidEnterBackgroundNotification
                                 object:nil];
        [notificationCenter addObserver:self
                               selector:@selector(applicationWillEnterForeground:)
                                   name:UIApplicationWillEnterForegroundNotification
                                 object:nil];
        [self unarchive];
    }
    
    return self;
}

- (void)dealloc
{
    [[NSNotificationCenter defaultCenter] removeObserver:self];
    self.delegate = nil;
<<<<<<< HEAD
    self.apiToken = nil;
    self.superProperties = nil;
    self.automaticProperties = nil;
    self.timer = nil;
    self.eventsQueue = nil;
    self.peopleQueue = nil;
    self.dateFormatter = nil;
    self.surveys = nil;
    self.currentlyShowingSurvey = nil;
    self.shownSurveyCollections = nil;
    self.currentlyShowingNotification = nil;
    self.shownNotifications = nil;
=======
>>>>>>> 80dde099
    if (self.reachability) {
        SCNetworkReachabilitySetCallback(self.reachability, NULL, NULL);
        SCNetworkReachabilitySetDispatchQueue(self.reachability, NULL);
        self.reachability = nil;
    }
<<<<<<< HEAD
    self.telephonyInfo = nil;
    if (_serialQueue) {
        dispatch_release(_serialQueue);
        _serialQueue = NULL;
    }
    [super dealloc];
    
    self.showNotificationType = nil;
=======
>>>>>>> 80dde099
}

- (NSString *)description
{
    return [NSString stringWithFormat:@"<Mixpanel: %p %@>", self, self.apiToken];
}

- (NSString *)deviceModel
{
    size_t size;
    sysctlbyname("hw.machine", NULL, &size, NULL, 0);
    char answer[size];
    sysctlbyname("hw.machine", answer, &size, NULL, 0);
    NSString *results = @(answer);
    return results;
}

- (void)setCurrentRadio
{
    dispatch_async(self.serialQueue, ^(){
        _automaticProperties[@"$radio"] = [self currentRadio];
    });
}

- (NSString *)currentRadio
{
    NSString *radio = _telephonyInfo.currentRadioAccessTechnology;
    if (!radio) {
        radio = @"None";
    } else if ([radio hasPrefix:@"CTRadioAccessTechnology"]) {
        radio = [radio substringFromIndex:23];
    }
    return radio;
}

- (NSMutableDictionary *)collectAutomaticProperties
{
    NSMutableDictionary *p = [NSMutableDictionary dictionary];
    UIDevice *device = [UIDevice currentDevice];
    NSString *deviceModel = [self deviceModel];
    [p setValue:@"iphone" forKey:@"mp_lib"];
    [p setValue:VERSION forKey:@"$lib_version"];
    [p setValue:[[NSBundle mainBundle] infoDictionary][@"CFBundleVersion"] forKey:@"$app_version"];
    [p setValue:[[NSBundle mainBundle] infoDictionary][@"CFBundleShortVersionString"] forKey:@"$app_release"];
    [p setValue:@"Apple" forKey:@"$manufacturer"];
    [p setValue:[device systemName] forKey:@"$os"];
    [p setValue:[device systemVersion] forKey:@"$os_version"];
    [p setValue:deviceModel forKey:@"$model"];
    [p setValue:deviceModel forKey:@"mp_device_model"]; // legacy
    CGSize size = [UIScreen mainScreen].bounds.size;
    [p setValue:@((NSInteger)size.height) forKey:@"$screen_height"];
    [p setValue:@((NSInteger)size.width) forKey:@"$screen_width"];
    CTTelephonyNetworkInfo *networkInfo = [[CTTelephonyNetworkInfo alloc] init];
    CTCarrier *carrier = [networkInfo subscriberCellularProvider];
    if (carrier.carrierName.length) {
        [p setValue:carrier.carrierName forKey:@"$carrier"];
    }
#ifndef MIXPANEL_NO_IFA
    if (NSClassFromString(@"ASIdentifierManager")) {
        [p setValue:[[ASIdentifierManager sharedManager].advertisingIdentifier UUIDString] forKey:@"$ios_ifa"];
    }
#endif
    return p;
}

+ (BOOL)inBackground
{
    return [UIApplication sharedApplication].applicationState == UIApplicationStateBackground;
}

#pragma mark - Encoding/decoding utilities

- (NSData *)JSONSerializeObject:(id)obj
{
    id coercedObj = [self JSONSerializableObjectForObject:obj];
    NSError *error = nil;
    NSData *data = nil;
    @try {
        data = [NSJSONSerialization dataWithJSONObject:coercedObj options:0 error:&error];
    }
    @catch (NSException *exception) {
        NSLog(@"%@ exception encoding api data: %@", self, exception);
    }
    if (error) {
        NSLog(@"%@ error encoding api data: %@", self, error);
    }
    return data;
}

- (id)JSONSerializableObjectForObject:(id)obj
{
    // valid json types
    if ([obj isKindOfClass:[NSString class]] ||
        [obj isKindOfClass:[NSNumber class]] ||
        [obj isKindOfClass:[NSNull class]]) {
        return obj;
    }
    // recurse on containers
    if ([obj isKindOfClass:[NSArray class]]) {
        NSMutableArray *a = [NSMutableArray array];
        for (id i in obj) {
            [a addObject:[self JSONSerializableObjectForObject:i]];
        }
        return [NSArray arrayWithArray:a];
    }
    if ([obj isKindOfClass:[NSDictionary class]]) {
        NSMutableDictionary *d = [NSMutableDictionary dictionary];
        for (id key in obj) {
            NSString *stringKey;
            if (![key isKindOfClass:[NSString class]]) {
                stringKey = [key description];
                NSLog(@"%@ warning: property keys should be strings. got: %@. coercing to: %@", self, [key class], stringKey);
            } else {
                stringKey = [NSString stringWithString:key];
            }
            id v = [self JSONSerializableObjectForObject:obj[key]];
            d[stringKey] = v;
        }
        return [NSDictionary dictionaryWithDictionary:d];
    }
    // some common cases
    if ([obj isKindOfClass:[NSDate class]]) {
        return [self.dateFormatter stringFromDate:obj];
    } else if ([obj isKindOfClass:[NSURL class]]) {
        return [obj absoluteString];
    }
    // default to sending the object's description
    NSString *s = [obj description];
    NSLog(@"%@ warning: property values should be valid json types. got: %@. coercing to: %@", self, [obj class], s);
    return s;
}

- (NSString *)encodeAPIData:(NSArray *)array
{
    NSString *b64String = @"";
    NSData *data = [self JSONSerializeObject:array];
    if (data) {
        b64String = [data mp_base64EncodedString];
        b64String = (id)CFBridgingRelease(CFURLCreateStringByAddingPercentEscapes(kCFAllocatorDefault,
                                                                (CFStringRef)b64String,
                                                                NULL,
                                                                CFSTR("!*'();:@&=+$,/?%#[]"),
                                                                kCFStringEncodingUTF8));
    }
    return b64String;
}

#pragma mark - Tracking

+ (void)assertPropertyTypes:(NSDictionary *)properties
{
    for (id k in properties) {
        NSAssert([k isKindOfClass: [NSString class]], @"%@ property keys must be NSString. got: %@ %@", self, [k class], k);
        // would be convenient to do: id v = [properties objectForKey:k]; but
        // when the NSAssert's are stripped out in release, it becomes an
        // unused variable error. also, note that @YES and @NO pass as
        // instances of NSNumber class.
        NSAssert([properties[k] isKindOfClass:[NSString class]] ||
                 [properties[k] isKindOfClass:[NSNumber class]] ||
                 [properties[k] isKindOfClass:[NSNull class]] ||
                 [properties[k] isKindOfClass:[NSArray class]] ||
                 [properties[k] isKindOfClass:[NSDictionary class]] ||
                 [properties[k] isKindOfClass:[NSDate class]] ||
                 [properties[k] isKindOfClass:[NSURL class]],
                 @"%@ property values must be NSString, NSNumber, NSNull, NSArray, NSDictionary, NSDate or NSURL. got: %@ %@", self, [properties[k] class], properties[k]);
    }
}

- (NSString *)defaultDistinctId
{
    NSString *distinctId = nil;
#ifdef MIXPANEL_NO_IFA
    if (NSClassFromString(@"UIDevice")) {
        distinctId = [[UIDevice currentDevice].identifierForVendor UUIDString];
    }
#else
    if (NSClassFromString(@"ASIdentifierManager")) {
        distinctId = [[ASIdentifierManager sharedManager].advertisingIdentifier UUIDString];
    }
#endif
    
    if (!distinctId) {
        NSLog(@"%@ error getting device identifier: falling back to uuid", self);
        distinctId = [[NSUUID UUID] UUIDString];
    }
    if (!distinctId) {
        NSLog(@"%@ error getting uuid: no default distinct id could be generated", self);
    }
    return distinctId;
}


- (void)identify:(NSString *)distinctId
{
    if (distinctId == nil || distinctId.length == 0) {
        NSLog(@"%@ error blank distinct id: %@", self, distinctId);
        return;
    }
    dispatch_async(self.serialQueue, ^{
        self.distinctId = distinctId;
        self.people.distinctId = distinctId;
        if ([self.people.unidentifiedQueue count] > 0) {
            for (NSMutableDictionary *r in self.people.unidentifiedQueue) {
                r[@"$distinct_id"] = distinctId;
                [self.peopleQueue addObject:r];
            }
            [self.people.unidentifiedQueue removeAllObjects];
            [self archivePeople];
        }
        if ([Mixpanel inBackground]) {
            [self archiveProperties];
        }
    });
}

- (void)createAlias:(NSString *)alias forDistinctID:(NSString *)distinctID
{
    if (!alias || [alias length] == 0) {
        NSLog(@"%@ create alias called with empty alias: %@", self, alias);
        return;
    }
    if (!distinctID || [distinctID length] == 0) {
        NSLog(@"%@ create alias called with empty distinct id: %@", self, distinctID);
        return;
    }
    [self track:@"$create_alias" properties:@{@"distinct_id": distinctID, @"alias": alias}];
}

- (void)track:(NSString *)event
{
    [self track:event properties:nil];
}

- (void)track:(NSString *)event properties:(NSDictionary *)properties
{
    if (event == nil || [event length] == 0) {
        NSLog(@"%@ mixpanel track called with empty event parameter. using 'mp_event'", self);
        event = @"mp_event";
    }
    properties = [properties copy];
    [Mixpanel assertPropertyTypes:properties];
    NSNumber *epochSeconds = @(round([[NSDate date] timeIntervalSince1970]));
    dispatch_async(self.serialQueue, ^{
        NSMutableDictionary *p = [NSMutableDictionary dictionary];
        [p addEntriesFromDictionary:self.automaticProperties];
        p[@"token"] = self.apiToken;
        p[@"time"] = epochSeconds;
        if (self.nameTag) {
            p[@"mp_name_tag"] = self.nameTag;
        }
        if (self.distinctId) {
            p[@"distinct_id"] = self.distinctId;
        }
        [p addEntriesFromDictionary:self.superProperties];
        if (properties) {
            [p addEntriesFromDictionary:properties];
        }
        NSDictionary *e = @{@"event": event, @"properties": [NSDictionary dictionaryWithDictionary:p]};
        MixpanelLog(@"%@ queueing event: %@", self, e);
        [self.eventsQueue addObject:e];
        if ([self.eventsQueue count] > 500) {
            [self.eventsQueue removeObjectAtIndex:0];
        }
        if ([Mixpanel inBackground]) {
            [self archiveEvents];
        }
    });
}

- (void)registerSuperProperties:(NSDictionary *)properties
{
    properties = [properties copy];
    [Mixpanel assertPropertyTypes:properties];
    dispatch_async(self.serialQueue, ^{
        NSMutableDictionary *tmp = [NSMutableDictionary dictionaryWithDictionary:self.superProperties];
        [tmp addEntriesFromDictionary:properties];
        self.superProperties = [NSDictionary dictionaryWithDictionary:tmp];
        if ([Mixpanel inBackground]) {
            [self archiveProperties];
        }
    });
}

- (void)registerSuperPropertiesOnce:(NSDictionary *)properties
{
    properties = [properties copy];
    [Mixpanel assertPropertyTypes:properties];
    dispatch_async(self.serialQueue, ^{
        NSMutableDictionary *tmp = [NSMutableDictionary dictionaryWithDictionary:self.superProperties];
        for (NSString *key in properties) {
            if (tmp[key] == nil) {
                tmp[key] = properties[key];
            }
        }
        self.superProperties = [NSDictionary dictionaryWithDictionary:tmp];
        if ([Mixpanel inBackground]) {
            [self archiveProperties];
        }
    });
}

- (void)registerSuperPropertiesOnce:(NSDictionary *)properties defaultValue:(id)defaultValue
{
    properties = [properties copy];
    [Mixpanel assertPropertyTypes:properties];
    dispatch_async(self.serialQueue, ^{
        NSMutableDictionary *tmp = [NSMutableDictionary dictionaryWithDictionary:self.superProperties];
        for (NSString *key in properties) {
            id value = tmp[key];
            if (value == nil || [value isEqual:defaultValue]) {
                tmp[key] = properties[key];
            }
        }
        self.superProperties = [NSDictionary dictionaryWithDictionary:tmp];
        if ([Mixpanel inBackground]) {
            [self archiveProperties];
        }
    });
}

- (void)unregisterSuperProperty:(NSString *)propertyName
{
    dispatch_async(self.serialQueue, ^{
        NSMutableDictionary *tmp = [NSMutableDictionary dictionaryWithDictionary:self.superProperties];
        if (tmp[propertyName] != nil) {
            [tmp removeObjectForKey:propertyName];
        }
        self.superProperties = [NSDictionary dictionaryWithDictionary:tmp];
        if ([Mixpanel inBackground]) {
            [self archiveProperties];
        }
    });
}

- (void)clearSuperProperties
{
    dispatch_async(self.serialQueue, ^{
        self.superProperties = @{};
        if ([Mixpanel inBackground]) {
            [self archiveProperties];
        }
    });
}

- (NSDictionary *)currentSuperProperties
{
    return [self.superProperties copy];
}

- (void)reset
{
    dispatch_async(self.serialQueue, ^{
        self.distinctId = [self defaultDistinctId];
        self.nameTag = nil;
        self.superProperties = [NSMutableDictionary dictionary];
        self.people.distinctId = nil;
        self.people.unidentifiedQueue = [NSMutableArray array];
        self.eventsQueue = [NSMutableArray array];
        self.peopleQueue = [NSMutableArray array];
        [self archiveFromSerialQueue];
    });
}

#pragma mark - Network control

- (NSUInteger)flushInterval
{
    @synchronized(self) {
        return _flushInterval;
    }
}

- (void)setFlushInterval:(NSUInteger)interval
{
    @synchronized(self) {
        _flushInterval = interval;
    }
    [self startFlushTimer];
}

- (void)startFlushTimer
{
    [self stopFlushTimer];
    dispatch_async(dispatch_get_main_queue(), ^{
        if (self.flushInterval > 0) {
            self.timer = [NSTimer scheduledTimerWithTimeInterval:self.flushInterval
                                                          target:self
                                                        selector:@selector(flush)
                                                        userInfo:nil
                                                         repeats:YES];
            MixpanelDebug(@"%@ started flush timer: %@", self, self.timer);
        }
    });
}

- (void)stopFlushTimer
{
    dispatch_async(dispatch_get_main_queue(), ^{
        if (self.timer) {
            [self.timer invalidate];
            MixpanelDebug(@"%@ stopped flush timer: %@", self, self.timer);
        }
        self.timer = nil;
    });
}

- (void)flush
{
    dispatch_async(self.serialQueue, ^{
        MixpanelDebug(@"%@ flush starting", self);

        __strong id<MixpanelDelegate> strongDelegate = _delegate;
        if (strongDelegate != nil && [strongDelegate respondsToSelector:@selector(mixpanelWillFlush:)] && ![strongDelegate mixpanelWillFlush:self]) {
            MixpanelDebug(@"%@ flush deferred by delegate", self);
            return;
        }

        [self flushEvents];
        [self flushPeople];

        MixpanelDebug(@"%@ flush complete", self);
    });
}

- (void)flushEvents
{
    [self flushQueue:_eventsQueue
            endpoint:@"/track/"
       batchComplete:^{
           [self archiveEvents];
       }];
}

- (void)flushPeople
{
    [self flushQueue:_peopleQueue
            endpoint:@"/engage/"
       batchComplete:^{
           [self archivePeople];
       }];
}

- (void)flushQueue:(NSMutableArray *)queue endpoint:(NSString *)endpoint batchComplete:(void(^)())batchCompleteCallback
{
    while ([queue count] > 0) {
        NSUInteger batchSize = ([queue count] > 50) ? 50 : [queue count];
        NSArray *batch = [queue subarrayWithRange:NSMakeRange(0, batchSize)];

        NSString *requestData = [self encodeAPIData:batch];
        NSString *postBody = [NSString stringWithFormat:@"ip=1&data=%@", requestData];
        MixpanelDebug(@"%@ flushing %lu of %lu to %@: %@", self, (unsigned long)[batch count], (unsigned long)[queue count], endpoint, queue);
        NSURLRequest *request = [self apiRequestWithEndpoint:endpoint andBody:postBody];
        NSError *error = nil;

        [self updateNetworkActivityIndicator:YES];

        NSData *responseData = [NSURLConnection sendSynchronousRequest:request returningResponse:nil error:&error];

        [self updateNetworkActivityIndicator:NO];

        if (error) {
            NSLog(@"%@ network failure: %@", self, error);
            break;
        }

        NSString *response = [[NSString alloc] initWithData:responseData encoding:NSUTF8StringEncoding];
        if ([response intValue] == 0) {
            NSLog(@"%@ %@ api rejected some items", self, endpoint);
        };

        [queue removeObjectsInArray:batch];
        batchCompleteCallback();
    }
}

- (void)updateNetworkActivityIndicator:(BOOL)on
{
    if (_showNetworkActivityIndicator) {
        [UIApplication sharedApplication].networkActivityIndicatorVisible = on;
    }
}

- (void)reachabilityChanged:(SCNetworkReachabilityFlags)flags
{
    dispatch_async(self.serialQueue, ^{
        BOOL wifi = (flags & kSCNetworkReachabilityFlagsReachable) && !(flags & kSCNetworkReachabilityFlagsIsWWAN);
        self.automaticProperties[@"$wifi"] = wifi ? @YES : @NO;
    });
}

- (NSURLRequest *)apiRequestWithEndpoint:(NSString *)endpoint andBody:(NSString *)body
{
    NSURL *url = [NSURL URLWithString:[self.serverURL stringByAppendingString:endpoint]];
    NSMutableURLRequest *request = [NSMutableURLRequest requestWithURL:url];
    [request setValue:@"gzip" forHTTPHeaderField:@"Accept-Encoding"];
    [request setHTTPMethod:@"POST"];
    [request setHTTPBody:[body dataUsingEncoding:NSUTF8StringEncoding]];
    MixpanelDebug(@"%@ http request: %@?%@", self, url, body);
    return request;
}

#pragma mark - Persistence

- (NSString *)filePathForData:(NSString *)data
{
    NSString *filename = [NSString stringWithFormat:@"mixpanel-%@-%@.plist", self.apiToken, data];
    return [[NSSearchPathForDirectoriesInDomains(NSLibraryDirectory, NSUserDomainMask, YES) lastObject]
            stringByAppendingPathComponent:filename];
}

- (NSString *)eventsFilePath
{
    return [self filePathForData:@"events"];
}

- (NSString *)peopleFilePath
{
    return [self filePathForData:@"people"];
}

- (NSString *)propertiesFilePath
{
    return [self filePathForData:@"properties"];
}

- (void)archive
{
   // Must archive from the serial queue to avoid conflicts from data mutation
   dispatch_sync(self.serialQueue, ^{
      [self archiveFromSerialQueue];
   });
}

- (void)archiveFromSerialQueue
{
    [self archiveEvents];
    [self archivePeople];
    [self archiveProperties];
}

- (void)archiveEvents
{
    NSString *filePath = [self eventsFilePath];
    MixpanelDebug(@"%@ archiving events data to %@: %@", self, filePath, self.eventsQueue);
    if (![NSKeyedArchiver archiveRootObject:self.eventsQueue toFile:filePath]) {
        NSLog(@"%@ unable to archive events data", self);
    }
}

- (void)archivePeople
{
    NSString *filePath = [self peopleFilePath];
    MixpanelDebug(@"%@ archiving people data to %@: %@", self, filePath, self.peopleQueue);
    if (![NSKeyedArchiver archiveRootObject:self.peopleQueue toFile:filePath]) {
        NSLog(@"%@ unable to archive people data", self);
    }
}

- (void)archiveProperties
{
    NSString *filePath = [self propertiesFilePath];
    NSMutableDictionary *p = [NSMutableDictionary dictionary];
    [p setValue:self.distinctId forKey:@"distinctId"];
    [p setValue:self.nameTag forKey:@"nameTag"];
    [p setValue:self.superProperties forKey:@"superProperties"];
    [p setValue:self.people.distinctId forKey:@"peopleDistinctId"];
    [p setValue:self.people.unidentifiedQueue forKey:@"peopleUnidentifiedQueue"];
    [p setValue:self.shownSurveyCollections forKey:@"shownSurveyCollections"];
    [p setValue:self.shownNotifications forKey:@"shownNotifications"];
    MixpanelDebug(@"%@ archiving properties data to %@: %@", self, filePath, p);
    if (![NSKeyedArchiver archiveRootObject:p toFile:filePath]) {
        NSLog(@"%@ unable to archive properties data", self);
    }
}

- (void)unarchive
{
    [self unarchiveEvents];
    [self unarchivePeople];
    [self unarchiveProperties];
}

- (void)unarchiveEvents
{
    NSString *filePath = [self eventsFilePath];
    @try {
        self.eventsQueue = [NSKeyedUnarchiver unarchiveObjectWithFile:filePath];
        MixpanelDebug(@"%@ unarchived events data: %@", self, self.eventsQueue);
    }
    @catch (NSException *exception) {
        NSLog(@"%@ unable to unarchive events data, starting fresh", self);
        [[NSFileManager defaultManager] removeItemAtPath:filePath error:nil];
        self.eventsQueue = nil;
    }
    if (!self.eventsQueue) {
        self.eventsQueue = [NSMutableArray array];
    }
}

- (void)unarchivePeople
{
    NSString *filePath = [self peopleFilePath];
    @try {
        self.peopleQueue = [NSKeyedUnarchiver unarchiveObjectWithFile:filePath];
        MixpanelDebug(@"%@ unarchived people data: %@", self, self.peopleQueue);
    }
    @catch (NSException *exception) {
        NSLog(@"%@ unable to unarchive people data, starting fresh", self);
        [[NSFileManager defaultManager] removeItemAtPath:filePath error:nil];
        self.peopleQueue = nil;
    }
    if (!self.peopleQueue) {
        self.peopleQueue = [NSMutableArray array];
    }
}

- (void)unarchiveProperties
{
    NSString *filePath = [self propertiesFilePath];
    NSDictionary *properties = nil;
    @try {
        properties = [NSKeyedUnarchiver unarchiveObjectWithFile:filePath];
        MixpanelDebug(@"%@ unarchived properties data: %@", self, properties);
    }
    @catch (NSException *exception) {
        NSLog(@"%@ unable to unarchive properties data, starting fresh", self);
        [[NSFileManager defaultManager] removeItemAtPath:filePath error:nil];
    }
    if (properties) {
        self.distinctId = properties[@"distinctId"] ? properties[@"distinctId"] : [self defaultDistinctId];
        self.nameTag = properties[@"nameTag"];
        self.superProperties = properties[@"superProperties"] ? properties[@"superProperties"] : [NSMutableDictionary dictionary];
        self.people.distinctId = properties[@"peopleDistinctId"];
        self.people.unidentifiedQueue = properties[@"peopleUnidentifiedQueue"] ? properties[@"peopleUnidentifiedQueue"] : [NSMutableArray array];
        self.shownSurveyCollections = properties[@"shownSurveyCollections"] ? properties[@"shownSurveyCollections"] : [NSMutableSet set];
        self.shownNotifications = properties[@"shownNotifications"] ? properties[@"shownNotifications"] : [NSMutableSet set];
    }
}

#pragma mark - UIApplication notifications

- (void)applicationDidBecomeActive:(NSNotification *)notification
{
    MixpanelDebug(@"%@ application did become active", self);
    [self startFlushTimer];
    
    if (self.checkForSurveysOnActive || self.checkForNotificationsOnActive) {
        NSDate *start = [NSDate date];
        
        [self checkForDecideResponseWithCompletion:^(NSArray *surveys, NSArray *notifications) {
            if (self.showNotificationOnActive && notifications && [notifications count] > 0) {
                [self showNotificationWithObject:notifications[0]];
            } else if (self.showSurveyOnActive && surveys && [surveys count] > 0) {
                [self showSurveyWithObject:surveys[0] withAlert:([start timeIntervalSinceNow] < -2.0)];
            }
        }];
    }
}

- (void)applicationWillResignActive:(NSNotification *)notification
{
    MixpanelDebug(@"%@ application will resign active", self);
    [self stopFlushTimer];
}

- (void)applicationDidEnterBackground:(NSNotificationCenter *)notification
{
    MixpanelDebug(@"%@ did enter background", self);

    self.taskId = [[UIApplication sharedApplication] beginBackgroundTaskWithExpirationHandler:^{
        MixpanelDebug(@"%@ flush %lu cut short", self, (unsigned long)self.taskId);
        [[UIApplication sharedApplication] endBackgroundTask:self.taskId];
        self.taskId = UIBackgroundTaskInvalid;
    }];
    MixpanelDebug(@"%@ starting background cleanup task %lu", self, (unsigned long)self.taskId);

    [self archive];
    if (self.flushOnBackground) {
        [self flush];
    }
    dispatch_async(_serialQueue, ^{
        MixpanelDebug(@"%@ ending background cleanup task %lu", self, (unsigned long)self.taskId);
        if (self.taskId != UIBackgroundTaskInvalid) {
            [[UIApplication sharedApplication] endBackgroundTask:self.taskId];
            self.taskId = UIBackgroundTaskInvalid;
        }
        self.surveys = nil;
    });
}

- (void)applicationWillEnterForeground:(NSNotificationCenter *)notification
{
    MixpanelDebug(@"%@ will enter foreground", self);
    dispatch_async(self.serialQueue, ^{
        if (self.taskId != UIBackgroundTaskInvalid) {
            [[UIApplication sharedApplication] endBackgroundTask:self.taskId];
            self.taskId = UIBackgroundTaskInvalid;
            [self updateNetworkActivityIndicator:NO];
        }
    });
}

- (void)applicationWillTerminate:(NSNotification *)notification
{
    MixpanelDebug(@"%@ application will terminate", self);
    [self archive];
}

#pragma mark - Decide

- (void)checkForDecideResponseWithCompletion:(void (^)(NSArray *surveys, NSArray *notifications))completion
{
    dispatch_async(self.serialQueue, ^{
        MixpanelDebug(@"%@ decide check started", self);
        if (!self.people.distinctId) {
            MixpanelDebug(@"%@ decide check skipped because no user has been identified", self);
            return;
        }
        
        if (!_surveys || !_notifications) {
            MixpanelDebug(@"%@ decide cache not found, starting network request", self);

            NSString *params = [NSString stringWithFormat:@"version=1&lib=iphone&token=%@&distinct_id=%@", self.apiToken, MPURLEncode(self.distinctId)];
            NSURL *url = [NSURL URLWithString:[self.serverURL stringByAppendingString:[NSString stringWithFormat:@"/decide?%@", params]]];
            NSMutableURLRequest *request = [NSMutableURLRequest requestWithURL:url];
            [request setValue:@"gzip" forHTTPHeaderField:@"Accept-Encoding"];
            NSError *error = nil;
            NSData *data = [NSURLConnection sendSynchronousRequest:request returningResponse:nil error:&error];
            if (error) {
                NSLog(@"%@ decide check http error: %@", self, error);
                return;
            }
            NSDictionary *object = [NSJSONSerialization JSONObjectWithData:data options:0 error:&error];
            if (error) {
                NSLog(@"%@ decide check json error: %@", self, error);
                return;
            }
            if (object[@"error"]) {
                MixpanelDebug(@"%@ decide check api error: %@", self, object[@"error"]);
                return;
            }
            
            NSArray *rawSurveys = object[@"surveys"];
            if (!rawSurveys || ![rawSurveys isKindOfClass:[NSArray class]]) {
                MixpanelDebug(@"%@ survey check response format error: %@", self, object);
                return;
            }
            
            NSMutableArray *parsedSurveys = [NSMutableArray array];
            for (id obj in rawSurveys) {
                MPSurvey *survey = [MPSurvey surveyWithJSONObject:obj];
                if (survey) {
                    [parsedSurveys addObject:survey];
                }
            }
            
            NSArray *rawNotifications = object[@"notifications"];
            if (!rawNotifications || ![rawNotifications isKindOfClass:[NSArray class]]) {
                MixpanelDebug(@"%@ in-app notifs check response format error: %@", self, object);
                return;
            }
            
            NSMutableArray *parsedNotifications = [NSMutableArray array];
            for (id obj in rawNotifications) {
                MPNotification *notification = [MPNotification notificationWithJSONObject:obj];
                if (notification) {
                    [parsedNotifications addObject:notification];
                }
            }
            
            self.surveys = [NSArray arrayWithArray:parsedSurveys];
            self.notifications = [NSArray arrayWithArray:parsedNotifications];;
        } else {
            MixpanelDebug(@"%@ decide cache found, skipping network request", self);
        }
        
        NSMutableArray *unseenSurveys = [NSMutableArray array];
        for (MPSurvey *survey in _surveys) {
            if ([_shownSurveyCollections member:@(survey.collectionID)] == nil) {
                [unseenSurveys addObject:survey];
            }
        }
        
        NSMutableArray *unseenNotifications = [NSMutableArray array];
        for (MPNotification *notification in _notifications) {
            if ([_shownNotifications member:@(notification.ID)] == nil) {
                [unseenNotifications addObject:notification];
            }
        }
        
        MixpanelDebug(@"%@ decide check found %lu available surveys out of %lu total: %@", self, (unsigned long)[unseenSurveys count], (unsigned long)[_surveys count], unseenSurveys);
        MixpanelDebug(@"%@ decide check found %lu available notifs out of %lu total: %@", self, (unsigned long)[unseenNotifications count],
                      (unsigned long)[_notifications count], unseenNotifications);
        
        if (completion) {
            completion([NSArray arrayWithArray:unseenSurveys], [NSArray arrayWithArray:unseenNotifications]);
        }
        
        if ([unseenNotifications count] > 0) {
            [unseenNotifications[0] loadImage];
        }
    });
}

- (void)checkForSurveysWithCompletion:(void (^)(NSArray *surveys))completion
{
    [self checkForDecideResponseWithCompletion:^(NSArray *surveys, NSArray *notifications) {
        if (completion) {
            completion(surveys);
        }
    }];
}

- (void)checkForNotificationsWithCompletion:(void (^)(NSArray *notifications))completion
{
    [self checkForDecideResponseWithCompletion:^(NSArray *surveys, NSArray *notifications) {
        if (completion) {
            completion(notifications);
        }
    }];
}

#pragma mark - Surveys

- (void)presentSurveyWithRootViewController:(MPSurvey *)survey
{
    UIViewController *rootViewController = [UIApplication sharedApplication].keyWindow.rootViewController;
    while (rootViewController.presentedViewController) {
        rootViewController = rootViewController.presentedViewController;
    }
    UIStoryboard *storyboard = [UIStoryboard storyboardWithName:@"MPSurvey" bundle:nil];
    MPSurveyNavigationController *controller = [storyboard instantiateViewControllerWithIdentifier:@"MPSurveyNavigationController"];
    controller.survey = survey;
    controller.delegate = self;
    controller.backgroundImage = [rootViewController.view mp_snapshotForBlur];
    [rootViewController presentViewController:controller animated:YES completion:nil];
}

- (void)showSurveyWithObject:(MPSurvey *)survey withAlert:(BOOL)showAlert
{
    if (survey) {
        dispatch_async(dispatch_get_main_queue(), ^{
            if (_currentlyShowingSurvey) {
                MixpanelLog(@"%@ already showing survey: %@", self, _currentlyShowingSurvey);
            } else if (_currentlyShowingNotification) {
                MixpanelLog(@"%@ already showing in-app notification: %@", self, _currentlyShowingNotification);
            } else {
                self.currentlyShowingSurvey = survey;
                if (showAlert) {
                    UIAlertView *alert = [[UIAlertView alloc] initWithTitle:@"We'd love your feedback!"
                                                                    message:@"Mind taking a quick survey?"
                                                                   delegate:self
                                                          cancelButtonTitle:@"No, Thanks"
                                                          otherButtonTitles:@"Sure", nil];
                    [alert show];
                } else {
                    [self presentSurveyWithRootViewController:survey];
                }
            }
        });
    } else {
        NSLog(@"%@ cannot show nil survey", self);
    }
}

- (void)showSurveyWithObject:(MPSurvey *)survey
{
    [self showSurveyWithObject:survey withAlert:NO];
}

- (void)showSurvey
{
    [self checkForSurveysWithCompletion:^(NSArray *surveys){
        if ([surveys count] > 0) {
            [self showSurveyWithObject:surveys[0]];
        }
    }];
}

- (void)showSurveyWithID:(NSUInteger)ID
{
    [self checkForSurveysWithCompletion:^(NSArray *surveys){
        for (MPSurvey *survey in surveys) {
            if (survey.ID == ID) {
                [self showSurveyWithObject:survey];
                break;
            }
        }
    }];
}

- (void)markSurveyShown:(MPSurvey *)survey
{
    MixpanelDebug(@"%@ marking survey shown: %@, %@", self, @(survey.collectionID), _shownSurveyCollections);
    [_shownSurveyCollections addObject:@(survey.collectionID)];
    [self.people append:@{@"$surveys": @(survey.ID), @"$collections": @(survey.collectionID)}];
}

- (void)surveyControllerWasDismissed:(MPSurveyNavigationController *)controller withAnswers:(NSArray *)answers
{
    [controller.presentingViewController dismissViewControllerAnimated:YES completion:nil];
    self.currentlyShowingSurvey = nil;
    if ([controller.survey.name isEqualToString:@"$ignore"]) {
        MixpanelDebug(@"%@ not sending survey %@ result", self, controller.survey);
    } else {
        [self markSurveyShown:controller.survey];
        for (NSUInteger i = 0, n = [answers count]; i < n; i++) {
            NSMutableDictionary *properties = [NSMutableDictionary dictionaryWithObjectsAndKeys:answers[i], @"$answers", nil];
            if (i == 0) {
                properties[@"$responses"] = @(controller.survey.collectionID);
            }
            [self.people append:properties];
        }
    }
}

#pragma mark - MPNotification stuff

- (void)showNotification
{
    [self checkForNotificationsWithCompletion:^(NSArray *notifications) {
        if ([notifications count] > 0) {
            MPNotification *shownNotification = nil;
            
            if (self.showNotificationType != nil) {
                for (MPNotification *notification in notifications) {
                    if ([notification.type isEqualToString:self.showNotificationType]) {
                        shownNotification = notification;
                    }
                }
            } else {
                shownNotification = notifications[0];
            }
            
            if (shownNotification != nil) {
                [self showNotificationWithObject:shownNotification];
            }
        }
    }];
}

- (void)showNotificationWithID:(NSUInteger)ID
{
    [self checkForNotificationsWithCompletion:^(NSArray *notifications) {
        for (MPNotification *notification in notifications) {
            if (notification.ID == ID) {
                [self showNotificationWithObject:notification];
                break;
            }
        }
    }];
}

- (void)showNotificationWithObject:(MPNotification *)notification
{
    BOOL success = [notification loadImage];
    
    // if images fail to load. remove the notification from the queue
    if (!success) {
        NSMutableArray *notifications = [NSMutableArray arrayWithArray:_notifications];
        [notifications removeObject:notification];
        self.notifications = [NSArray arrayWithArray:notifications];
        return;
    }
    
    dispatch_async(dispatch_get_main_queue(), ^{
        if (_currentlyShowingNotification) {
            MixpanelLog(@"%@ already showing in-app notification: %@", self, _currentlyShowingNotification);
        } else if (_currentlyShowingSurvey) {
            MixpanelLog(@"%@ already showing survey: %@", self, _currentlyShowingSurvey);
        } else {
            self.currentlyShowingNotification = notification;
            
            if ([notification.type isEqualToString:@"mini"]) {
                [self showOverAppNotificationWithObject:notification];
            } else {
                [self showModalNotificationWithObject:notification];
            }
            
            if (![notification.title isEqualToString:@"$ignore"]) {
                [self markNotificationShown:notification];
            }
        }
    });
}

- (void)showModalNotificationWithObject:(MPNotification *)notification
{
    UIStoryboard *storyboard = [UIStoryboard storyboardWithName:@"MPNotification" bundle:nil];
    MPNotificationViewController *controller = [storyboard instantiateViewControllerWithIdentifier:@"MPNotificationViewController"];
    UIViewController *rootViewController = [UIApplication sharedApplication].keyWindow.rootViewController;
    
    while (rootViewController.presentedViewController) {
        rootViewController = rootViewController.presentedViewController;
    }
    
    controller.backgroundImage = [rootViewController.view mp_snapshotImage];
    controller.notification = notification;
    controller.delegate = self;
    
    [rootViewController presentViewController:controller animated:NO completion:nil];
}

- (void)showOverAppNotificationWithObject:(MPNotification *)notification
{
    UIViewController *rootViewController = [UIApplication sharedApplication].keyWindow.rootViewController;
    
    while (rootViewController.presentedViewController) {
        rootViewController = rootViewController.presentedViewController;
    }
    
    MPNotificationSmallViewController *controller = [[MPNotificationSmallViewController alloc] init];
    controller.notification = notification;
    controller.parentController = rootViewController;
    controller.delegate = self;
    
    [controller show];
    
    double delayInSeconds = 5.0;
    dispatch_time_t popTime = dispatch_time(DISPATCH_TIME_NOW, (int64_t)(delayInSeconds * NSEC_PER_SEC));
    dispatch_after(popTime, dispatch_get_main_queue(), ^(void){
        [self notificationSmallControllerWasDismissed:controller status:NO];
    });
}

- (void)notificationControllerWasDismissed:(MPNotificationViewController *)controller status:(BOOL)status
{
    self.currentlyShowingNotification = nil;

    if (status && controller.notification.url) {
        MixpanelDebug(@"%@ opening url %@", self, controller.notification.url);
        BOOL success = [[UIApplication sharedApplication] openURL:controller.notification.url];
        [controller.presentingViewController dismissViewControllerAnimated:!success completion:nil];
        
        if (!success) {
            NSLog(@"Mixpanel failed to open given url: %@", controller.notification.url);
        }
    } else {
        [controller.presentingViewController dismissViewControllerAnimated:YES completion:nil];
    }
}

- (void)notificationSmallControllerWasDismissed:(MPNotificationSmallViewController *)controller status:(BOOL)status
{
    if (self.currentlyShowingNotification != controller.notification) {
        return;
    }
    
    if (status && controller.notification.url) {
        MixpanelDebug(@"%@ opening url %@", self, controller.notification.url);
        BOOL success = [[UIApplication sharedApplication] openURL:controller.notification.url];
        
        [controller hideWithAnimation:!success completion:^{
            self.currentlyShowingNotification = nil;
        }];
        
        if (!success) {
            NSLog(@"Mixpanel failed to open given url: %@", controller.notification.url);
        }
    } else {
        [controller hideWithAnimation:YES completion:^{
            self.currentlyShowingNotification = nil;
        }];
    }
}

- (void)markNotificationShown:(MPNotification *)notification
{
    MixpanelDebug(@"%@ marking notification shown: %@, %@", self, @(notification.ID), _shownNotifications);
    
    [_shownNotifications addObject:@(notification.ID)];
    
    NSDictionary *properties = @{
                                 @"$campaigns": @(notification.ID),
                                 @"$notifications": @{
                                         @"campaign_id": @(notification.ID),
                                         @"type": @"inapp",
                                         // maybe should do this in the consumer?
                                         @"time": @([NSDate timeIntervalSinceReferenceDate])
                                         }
                                 };
    
    [self.people append:properties];
}

#pragma mark - UIAlertViewDelegate

- (void)alertView:(UIAlertView *)alertView didDismissWithButtonIndex:(NSInteger)buttonIndex
{
    if (_currentlyShowingSurvey) {
        if (buttonIndex == 1) {
            [self presentSurveyWithRootViewController:_currentlyShowingSurvey];
        } else {
            [self markSurveyShown:_currentlyShowingSurvey];
            self.currentlyShowingSurvey = nil;
        }
    }
}

@end

@implementation MixpanelPeople

- (id)initWithMixpanel:(Mixpanel *)mixpanel
{
    if (self = [self init]) {
        self.mixpanel = mixpanel;
        self.unidentifiedQueue = [NSMutableArray array];
        self.automaticProperties = [self collectAutomaticProperties];
    }
    return self;
}

- (void)dealloc
{
    self.mixpanel = nil;
}

- (NSString *)description
{
    __strong Mixpanel *strongMixpanel = _mixpanel;
    return [NSString stringWithFormat:@"<MixpanelPeople: %p %@>", self, (strongMixpanel ? strongMixpanel.apiToken : @"")];
}

- (NSDictionary *)collectAutomaticProperties
{
    UIDevice *device = [UIDevice currentDevice];
    NSMutableDictionary *p = [NSMutableDictionary dictionary];
    __strong Mixpanel *strongMixpanel = _mixpanel;
    if (strongMixpanel) {
        [p setValue:[strongMixpanel deviceModel] forKey:@"$ios_device_model"];
    }
    [p setValue:[device systemVersion] forKey:@"$ios_version"];
    [p setValue:VERSION forKey:@"$ios_lib_version"];
    [p setValue:[[NSBundle mainBundle] infoDictionary][@"CFBundleVersion"] forKey:@"$ios_app_version"];
    [p setValue:[[NSBundle mainBundle] infoDictionary][@"CFBundleShortVersionString"] forKey:@"$ios_app_release"];
#ifndef MIXPANEL_NO_IFA
    if (NSClassFromString(@"ASIdentifierManager")) {
        [p setValue:[[ASIdentifierManager sharedManager].advertisingIdentifier UUIDString] forKey:@"$ios_ifa"];
    }
#endif
    return [NSDictionary dictionaryWithDictionary:p];
}

- (void)addPeopleRecordToQueueWithAction:(NSString *)action andProperties:(NSDictionary *)properties
{
    properties = [properties copy];
    NSNumber *epochMilliseconds = @(round([[NSDate date] timeIntervalSince1970] * 1000));
    __strong Mixpanel *strongMixpanel = _mixpanel;
    if (strongMixpanel) {
        dispatch_async(strongMixpanel.serialQueue, ^{
            NSMutableDictionary *r = [NSMutableDictionary dictionary];
            NSMutableDictionary *p = [NSMutableDictionary dictionary];
            r[@"$token"] = strongMixpanel.apiToken;
            if (!r[@"$time"]) {
                // milliseconds unix timestamp
                r[@"$time"] = epochMilliseconds;
            }
            if ([action isEqualToString:@"$set"] || [action isEqualToString:@"$set_once"]) {
                [p addEntriesFromDictionary:self.automaticProperties];
            }
            [p addEntriesFromDictionary:properties];
            r[action] = [NSDictionary dictionaryWithDictionary:p];
            if (self.distinctId) {
                r[@"$distinct_id"] = self.distinctId;
                MixpanelLog(@"%@ queueing people record: %@", self.mixpanel, r);
                [strongMixpanel.peopleQueue addObject:r];
                if ([strongMixpanel.peopleQueue count] > 500) {
                    [strongMixpanel.peopleQueue removeObjectAtIndex:0];
                }
            } else {
                MixpanelLog(@"%@ queueing unidentified people record: %@", self.mixpanel, r);
                [self.unidentifiedQueue addObject:r];
                if ([self.unidentifiedQueue count] > 500) {
                    [self.unidentifiedQueue removeObjectAtIndex:0];
                }
            }
            if ([Mixpanel inBackground]) {
                [strongMixpanel archivePeople];
            }
        });
    }
}

- (void)addPushDeviceToken:(NSData *)deviceToken
{
    const unsigned char *buffer = (const unsigned char *)[deviceToken bytes];
    if (!buffer) {
        return;
    }
    NSMutableString *hex = [NSMutableString stringWithCapacity:(deviceToken.length * 2)];
    for (NSUInteger i = 0; i < deviceToken.length; i++) {
        [hex appendString:[NSString stringWithFormat:@"%02lx", (unsigned long)buffer[i]]];
    }
    NSArray *tokens = @[[NSString stringWithString:hex]];
    NSDictionary *properties = @{@"$ios_devices": tokens};
    [self addPeopleRecordToQueueWithAction:@"$union" andProperties:properties];
}

- (void)set:(NSDictionary *)properties
{
    NSAssert(properties != nil, @"properties must not be nil");
    [Mixpanel assertPropertyTypes:properties];
    [self addPeopleRecordToQueueWithAction:@"$set" andProperties:properties];
}

- (void)set:(NSString *)property to:(id)object
{
    NSAssert(property != nil, @"property must not be nil");
    NSAssert(object != nil, @"object must not be nil");
    if (property == nil || object == nil) {
        return;
    }
    [self set:@{property: object}];
}

- (void)setOnce:(NSDictionary *)properties
{
    NSAssert(properties != nil, @"properties must not be nil");
    [Mixpanel assertPropertyTypes:properties];
    [self addPeopleRecordToQueueWithAction:@"$set_once" andProperties:properties];
}

- (void)increment:(NSDictionary *)properties
{
    NSAssert(properties != nil, @"properties must not be nil");
    for (id v in [properties allValues]) {
        NSAssert([v isKindOfClass:[NSNumber class]],
                 @"%@ increment property values should be NSNumber. found: %@", self, v);
    }
    [self addPeopleRecordToQueueWithAction:@"$add" andProperties:properties];
}

- (void)increment:(NSString *)property by:(NSNumber *)amount
{
    NSAssert(property != nil, @"property must not be nil");
    NSAssert(amount != nil, @"amount must not be nil");
    if (property == nil || amount == nil) {
        return;
    }
    [self increment:@{property: amount}];
}

- (void)append:(NSDictionary *)properties
{
    NSAssert(properties != nil, @"properties must not be nil");
    [Mixpanel assertPropertyTypes:properties];
    [self addPeopleRecordToQueueWithAction:@"$append" andProperties:properties];
}

- (void)union:(NSDictionary *)properties
{
    NSAssert(properties != nil, @"properties must not be nil");
    for (id v in [properties allValues]) {
        NSAssert([v isKindOfClass:[NSArray class]],
                 @"%@ union property values should be NSArray. found: %@", self, v);
    }
    [self addPeopleRecordToQueueWithAction:@"$union" andProperties:properties];
}

- (void)trackCharge:(NSNumber *)amount
{
    [self trackCharge:amount withProperties:nil];
}

- (void)trackCharge:(NSNumber *)amount withProperties:(NSDictionary *)properties
{
    NSAssert(amount != nil, @"amount must not be nil");
    if (amount != nil) {
        NSMutableDictionary *txn = [NSMutableDictionary dictionaryWithObjectsAndKeys:amount, @"$amount", [NSDate date], @"$time", nil];
        if (properties) {
            [txn addEntriesFromDictionary:properties];
        }
        [self append:@{@"$transactions": txn}];
    }
}

- (void)clearCharges
{
    [self set:@{@"$transactions": @[]}];
}

- (void)deleteUser
{
    [self addPeopleRecordToQueueWithAction:@"$delete" andProperties:@{}];
}

@end<|MERGE_RESOLUTION|>--- conflicted
+++ resolved
@@ -60,29 +60,6 @@
 }
 
 // re-declare internally as readwrite
-<<<<<<< HEAD
-@property(atomic,retain)    MixpanelPeople *people;
-@property(atomic,copy)      NSString *distinctId;
-
-@property(nonatomic,copy)   NSString *apiToken;
-@property(atomic,retain)    NSDictionary *superProperties;
-@property(nonatomic,retain) NSMutableDictionary *automaticProperties; // mutable because we update $wifi when reachability changes
-@property(nonatomic,retain) NSTimer *timer;
-@property(nonatomic,retain) NSMutableArray *eventsQueue;
-@property(nonatomic,retain) NSMutableArray *peopleQueue;
-@property(nonatomic,assign) UIBackgroundTaskIdentifier taskId;
-@property(nonatomic,assign) dispatch_queue_t serialQueue;
-@property(nonatomic,assign) SCNetworkReachabilityRef reachability;
-@property(nonatomic,assign) CTTelephonyNetworkInfo *telephonyInfo;
-@property(nonatomic,retain) NSDateFormatter *dateFormatter;
-@property(nonatomic,retain) NSArray *surveys;
-@property(nonatomic,retain) MPSurvey *currentlyShowingSurvey;
-@property(nonatomic,retain) NSMutableSet *shownSurveyCollections;
-@property(nonatomic,retain) NSArray *notifications;
-@property(nonatomic,retain) MPNotification *currentlyShowingNotification;
-@property(nonatomic,retain) NSMutableSet *shownNotifications;
-
-=======
 @property (atomic, strong) MixpanelPeople *people;
 @property (atomic, copy) NSString *distinctId;
 
@@ -100,7 +77,9 @@
 @property (nonatomic, strong) NSArray *surveys;
 @property (nonatomic, strong) MPSurvey *currentlyShowingSurvey;
 @property (nonatomic, strong) NSMutableSet *shownSurveyCollections;
->>>>>>> 80dde099
+@property(nonatomic,strong) NSArray *notifications;
+@property(nonatomic,strong) MPNotification *currentlyShowingNotification;
+@property(nonatomic,strong) NSMutableSet *shownNotifications;
 
 @end
 
@@ -181,18 +160,11 @@
         self.peopleQueue = [NSMutableArray array];
         self.taskId = UIBackgroundTaskInvalid;
         NSString *label = [NSString stringWithFormat:@"com.mixpanel.%@.%p", apiToken, self];
-<<<<<<< HEAD
-        _serialQueue = dispatch_queue_create([label UTF8String], DISPATCH_QUEUE_SERIAL);
-        self.dateFormatter = [[[NSDateFormatter alloc] init] autorelease];
-        [self.dateFormatter setDateFormat:@"yyyy-MM-dd'T'HH:mm:ss.SSS'Z'"];
-        [self.dateFormatter setTimeZone:[NSTimeZone timeZoneWithAbbreviation:@"UTC"]];
-=======
         self.serialQueue = dispatch_queue_create([label UTF8String], DISPATCH_QUEUE_SERIAL);
         self.dateFormatter = [[NSDateFormatter alloc] init];
         [_dateFormatter setDateFormat:@"yyyy-MM-dd'T'HH:mm:ss.SSS'Z'"];
         [_dateFormatter setTimeZone:[NSTimeZone timeZoneWithAbbreviation:@"UTC"]];
 
->>>>>>> 80dde099
         self.showSurveyOnActive = YES;
         self.checkForSurveysOnActive = YES;
         self.surveys = nil;
@@ -264,37 +236,11 @@
 {
     [[NSNotificationCenter defaultCenter] removeObserver:self];
     self.delegate = nil;
-<<<<<<< HEAD
-    self.apiToken = nil;
-    self.superProperties = nil;
-    self.automaticProperties = nil;
-    self.timer = nil;
-    self.eventsQueue = nil;
-    self.peopleQueue = nil;
-    self.dateFormatter = nil;
-    self.surveys = nil;
-    self.currentlyShowingSurvey = nil;
-    self.shownSurveyCollections = nil;
-    self.currentlyShowingNotification = nil;
-    self.shownNotifications = nil;
-=======
->>>>>>> 80dde099
     if (self.reachability) {
         SCNetworkReachabilitySetCallback(self.reachability, NULL, NULL);
         SCNetworkReachabilitySetDispatchQueue(self.reachability, NULL);
         self.reachability = nil;
     }
-<<<<<<< HEAD
-    self.telephonyInfo = nil;
-    if (_serialQueue) {
-        dispatch_release(_serialQueue);
-        _serialQueue = NULL;
-    }
-    [super dealloc];
-    
-    self.showNotificationType = nil;
-=======
->>>>>>> 80dde099
 }
 
 - (NSString *)description
