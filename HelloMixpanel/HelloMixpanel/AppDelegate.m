#import "Mixpanel.h"

#import "AppDelegate.h"
#import "ViewController.h"

// IMPORTANT!!! replace with you api token from https://mixpanel.com/account/
#define MIXPANEL_TOKEN @"YOUR_MIXPANEL_PROJECT_TOKEN"

@implementation AppDelegate


- (BOOL)application:(UIApplication *)application didFinishLaunchingWithOptions:(NSDictionary *)launchOptions
{
    [[NSUserDefaults standardUserDefaults] registerDefaults:@{@"mixpanelToken": MIXPANEL_TOKEN}];
    NSString *mixpanelToken = [[NSUserDefaults standardUserDefaults] stringForKey:@"mixpanelToken"];
    
    
    self.window = [[UIWindow alloc] initWithFrame:[[UIScreen mainScreen] bounds]];
    
    UIStoryboard *storyboard = [UIStoryboard storyboardWithName:@"HelloMixpanel" bundle:nil];
    self.window.rootViewController = [storyboard instantiateInitialViewController];
    
    [self.window makeKeyAndVisible];

    if (mixpanelToken == nil || [mixpanelToken isEqualToString:@""] || [mixpanelToken isEqualToString:@"YOUR_MIXPANEL_PROJECT_TOKEN"]) {
<<<<<<< HEAD
#ifdef __IPHONE_8_0
        if ([[[UIDevice currentDevice] systemVersion] compare:@"8.0" options:NSNumericSearch] != NSOrderedAscending) {
            UIAlertController *alertController = [UIAlertController alertControllerWithTitle:@"Mixpanel Token Required" message:@"Go to Settings > Mixpanel and add your project's token" preferredStyle:UIAlertControllerStyleAlert];
            [alertController addAction:[UIAlertAction actionWithTitle:@"Okay" style:UIAlertActionStyleDefault handler:^(UIAlertAction *action) {
                [[UIApplication sharedApplication] openURL:[NSURL URLWithString:UIApplicationOpenSettingsURLString]];
            }]];
            [self.window.rootViewController presentViewController:alertController animated:YES completion:nil];
        } else {
#endif
            [[[UIAlertView alloc] initWithTitle:@"Mixpanel Token Required"
                                       message:@"Go to Settings > Mixpanel and add your project's token"
                                      delegate:nil
                             cancelButtonTitle:@"OK"
                              otherButtonTitles:nil] show];
#ifdef __IPHONE_8_0
        }
=======
#ifndef DEBUG
        [[[UIAlertView alloc] initWithTitle:@"Mixpanel Token Required"
                                   message:@"Go to Settings > Mixpanel and add your project's token"
                                  delegate:nil
                         cancelButtonTitle:@"OK"
                          otherButtonTitles:nil] show];
>>>>>>> 8ede56e8
#endif
    } else {
        // Initialize the MixpanelAPI object
        self.mixpanel = [Mixpanel sharedInstanceWithToken:mixpanelToken launchOptions:launchOptions];
    }

    // Override point for customization after application launch.

    self.mixpanel.checkForSurveysOnActive = YES;
    self.mixpanel.showSurveyOnActive = YES; //Change this to NO to show your surveys manually.

    self.mixpanel.checkForNotificationsOnActive = YES;
    self.mixpanel.showNotificationOnActive = YES; //Change this to NO to show your notifs manually.

    // Set the upload interval to 20 seconds for demonstration purposes. This would be overkill for most applications.
    self.mixpanel.flushInterval = 20; // defaults to 60 seconds

    // Set some super properties, which will be added to every tracked event
    [self.mixpanel registerSuperProperties:@{@"Plan": @"Premium"}];

    // Name a user in Mixpanel Streams
    self.mixpanel.nameTag = @"Walter Sobchak";

#ifdef __IPHONE_8_0
    if ([[UIApplication sharedApplication] respondsToSelector:@selector(registerUserNotificationSettings:)]) {
        UIUserNotificationSettings *userNotificationSettings = [UIUserNotificationSettings settingsForTypes:(UIUserNotificationTypeBadge | UIUserNotificationTypeSound | UIUserNotificationTypeAlert) categories:nil];
        [[UIApplication sharedApplication] registerUserNotificationSettings:userNotificationSettings];
    } else {
#endif
    [[UIApplication sharedApplication] registerForRemoteNotificationTypes:(UIRemoteNotificationTypeBadge | UIRemoteNotificationTypeSound | UIRemoteNotificationTypeAlert)];
#ifdef __IPHONE_8_0
    }
#endif

    return YES;
}

#pragma mark - Push notifications

#ifdef __IPHONE_8_0
- (void)application:(UIApplication *)application didRegisterUserNotificationSettings:(UIUserNotificationSettings *)notificationSettings
{
    [[UIApplication sharedApplication] registerForRemoteNotifications];
}

- (void)application:(UIApplication *)application handleActionWithIdentifier:(NSString *)identifier forRemoteNotification:(NSDictionary *)userInfo completionHandler:(void(^)())completionHandler
{
    if ([identifier isEqualToString:@"declineAction"]) {
        NSLog(@"%@ user declined push notification action", self);
        
    } else if ([identifier isEqualToString:@"answerAction"]) {
        NSLog(@"%@ user answered push notification action", self);
    }
}
#endif

- (void)application:(UIApplication *)app didRegisterForRemoteNotificationsWithDeviceToken:(NSData *)devToken {
    [self.mixpanel.people addPushDeviceToken:devToken];
}

- (void)application:(UIApplication *)app didFailToRegisterForRemoteNotificationsWithError:(NSError *)err {
#if TARGET_IPHONE_SIMULATOR
    NSLog(@"%@ push registration error is expected on simulator", self);
#else
    NSLog(@"%@ push registration error: %@", self, err);
#endif
}

- (void)application:(UIApplication *)application didReceiveRemoteNotification:(NSDictionary *)userInfo
{
    // Show alert for push notifications recevied while the app is running
#ifdef __IPHONE_8_0
    UIAlertController *alert = [UIAlertController alertControllerWithTitle:@"" message:userInfo[@"aps"][@"alert"] preferredStyle:UIAlertControllerStyleAlert];
    [alert addAction:[UIAlertAction actionWithTitle:@"Okay" style:UIAlertActionStyleDefault handler:nil]];
    [self.window.rootViewController presentViewController:alert animated:YES completion:nil];
#else
    UIAlertView *alert = [[UIAlertView alloc] initWithTitle:@""
                                                    message:userInfo[@"aps"][@"alert"]
                                                   delegate:nil
                                          cancelButtonTitle:@"OK"
                                          otherButtonTitles:nil];
    [alert show];
#endif

    [self.mixpanel trackPushNotification:userInfo];
}

#pragma mark - Session timing example

- (void)applicationDidBecomeActive:(UIApplication *)application
{
    self.startTime = [NSDate date];
}

- (void)applicationWillResignActive:(UIApplication *)application
{
    NSLog(@"%@ will resign active", self);
    NSNumber *seconds = @([[NSDate date] timeIntervalSinceDate:self.startTime]);
    [[Mixpanel sharedInstance] track:@"Session" properties:@{@"Length": seconds}];
}

#pragma mark - Background task tracking test

- (void)applicationDidEnterBackground:(UIApplication *)application
{
    self.bgTask = [application beginBackgroundTaskWithExpirationHandler:^{

        NSLog(@"%@ background task %lu cut short", self, (unsigned long)self.bgTask);

        [application endBackgroundTask:self.bgTask];
        self.bgTask = UIBackgroundTaskInvalid;
    }];

    dispatch_async(dispatch_get_global_queue(DISPATCH_QUEUE_PRIORITY_DEFAULT, 0), ^{

        NSLog(@"%@ starting background task %lu", self, (unsigned long)self.bgTask);

        // track some events and set some people properties
        Mixpanel *mixpanel = [Mixpanel sharedInstance];
        [mixpanel registerSuperProperties:@{@"Background Super Property": @"Hi!"}];
        [mixpanel track:@"Background Event"];
        [mixpanel.people set:@"Background Property" to:[NSDate date]];

        NSLog(@"%@ ending background task %lu", self, (unsigned long)self.bgTask);
        [application endBackgroundTask:self.bgTask];
        self.bgTask = UIBackgroundTaskInvalid;
    });

    NSLog(@"%@ dispatched background task %lu", self, (unsigned long)self.bgTask);
}

@end<|MERGE_RESOLUTION|>--- conflicted
+++ resolved
@@ -23,7 +23,7 @@
     [self.window makeKeyAndVisible];
 
     if (mixpanelToken == nil || [mixpanelToken isEqualToString:@""] || [mixpanelToken isEqualToString:@"YOUR_MIXPANEL_PROJECT_TOKEN"]) {
-<<<<<<< HEAD
+#ifndef DEBUG
 #ifdef __IPHONE_8_0
         if ([[[UIDevice currentDevice] systemVersion] compare:@"8.0" options:NSNumericSearch] != NSOrderedAscending) {
             UIAlertController *alertController = [UIAlertController alertControllerWithTitle:@"Mixpanel Token Required" message:@"Go to Settings > Mixpanel and add your project's token" preferredStyle:UIAlertControllerStyleAlert];
@@ -40,14 +40,7 @@
                               otherButtonTitles:nil] show];
 #ifdef __IPHONE_8_0
         }
-=======
-#ifndef DEBUG
-        [[[UIAlertView alloc] initWithTitle:@"Mixpanel Token Required"
-                                   message:@"Go to Settings > Mixpanel and add your project's token"
-                                  delegate:nil
-                         cancelButtonTitle:@"OK"
-                          otherButtonTitles:nil] show];
->>>>>>> 8ede56e8
+#endif
 #endif
     } else {
         // Initialize the MixpanelAPI object
