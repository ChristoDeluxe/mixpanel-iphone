//
// Mixpanel.m
// Mixpanel
//
// Copyright 2012 Mixpanel
//
// Licensed under the Apache License, Version 2.0 (the "License");
// you may not use this file except in compliance with the License.
// You may obtain a copy of the License at
//
// http://www.apache.org/licenses/LICENSE-2.0
//
// Unless required by applicable law or agreed to in writing, software
// distributed under the License is distributed on an "AS IS" BASIS,
// WITHOUT WARRANTIES OR CONDITIONS OF ANY KIND, either express or implied.
// See the License for the specific language governing permissions and
// limitations under the License.

#include <arpa/inet.h>
#include <net/if.h>
#include <net/if_dl.h>
#include <sys/socket.h>
#include <sys/sysctl.h>

#import <AdSupport/ASIdentifierManager.h>
#import <CommonCrypto/CommonDigest.h>
#import <CoreTelephony/CTCarrier.h>
#import <CoreTelephony/CTTelephonyNetworkInfo.h>
#import <SystemConfiguration/SystemConfiguration.h>

#import "MPSurveyNavigationController.h"
#import "Mixpanel.h"
#import "NSData+MPBase64.h"
#import "UIView+MPSnapshotImage.h"

#define VERSION @"2.1.0"

#ifdef MIXPANEL_LOG
#define MixpanelLog(...) NSLog(__VA_ARGS__)
#else
#define MixpanelLog(...)
#endif

#ifdef MIXPANEL_DEBUG
#define MixpanelDebug(...) NSLog(__VA_ARGS__)
#else
#define MixpanelDebug(...)
#endif

@interface Mixpanel () <UIAlertViewDelegate, MPSurveyNavigationControllerDelegate> {
    NSUInteger _flushInterval;
}

// re-declare internally as readwrite
@property(atomic,retain)    MixpanelPeople *people;
@property(atomic,copy)      NSString *distinctId;

@property(nonatomic,copy)   NSString *apiToken;
@property(atomic,retain)    NSDictionary *superProperties;
@property(nonatomic,retain) NSMutableDictionary *automaticProperties; // mutable because we update $wifi when reachability changes
@property(nonatomic,retain) NSTimer *timer;
@property(nonatomic,retain) NSMutableArray *eventsQueue;
@property(nonatomic,retain) NSMutableArray *peopleQueue;
@property(nonatomic,assign) UIBackgroundTaskIdentifier taskId;
@property(nonatomic,assign) dispatch_queue_t serialQueue;
@property(nonatomic,assign) SCNetworkReachabilityRef reachability;
@property(nonatomic,assign) CTTelephonyNetworkInfo *telephonyInfo;
@property(nonatomic,retain) NSDateFormatter *dateFormatter;
@property(nonatomic,retain) NSArray *surveys;
@property(nonatomic,retain) MPSurvey *currentlyShowingSurvey;
@property(nonatomic,retain) NSMutableSet *shownSurveyCollections;

@end

@interface MixpanelPeople ()

@property(nonatomic,assign) Mixpanel *mixpanel;
@property(nonatomic,retain) NSMutableArray *unidentifiedQueue;
@property(nonatomic,copy)   NSString *distinctId;
@property(nonatomic,retain) NSDictionary *automaticProperties;

- (id)initWithMixpanel:(Mixpanel *)mixpanel;

@end

static NSString *MPURLEncode(NSString *s)
{
    return [(NSString *)CFURLCreateStringByAddingPercentEscapes(kCFAllocatorDefault, (CFStringRef)s, NULL, CFSTR("!*'();:@&=+$,/?%#[]"), kCFStringEncodingUTF8) autorelease];
}

@implementation Mixpanel

static void MixpanelReachabilityCallback(SCNetworkReachabilityRef target, SCNetworkReachabilityFlags flags, void *info)
{
    if (info != NULL && [(NSObject*)info isKindOfClass:[Mixpanel class]]) {
        @autoreleasepool {
            Mixpanel *mixpanel = (Mixpanel *)info;
            [mixpanel reachabilityChanged:flags];
        }
    } else {
        NSLog(@"Mixpanel reachability callback received unexpected info object");
    }
}

static Mixpanel *sharedInstance = nil;

+ (Mixpanel *)sharedInstanceWithToken:(NSString *)apiToken
{
    static dispatch_once_t onceToken;
    dispatch_once(&onceToken, ^{
        sharedInstance = [[super alloc] initWithToken:apiToken andFlushInterval:60];
    });
    return sharedInstance;
}

+ (Mixpanel *)sharedInstance
{
    if (sharedInstance == nil) {
        NSLog(@"%@ warning sharedInstance called before sharedInstanceWithToken:", self);
    }
    return sharedInstance;
}

- (instancetype)initWithToken:(NSString *)apiToken andFlushInterval:(NSUInteger)flushInterval
{
    if (apiToken == nil) {
        apiToken = @"";
    }
    if ([apiToken length] == 0) {
        NSLog(@"%@ warning empty api token", self);
    }
    if (self = [self init]) {
        self.people = [[[MixpanelPeople alloc] initWithMixpanel:self] autorelease];
        self.apiToken = apiToken;
        _flushInterval = flushInterval;
        self.flushOnBackground = YES;
        self.showNetworkActivityIndicator = YES;
        self.serverURL = @"https://api.mixpanel.com";
<<<<<<< HEAD
        self.decideURL = @"https://api.mixpanel.com";
        self.showSurveyOnActive = YES;
=======
        self.decideURL = @"https://decide.mixpanel.com";
>>>>>>> f2767a94
        self.distinctId = [self defaultDistinctId];
        self.superProperties = [NSMutableDictionary dictionary];
        self.automaticProperties = [self collectAutomaticProperties];
        self.eventsQueue = [NSMutableArray array];
        self.peopleQueue = [NSMutableArray array];
        self.taskId = UIBackgroundTaskInvalid;
        NSString *label = [NSString stringWithFormat:@"com.mixpanel.%@.%p", apiToken, self];
        _serialQueue = dispatch_queue_create([label UTF8String], DISPATCH_QUEUE_SERIAL);
        self.dateFormatter = [[[NSDateFormatter alloc] init] autorelease];
        [self.dateFormatter setDateFormat:@"yyyy-MM-dd'T'HH:mm:ss.SSS'Z'"];
        [self.dateFormatter setTimeZone:[NSTimeZone timeZoneWithAbbreviation:@"UTC"]];

        self.showSurveyOnActive = YES;
        self.checkForSurveysOnActive = YES;
        self.surveys = nil;
        self.currentlyShowingSurvey = nil;
        self.shownSurveyCollections = [NSMutableSet set];

        // wifi reachability
        BOOL reachabilityOk = NO;
        if ((self.reachability = SCNetworkReachabilityCreateWithName(NULL, "api.mixpanel.com")) != NULL) {
            SCNetworkReachabilityContext context = {0, NULL, NULL, NULL, NULL};
            context.info = (void *)self;
            if (SCNetworkReachabilitySetCallback(self.reachability, MixpanelReachabilityCallback, &context)) {
                if (SCNetworkReachabilitySetDispatchQueue(self.reachability, self.serialQueue)) {
                    reachabilityOk = YES;
                    MixpanelDebug(@"%@ successfully set up reachability callback", self);
                } else {
                    // cleanup callback if setting dispatch queue failed
                    SCNetworkReachabilitySetCallback(self.reachability, NULL, NULL);
                }
            }
        }
        if (!reachabilityOk) {
            NSLog(@"%@ failed to set up reachability callback: %s", self, SCErrorString(SCError()));
        }

        NSNotificationCenter *notificationCenter = [NSNotificationCenter defaultCenter];

        // cellular info
        if (floor(NSFoundationVersionNumber) > NSFoundationVersionNumber_iOS_6_1) {
            _telephonyInfo = [[CTTelephonyNetworkInfo alloc] init];
            _automaticProperties[@"$radio"] = [self currentRadio];
            [notificationCenter addObserverForName:CTRadioAccessTechnologyDidChangeNotification
                                            object:nil
                                             queue:nil
                                        usingBlock:^(NSNotification *note) {
                                            dispatch_async(_serialQueue, ^(){
                                                _automaticProperties[@"$radio"] = [self currentRadio];
                                            });
                                        }];
        }

        [notificationCenter addObserver:self
                               selector:@selector(applicationWillTerminate:)
                                   name:UIApplicationWillTerminateNotification
                                 object:nil];
        [notificationCenter addObserver:self
                               selector:@selector(applicationWillResignActive:)
                                   name:UIApplicationWillResignActiveNotification
                                 object:nil];
        [notificationCenter addObserver:self
                               selector:@selector(applicationDidBecomeActive:)
                                   name:UIApplicationDidBecomeActiveNotification
                                 object:nil];
        [notificationCenter addObserver:self
                               selector:@selector(applicationDidEnterBackground:)
                                   name:UIApplicationDidEnterBackgroundNotification
                                 object:nil];
        [notificationCenter addObserver:self
                               selector:@selector(applicationWillEnterForeground:)
                                   name:UIApplicationWillEnterForegroundNotification
                                 object:nil];
        [self unarchive];
    }
    return self;
}

- (void)dealloc
{
    [[NSNotificationCenter defaultCenter] removeObserver:self];
    self.people = nil;
    self.distinctId = nil;
    self.nameTag = nil;
    self.serverURL = nil;
    self.decideURL = nil;
    self.delegate = nil;
    self.apiToken = nil;
    self.superProperties = nil;
    self.automaticProperties = nil;
    self.timer = nil;
    self.eventsQueue = nil;
    self.peopleQueue = nil;
    self.dateFormatter = nil;
    self.surveys = nil;
    self.currentlyShowingSurvey = nil;
    self.shownSurveyCollections = nil;
    if (self.reachability) {
        SCNetworkReachabilitySetCallback(self.reachability, NULL, NULL);
        SCNetworkReachabilitySetDispatchQueue(self.reachability, NULL);
        self.reachability = nil;
    }
    self.telephonyInfo = nil;
    if (_serialQueue) {
        dispatch_release(_serialQueue);
        _serialQueue = NULL;
    }
    [super dealloc];
}

- (NSString *)description
{
    return [NSString stringWithFormat:@"<Mixpanel: %p %@>", self, self.apiToken];
}

- (NSString *)deviceModel
{
    size_t size;
    sysctlbyname("hw.machine", NULL, &size, NULL, 0);
    char answer[size];
    sysctlbyname("hw.machine", answer, &size, NULL, 0);
    NSString *results = [NSString stringWithCString:answer encoding:NSUTF8StringEncoding];
    return results;
}

- (NSString *)currentRadio
{
    NSString *radio = _telephonyInfo.currentRadioAccessTechnology;
    if (!radio) {
        radio = @"None";
    } else if ([radio hasPrefix:@"CTRadioAccessTechnology"]) {
        radio = [radio substringFromIndex:23];
    }
    return radio;
}

- (NSMutableDictionary *)collectAutomaticProperties
{
    NSMutableDictionary *p = [NSMutableDictionary dictionary];
    UIDevice *device = [UIDevice currentDevice];
    NSString *deviceModel = [self deviceModel];
    [p setValue:@"iphone" forKey:@"mp_lib"];
    [p setValue:VERSION forKey:@"$lib_version"];
    [p setValue:[[[NSBundle mainBundle] infoDictionary] objectForKey:@"CFBundleVersion"] forKey:@"$app_version"];
    [p setValue:[[[NSBundle mainBundle] infoDictionary] objectForKey:@"CFBundleShortVersionString"] forKey:@"$app_release"];
    [p setValue:@"Apple" forKey:@"$manufacturer"];
    [p setValue:[device systemName] forKey:@"$os"];
    [p setValue:[device systemVersion] forKey:@"$os_version"];
    [p setValue:deviceModel forKey:@"$model"];
    [p setValue:deviceModel forKey:@"mp_device_model"]; // legacy
    CGSize size = [UIScreen mainScreen].bounds.size;
    [p setValue:[NSNumber numberWithInt:(int)size.height] forKey:@"$screen_height"];
    [p setValue:[NSNumber numberWithInt:(int)size.width] forKey:@"$screen_width"];
    CTTelephonyNetworkInfo *networkInfo = [[CTTelephonyNetworkInfo alloc] init];
    CTCarrier *carrier = [networkInfo subscriberCellularProvider];
    [networkInfo release];
    if (carrier.carrierName.length) {
        [p setValue:carrier.carrierName forKey:@"$carrier"];
    }
    if (NSClassFromString(@"ASIdentifierManager")) {
        [p setValue:[[ASIdentifierManager sharedManager].advertisingIdentifier UUIDString] forKey:@"$ios_ifa"];
    }
    return p;
}

+ (BOOL)inBackground
{
    return [UIApplication sharedApplication].applicationState == UIApplicationStateBackground;
}

#pragma mark - Encoding/decoding utilities

- (NSData *)JSONSerializeObject:(id)obj
{
    id coercedObj = [self JSONSerializableObjectForObject:obj];
    NSError *error = nil;
    NSData *data = nil;
    @try {
        data = [NSJSONSerialization dataWithJSONObject:coercedObj options:0 error:&error];
    }
    @catch (NSException *exception) {
        NSLog(@"%@ exception encoding api data: %@", self, exception);
    }
    if (error) {
        NSLog(@"%@ error encoding api data: %@", self, error);
    }
    return data;
}

- (id)JSONSerializableObjectForObject:(id)obj
{
    // valid json types
    if ([obj isKindOfClass:[NSString class]] ||
        [obj isKindOfClass:[NSNumber class]] ||
        [obj isKindOfClass:[NSNull class]]) {
        return obj;
    }
    // recurse on containers
    if ([obj isKindOfClass:[NSArray class]]) {
        NSMutableArray *a = [NSMutableArray array];
        for (id i in obj) {
            [a addObject:[self JSONSerializableObjectForObject:i]];
        }
        return [NSArray arrayWithArray:a];
    }
    if ([obj isKindOfClass:[NSDictionary class]]) {
        NSMutableDictionary *d = [NSMutableDictionary dictionary];
        for (id key in obj) {
            NSString *stringKey;
            if (![key isKindOfClass:[NSString class]]) {
                stringKey = [key description];
                NSLog(@"%@ warning: property keys should be strings. got: %@. coercing to: %@", self, [key class], stringKey);
            } else {
                stringKey = [NSString stringWithString:key];
            }
            id v = [self JSONSerializableObjectForObject:obj[key]];
            d[stringKey] = v;
        }
        return [NSDictionary dictionaryWithDictionary:d];
    }
    // some common cases
    if ([obj isKindOfClass:[NSDate class]]) {
        return [self.dateFormatter stringFromDate:obj];
    } else if ([obj isKindOfClass:[NSURL class]]) {
        return [obj absoluteString];
    }
    // default to sending the object's description
    NSString *s = [obj description];
    NSLog(@"%@ warning: property values should be valid json types. got: %@. coercing to: %@", self, [obj class], s);
    return s;
}

- (NSString *)encodeAPIData:(NSArray *)array
{
    NSString *b64String = @"";
    NSData *data = [self JSONSerializeObject:array];
    if (data) {
        b64String = [data mp_base64EncodedString];
        b64String = (id)CFURLCreateStringByAddingPercentEscapes(kCFAllocatorDefault,
                                                                (CFStringRef)b64String,
                                                                NULL,
                                                                CFSTR("!*'();:@&=+$,/?%#[]"),
                                                                kCFStringEncodingUTF8);
    }
    return [b64String autorelease];
}

#pragma mark - Tracking

+ (void)assertPropertyTypes:(NSDictionary *)properties
{
    for (id k in properties) {
        NSAssert([k isKindOfClass: [NSString class]], @"%@ property keys must be NSString. got: %@ %@", self, [k class], k);
        // would be convenient to do: id v = [properties objectForKey:k]; but
        // when the NSAssert's are stripped out in release, it becomes an
        // unused variable error. also, note that @YES and @NO pass as
        // instances of NSNumber class.
        NSAssert([[properties objectForKey:k] isKindOfClass:[NSString class]] ||
                 [[properties objectForKey:k] isKindOfClass:[NSNumber class]] ||
                 [[properties objectForKey:k] isKindOfClass:[NSNull class]] ||
                 [[properties objectForKey:k] isKindOfClass:[NSArray class]] ||
                 [[properties objectForKey:k] isKindOfClass:[NSDictionary class]] ||
                 [[properties objectForKey:k] isKindOfClass:[NSDate class]] ||
                 [[properties objectForKey:k] isKindOfClass:[NSURL class]],
                 @"%@ property values must be NSString, NSNumber, NSNull, NSArray, NSDictionary, NSDate or NSURL. got: %@ %@", self, [[properties objectForKey:k] class], [properties objectForKey:k]);
    }
}

- (NSString *)defaultDistinctId
{
    NSString *distinctId = nil;
    if (NSClassFromString(@"ASIdentifierManager")) {
        distinctId = [[ASIdentifierManager sharedManager].advertisingIdentifier UUIDString];
    }
    if (!distinctId) {
        NSLog(@"%@ error getting ifa: falling back to uuid", self);
        distinctId = [[NSUUID UUID] UUIDString];
    }
    if (!distinctId) {
        NSLog(@"%@ error getting uuid: no default distinct id could be generated", self);
    }
    return distinctId;
}


- (void)identify:(NSString *)distinctId
{
    if (distinctId == nil || distinctId.length == 0) {
        NSLog(@"%@ error blank distinct id: %@", self, distinctId);
        return;
    }
    dispatch_async(self.serialQueue, ^{
        self.distinctId = distinctId;
        self.people.distinctId = distinctId;
        if ([self.people.unidentifiedQueue count] > 0) {
            for (NSMutableDictionary *r in self.people.unidentifiedQueue) {
                [r setObject:distinctId forKey:@"$distinct_id"];
                [self.peopleQueue addObject:r];
            }
            [self.people.unidentifiedQueue removeAllObjects];
            [self archivePeople];
        }
        if ([Mixpanel inBackground]) {
            [self archiveProperties];
        }
    });
}

- (void)createAlias:(NSString *)alias forDistinctID:(NSString *)distinctID
{
    if (!alias || [alias length] == 0) {
        NSLog(@"%@ create alias called with empty alias: %@", self, alias);
        return;
    }
    if (!distinctID || [distinctID length] == 0) {
        NSLog(@"%@ create alias called with empty distinct id: %@", self, distinctID);
        return;
    }
    [self track:@"$create_alias" properties:@{@"distinct_id": distinctID, @"alias": alias}];
}

- (void)track:(NSString *)event
{
    [self track:event properties:nil];
}

- (void)track:(NSString *)event properties:(NSDictionary *)properties
{
    if (event == nil || [event length] == 0) {
        NSLog(@"%@ mixpanel track called with empty event parameter. using 'mp_event'", self);
        event = @"mp_event";
    }
    [Mixpanel assertPropertyTypes:properties];
    NSNumber *epochSeconds = @(round([[NSDate date] timeIntervalSince1970]));
    dispatch_async(self.serialQueue, ^{
        NSMutableDictionary *p = [NSMutableDictionary dictionary];
        [p addEntriesFromDictionary:self.automaticProperties];
        [p setObject:self.apiToken forKey:@"token"];
        [p setObject:epochSeconds forKey:@"time"];
        if (self.nameTag) {
            [p setObject:self.nameTag forKey:@"mp_name_tag"];
        }
        if (self.distinctId) {
            [p setObject:self.distinctId forKey:@"distinct_id"];
        }
        [p addEntriesFromDictionary:self.superProperties];
        if (properties) {
            [p addEntriesFromDictionary:properties];
        }
        NSDictionary *e = [NSDictionary dictionaryWithObjectsAndKeys:event, @"event", [NSDictionary dictionaryWithDictionary:p], @"properties", nil];
        MixpanelLog(@"%@ queueing event: %@", self, e);
        [self.eventsQueue addObject:e];
        if ([self.eventsQueue count] > 500) {
            [self.eventsQueue removeObjectAtIndex:0];
        }
        if ([Mixpanel inBackground]) {
            [self archiveEvents];
        }
    });
}

- (void)registerSuperProperties:(NSDictionary *)properties
{
    [Mixpanel assertPropertyTypes:properties];
    dispatch_async(self.serialQueue, ^{
        NSMutableDictionary *tmp = [NSMutableDictionary dictionaryWithDictionary:self.superProperties];
        [tmp addEntriesFromDictionary:properties];
        self.superProperties = [NSDictionary dictionaryWithDictionary:tmp];
        if ([Mixpanel inBackground]) {
            [self archiveProperties];
        }
    });
}

- (void)registerSuperPropertiesOnce:(NSDictionary *)properties
{
    [Mixpanel assertPropertyTypes:properties];
    dispatch_async(self.serialQueue, ^{
        NSMutableDictionary *tmp = [NSMutableDictionary dictionaryWithDictionary:self.superProperties];
        for (NSString *key in properties) {
            if ([tmp objectForKey:key] == nil) {
                [tmp setObject:[properties objectForKey:key] forKey:key];
            }
        }
        self.superProperties = [NSDictionary dictionaryWithDictionary:tmp];
        if ([Mixpanel inBackground]) {
            [self archiveProperties];
        }
    });
}

- (void)registerSuperPropertiesOnce:(NSDictionary *)properties defaultValue:(id)defaultValue
{
    [Mixpanel assertPropertyTypes:properties];
    dispatch_async(self.serialQueue, ^{
        NSMutableDictionary *tmp = [NSMutableDictionary dictionaryWithDictionary:self.superProperties];
        for (NSString *key in properties) {
            id value = [tmp objectForKey:key];
            if (value == nil || [value isEqual:defaultValue]) {
                [tmp setObject:[properties objectForKey:key] forKey:key];
            }
        }
        self.superProperties = [NSDictionary dictionaryWithDictionary:tmp];
        if ([Mixpanel inBackground]) {
            [self archiveProperties];
        }
    });
}

- (void)unregisterSuperProperty:(NSString *)propertyName
{
    dispatch_async(self.serialQueue, ^{
        NSMutableDictionary *tmp = [NSMutableDictionary dictionaryWithDictionary:self.superProperties];
        if ([tmp objectForKey:propertyName] != nil) {
            [tmp removeObjectForKey:propertyName];
        }
        self.superProperties = [NSDictionary dictionaryWithDictionary:tmp];
        if ([Mixpanel inBackground]) {
            [self archiveProperties];
        }
    });
}

- (void)clearSuperProperties
{
    dispatch_async(self.serialQueue, ^{
        self.superProperties = [NSDictionary dictionary];
        if ([Mixpanel inBackground]) {
            [self archiveProperties];
        }
    });
}

- (NSDictionary *)currentSuperProperties
{
    return [[self.superProperties copy] autorelease];
}

- (void)reset
{
    dispatch_async(self.serialQueue, ^{
        self.distinctId = [self defaultDistinctId];
        self.nameTag = nil;
        self.superProperties = [NSMutableDictionary dictionary];
        self.people.distinctId = nil;
        self.people.unidentifiedQueue = [NSMutableArray array];
        self.eventsQueue = [NSMutableArray array];
        self.peopleQueue = [NSMutableArray array];
        [self archiveFromSerialQueue];
    });
}

#pragma mark - Network control

- (NSUInteger)flushInterval
{
    @synchronized(self) {
        return _flushInterval;
    }
}

- (void)setFlushInterval:(NSUInteger)interval
{
    @synchronized(self) {
        _flushInterval = interval;
    }
    [self startFlushTimer];
}

- (void)startFlushTimer
{
    [self stopFlushTimer];
    dispatch_async(dispatch_get_main_queue(), ^{
        if (self.flushInterval > 0) {
            self.timer = [NSTimer scheduledTimerWithTimeInterval:self.flushInterval
                                                          target:self
                                                        selector:@selector(flush)
                                                        userInfo:nil
                                                         repeats:YES];
            MixpanelDebug(@"%@ started flush timer: %@", self, self.timer);
        }
    });
}

- (void)stopFlushTimer
{
    dispatch_async(dispatch_get_main_queue(), ^{
        if (self.timer) {
            [self.timer invalidate];
            MixpanelDebug(@"%@ stopped flush timer: %@", self, self.timer);
        }
        self.timer = nil;
    });
}

- (void)flush
{
    dispatch_async(self.serialQueue, ^{
        MixpanelDebug(@"%@ flush starting", self);

        if ([self.delegate respondsToSelector:@selector(mixpanelWillFlush:)] && ![self.delegate mixpanelWillFlush:self]) {
            MixpanelDebug(@"%@ flush deferred by delegate", self);
            return;
        }

        [self flushEvents];
        [self flushPeople];

        MixpanelDebug(@"%@ flush complete", self);
    });
}

- (void)flushEvents
{
    [self flushQueue:_eventsQueue
            endpoint:@"/track/"
       batchComplete:^{
           [self archiveEvents];
       }];
}

- (void)flushPeople
{
    [self flushQueue:_peopleQueue
            endpoint:@"/engage/"
       batchComplete:^{
           [self archivePeople];
       }];
}

- (void)flushQueue:(NSMutableArray *)queue endpoint:(NSString *)endpoint batchComplete:(void(^)())batchCompleteCallback
{
    while ([queue count] > 0) {
        NSUInteger batchSize = ([queue count] > 50) ? 50 : [queue count];
        NSArray *batch = [queue subarrayWithRange:NSMakeRange(0, batchSize)];

        NSString *requestData = [self encodeAPIData:batch];
        NSString *postBody = [NSString stringWithFormat:@"ip=1&data=%@", requestData];
        MixpanelDebug(@"%@ flushing %lu of %lu to %@: %@", self, (unsigned long)[batch count], (unsigned long)[queue count], endpoint, queue);
        NSURLRequest *request = [self apiRequestWithEndpoint:endpoint andBody:postBody];
        NSError *error = nil;

        [self updateNetworkActivityIndicator:YES];

        NSData *responseData = [NSURLConnection sendSynchronousRequest:request returningResponse:nil error:&error];

        [self updateNetworkActivityIndicator:NO];

        if (error) {
            NSLog(@"%@ network failure: %@", self, error);
            break;
        }

        NSString *response = [[[NSString alloc] initWithData:responseData encoding:NSUTF8StringEncoding] autorelease];
        if ([response intValue] == 0) {
            NSLog(@"%@ %@ api rejected some items", self, endpoint);
        };

        [queue removeObjectsInArray:batch];
        batchCompleteCallback();
    }
}

- (void)updateNetworkActivityIndicator:(BOOL)on
{
    if (_showNetworkActivityIndicator) {
        [UIApplication sharedApplication].networkActivityIndicatorVisible = on;
    }
}

- (void)reachabilityChanged:(SCNetworkReachabilityFlags)flags
{
    dispatch_async(self.serialQueue, ^{
        BOOL wifi = (flags & kSCNetworkReachabilityFlagsReachable) && !(flags & kSCNetworkReachabilityFlagsIsWWAN);
        self.automaticProperties[@"$wifi"] = wifi ? @YES : @NO;
    });
}

- (NSURLRequest *)apiRequestWithEndpoint:(NSString *)endpoint andBody:(NSString *)body
{
    NSURL *url = [NSURL URLWithString:[self.serverURL stringByAppendingString:endpoint]];
    NSMutableURLRequest *request = [NSMutableURLRequest requestWithURL:url];
    [request setValue:@"gzip" forHTTPHeaderField:@"Accept-Encoding"];
    [request setHTTPMethod:@"POST"];
    [request setHTTPBody:[body dataUsingEncoding:NSUTF8StringEncoding]];
    MixpanelDebug(@"%@ http request: %@?%@", self, url, body);
    return request;
}

#pragma mark - Persistence

- (NSString *)filePathForData:(NSString *)data
{
    NSString *filename = [NSString stringWithFormat:@"mixpanel-%@-%@.plist", self.apiToken, data];
    return [[NSSearchPathForDirectoriesInDomains(NSLibraryDirectory, NSUserDomainMask, YES) lastObject]
            stringByAppendingPathComponent:filename];
}

- (NSString *)eventsFilePath
{
    return [self filePathForData:@"events"];
}

- (NSString *)peopleFilePath
{
    return [self filePathForData:@"people"];
}

- (NSString *)propertiesFilePath
{
    return [self filePathForData:@"properties"];
}

- (void)archive
{
   // Must archive from the serial queue to avoid conflicts from data mutation
   dispatch_sync(self.serialQueue, ^{
      [self archiveFromSerialQueue];
   });
}

- (void)archiveFromSerialQueue
{
    [self archiveEvents];
    [self archivePeople];
    [self archiveProperties];
}

- (void)archiveEvents
{
    NSString *filePath = [self eventsFilePath];
    MixpanelDebug(@"%@ archiving events data to %@: %@", self, filePath, self.eventsQueue);
    if (![NSKeyedArchiver archiveRootObject:self.eventsQueue toFile:filePath]) {
        NSLog(@"%@ unable to archive events data", self);
    }
}

- (void)archivePeople
{
    NSString *filePath = [self peopleFilePath];
    MixpanelDebug(@"%@ archiving people data to %@: %@", self, filePath, self.peopleQueue);
    if (![NSKeyedArchiver archiveRootObject:self.peopleQueue toFile:filePath]) {
        NSLog(@"%@ unable to archive people data", self);
    }
}

- (void)archiveProperties
{
    NSString *filePath = [self propertiesFilePath];
    NSMutableDictionary *p = [NSMutableDictionary dictionary];
    [p setValue:self.distinctId forKey:@"distinctId"];
    [p setValue:self.nameTag forKey:@"nameTag"];
    [p setValue:self.superProperties forKey:@"superProperties"];
    [p setValue:self.people.distinctId forKey:@"peopleDistinctId"];
    [p setValue:self.people.unidentifiedQueue forKey:@"peopleUnidentifiedQueue"];
    [p setValue:self.shownSurveyCollections forKey:@"shownSurveyCollections"];
    MixpanelDebug(@"%@ archiving properties data to %@: %@", self, filePath, p);
    if (![NSKeyedArchiver archiveRootObject:p toFile:filePath]) {
        NSLog(@"%@ unable to archive properties data", self);
    }
}

- (void)unarchive
{
    [self unarchiveEvents];
    [self unarchivePeople];
    [self unarchiveProperties];
}

- (void)unarchiveEvents
{
    NSString *filePath = [self eventsFilePath];
    @try {
        self.eventsQueue = [NSKeyedUnarchiver unarchiveObjectWithFile:filePath];
        MixpanelDebug(@"%@ unarchived events data: %@", self, self.eventsQueue);
    }
    @catch (NSException *exception) {
        NSLog(@"%@ unable to unarchive events data, starting fresh", self);
        [[NSFileManager defaultManager] removeItemAtPath:filePath error:nil];
        self.eventsQueue = nil;
    }
    if (!self.eventsQueue) {
        self.eventsQueue = [NSMutableArray array];
    }
}

- (void)unarchivePeople
{
    NSString *filePath = [self peopleFilePath];
    @try {
        self.peopleQueue = [NSKeyedUnarchiver unarchiveObjectWithFile:filePath];
        MixpanelDebug(@"%@ unarchived people data: %@", self, self.peopleQueue);
    }
    @catch (NSException *exception) {
        NSLog(@"%@ unable to unarchive people data, starting fresh", self);
        [[NSFileManager defaultManager] removeItemAtPath:filePath error:nil];
        self.peopleQueue = nil;
    }
    if (!self.peopleQueue) {
        self.peopleQueue = [NSMutableArray array];
    }
}

- (void)unarchiveProperties
{
    NSString *filePath = [self propertiesFilePath];
    NSDictionary *properties = nil;
    @try {
        properties = [NSKeyedUnarchiver unarchiveObjectWithFile:filePath];
        MixpanelDebug(@"%@ unarchived properties data: %@", self, properties);
    }
    @catch (NSException *exception) {
        NSLog(@"%@ unable to unarchive properties data, starting fresh", self);
        [[NSFileManager defaultManager] removeItemAtPath:filePath error:nil];
    }
    if (properties) {
        self.distinctId = [properties objectForKey:@"distinctId"];
        self.nameTag = [properties objectForKey:@"nameTag"];
        self.superProperties = [properties objectForKey:@"superProperties"];
        self.people.distinctId = [properties objectForKey:@"peopleDistinctId"];
        self.people.unidentifiedQueue = [properties objectForKey:@"peopleUnidentifiedQueue"];
        self.shownSurveyCollections = [properties objectForKey: @"shownSurveyCollections"];
    }
}

#pragma mark - UIApplication notifications

- (void)applicationDidBecomeActive:(NSNotification *)notification
{
    MixpanelDebug(@"%@ application did become active", self);
    [self startFlushTimer];
    if (self.checkForSurveysOnActive) {
        NSDate *start = [NSDate date];
        [self checkForSurveysWithCompletion:^(NSArray *surveys){
            if (self.showSurveyOnActive && surveys && [surveys count] > 0) {
                [self showSurvey:surveys[0] withAlert:([start timeIntervalSinceNow] < -2.0)];
            }
        }];
    }
}

- (void)applicationWillResignActive:(NSNotification *)notification
{
    MixpanelDebug(@"%@ application will resign active", self);
    [self stopFlushTimer];
}

- (void)applicationDidEnterBackground:(NSNotificationCenter *)notification
{
    MixpanelDebug(@"%@ did enter background", self);

    self.taskId = [[UIApplication sharedApplication] beginBackgroundTaskWithExpirationHandler:^{
        MixpanelDebug(@"%@ flush %lu cut short", self, (unsigned long)self.taskId);
        [[UIApplication sharedApplication] endBackgroundTask:self.taskId];
        self.taskId = UIBackgroundTaskInvalid;
    }];
    MixpanelDebug(@"%@ starting background cleanup task %lu", self, (unsigned long)self.taskId);

    [self archive];
    if (self.flushOnBackground) {
        [self flush];
    }
    dispatch_async(_serialQueue, ^{
        MixpanelDebug(@"%@ ending background cleanup task %lu", self, (unsigned long)self.taskId);
        if (self.taskId != UIBackgroundTaskInvalid) {
            [[UIApplication sharedApplication] endBackgroundTask:self.taskId];
            self.taskId = UIBackgroundTaskInvalid;
        }
        self.surveys = nil;
    });
}

- (void)applicationWillEnterForeground:(NSNotificationCenter *)notification
{
    MixpanelDebug(@"%@ will enter foreground", self);
    dispatch_async(self.serialQueue, ^{
        if (self.taskId != UIBackgroundTaskInvalid) {
            [[UIApplication sharedApplication] endBackgroundTask:self.taskId];
            self.taskId = UIBackgroundTaskInvalid;
            [self updateNetworkActivityIndicator:NO];
        }
    });
}

- (void)applicationWillTerminate:(NSNotification *)notification
{
    MixpanelDebug(@"%@ application will terminate", self);
    [self archive];
}

#pragma mark - Surveys

- (void)checkForSurveysWithCompletion:(void (^)(NSArray *surveys))completion
{
    dispatch_async(self.serialQueue, ^{
        MixpanelDebug(@"%@ survey check started", self);
        if (!self.people.distinctId) {
            MixpanelDebug(@"%@ survey check skipped because no user has been identified", self);
            return;
        }

        if (!_surveys) {

            MixpanelDebug(@"%@ survey cache not found, starting network request", self);

            NSString *params = [NSString stringWithFormat:@"version=1&lib=iphone&token=%@&distinct_id=%@", self.apiToken, MPURLEncode(self.distinctId)];
            NSURL *url = [NSURL URLWithString:[self.decideURL stringByAppendingString:[NSString stringWithFormat:@"/decide?%@", params]]];
            NSMutableURLRequest *request = [NSMutableURLRequest requestWithURL:url];
            [request setValue:@"gzip" forHTTPHeaderField:@"Accept-Encoding"];
            NSError *error = nil;
            NSData *data = [NSURLConnection sendSynchronousRequest:request returningResponse:nil error:&error];
            if (error) {
                NSLog(@"%@ survey check http error: %@", self, error);
                return;
            }
            NSDictionary *object = [NSJSONSerialization JSONObjectWithData:data options:0 error:&error];
            if (error) {
                NSLog(@"%@ survey check json error: %@", self, error);
                return;
            }
            if (object[@"error"]) {
                MixpanelDebug(@"%@ survey check api error: %@", self, object[@"error"]);
                return;
            }

            NSArray *rawSurveys = object[@"surveys"];
            if (!rawSurveys || ![rawSurveys isKindOfClass:[NSArray class]]) {
                MixpanelDebug(@"%@ survey check response format error: %@", self, object);
                return;
            }

            NSMutableArray *parsedSurveys = [NSMutableArray array];
            for (id obj in rawSurveys) {
                MPSurvey *survey = [MPSurvey surveyWithJSONObject:obj];
                if (survey) {
                    [parsedSurveys addObject:survey];
                }
            }
            self.surveys = parsedSurveys;
        } else {
            MixpanelDebug(@"%@ survey cache found, skipping network request", self);
        }

        NSMutableArray *unseenSurveys = [NSMutableArray array];
        for (MPSurvey *survey in _surveys) {
            if([_shownSurveyCollections member:@(survey.collectionID)] == nil) {
                [unseenSurveys addObject:survey];
            }
        }

        MixpanelDebug(@"%@ survey check found %lu available surveys out of %lu total: %@", self, [unseenSurveys count], [_surveys count], unseenSurveys);

        if (completion) {
            completion([NSArray arrayWithArray:unseenSurveys]);
        }
    });
}

- (void)presentSurveyWithRootViewController:(MPSurvey *)survey
{
    UIViewController *rootViewController = [UIApplication sharedApplication].keyWindow.rootViewController;
    while (rootViewController.presentedViewController) {
        rootViewController = rootViewController.presentedViewController;
    }
    UIStoryboard *storyboard = [UIStoryboard storyboardWithName:@"MPSurvey" bundle:nil];
    MPSurveyNavigationController *controller = [storyboard instantiateViewControllerWithIdentifier:@"MPSurveyNavigationController"];
    controller.survey = survey;
    controller.delegate = self;
    controller.backgroundImage = [rootViewController.view mp_snapshotImage];
    [rootViewController presentViewController:controller animated:YES completion:nil];
}

- (void)showSurvey:(MPSurvey *)survey withAlert:(BOOL)showAlert
{
    if (survey) {
        dispatch_async(dispatch_get_main_queue(), ^{
            if (_currentlyShowingSurvey) {
                MixpanelLog(@"%@ already showing survey: %@", self, _currentlyShowingSurvey);
            } else {
                self.currentlyShowingSurvey = survey;
                if (showAlert) {
                    UIAlertView *alert = [[UIAlertView alloc] initWithTitle:@"We'd love your feedback!"
                                                                    message:@"Mind taking a quick survey?"
                                                                   delegate:self
                                                          cancelButtonTitle:@"No, Thanks"
                                                          otherButtonTitles:@"Sure", nil];
                    [alert show];
                } else {
                    [self presentSurveyWithRootViewController:survey];
                }
            }
        });
    } else {
        NSLog(@"%@ cannot show nil survey", self);
    }
}

- (void)showSurvey:(MPSurvey *)survey
{
    [self showSurvey:survey withAlert:NO];
}

- (void)showSurveyIfAvailable
{
    [self checkForSurveysWithCompletion:^(NSArray *surveys){
        if ([surveys count] > 0) {
            [self showSurvey:surveys[0]];
        }
    }];
}

- (void)showSurveyWithName:(NSString *)name
{
    [self checkForSurveysWithCompletion:^(NSArray *surveys){
        for (MPSurvey *survey in surveys) {
            if ([survey.name isEqualToString:name]) {
                [self showSurvey:survey];
                break;
            }
        }
    }];
}

- (void)markSurveyShown:(MPSurvey *)survey
{
    MixpanelDebug(@"%@ marking survey shown: %@, %@", self, @(survey.collectionID), _shownSurveyCollections);
    [_shownSurveyCollections addObject:@(survey.collectionID)];
    [self.people append:@{@"$surveys": @(survey.ID), @"$collections": @(survey.collectionID)}];
}

- (void)surveyControllerWasDismissed:(MPSurveyNavigationController *)controller withAnswers:(NSArray *)answers
{
    [controller.presentingViewController dismissViewControllerAnimated:YES completion:nil];
    self.currentlyShowingSurvey = nil;
    [self markSurveyShown:controller.survey];
    for (NSUInteger i = 0, n = [answers count]; i < n; i++) {
        NSMutableDictionary *properties = [NSMutableDictionary dictionaryWithObjectsAndKeys:[answers objectAtIndex:i], @"$answers", nil];
        if (i == 0) {
            properties[@"$responses"] = @(controller.survey.collectionID);
        }
        [self.people append:properties];
    }
}

#pragma mark - UIAlertViewDelegate

- (void)alertView:(UIAlertView *)alertView didDismissWithButtonIndex:(NSInteger)buttonIndex
{
    [alertView release];
    if (_currentlyShowingSurvey) {
        if (buttonIndex == 1) {
            [self presentSurveyWithRootViewController:_currentlyShowingSurvey];
        } else {
            [self markSurveyShown:_currentlyShowingSurvey];
            self.currentlyShowingSurvey = nil;
        }
    }
}

@end

@implementation MixpanelPeople

- (id)initWithMixpanel:(Mixpanel *)mixpanel
{
    if (self = [self init]) {
        self.mixpanel = mixpanel;
        self.unidentifiedQueue = [NSMutableArray array];
        self.automaticProperties = [self collectAutomaticProperties];
    }
    return self;
}

- (void)dealloc
{
    self.mixpanel = nil;
    self.distinctId = nil;
    self.unidentifiedQueue = nil;
    self.automaticProperties = nil;
    [super dealloc];
}

- (NSString *)description
{
    return [NSString stringWithFormat:@"<MixpanelPeople: %p %@>", self, self.mixpanel.apiToken];
}

- (NSDictionary *)collectAutomaticProperties
{
    UIDevice *device = [UIDevice currentDevice];
    NSMutableDictionary *p = [NSMutableDictionary dictionary];
    [p setValue:[self.mixpanel deviceModel] forKey:@"$ios_device_model"];
    [p setValue:[device systemVersion] forKey:@"$ios_version"];
    [p setValue:[[[NSBundle mainBundle] infoDictionary] objectForKey:@"CFBundleVersion"] forKey:@"$ios_app_version"];
    [p setValue:[[[NSBundle mainBundle] infoDictionary] objectForKey:@"CFBundleShortVersionString"] forKey:@"$ios_app_release"];
    if (NSClassFromString(@"ASIdentifierManager")) {
        [p setValue:[[ASIdentifierManager sharedManager].advertisingIdentifier UUIDString] forKey:@"$ios_ifa"];
    }
    return [NSDictionary dictionaryWithDictionary:p];
}

- (void)addPeopleRecordToQueueWithAction:(NSString *)action andProperties:(NSDictionary *)properties
{
    NSNumber *epochMilliseconds = @(round([[NSDate date] timeIntervalSince1970] * 1000));
    dispatch_async(self.mixpanel.serialQueue, ^{
        NSMutableDictionary *r = [NSMutableDictionary dictionary];
        NSMutableDictionary *p = [NSMutableDictionary dictionary];
        [r setObject:self.mixpanel.apiToken forKey:@"$token"];
        if (![r objectForKey:@"$time"]) {
            // milliseconds unix timestamp
            [r setObject:epochMilliseconds forKey:@"$time"];
        }
        if ([action isEqualToString:@"$set"] || [action isEqualToString:@"$set_once"]) {
            [p addEntriesFromDictionary:self.automaticProperties];
        }
        [p addEntriesFromDictionary:properties];
        [r setObject:[NSDictionary dictionaryWithDictionary:p] forKey:action];
        if (self.distinctId) {
            [r setObject:self.distinctId forKey:@"$distinct_id"];
            MixpanelLog(@"%@ queueing people record: %@", self.mixpanel, r);
            [self.mixpanel.peopleQueue addObject:r];
            if ([self.mixpanel.peopleQueue count] > 500) {
                [self.mixpanel.peopleQueue removeObjectAtIndex:0];
            }
        } else {
            MixpanelLog(@"%@ queueing unidentified people record: %@", self.mixpanel, r);
            [self.unidentifiedQueue addObject:r];
            if ([self.unidentifiedQueue count] > 500) {
                [self.unidentifiedQueue removeObjectAtIndex:0];
            }
        }
        if ([Mixpanel inBackground]) {
            [self.mixpanel archivePeople];
        }
    });
}

- (void)addPushDeviceToken:(NSData *)deviceToken
{
    const unsigned char *buffer = (const unsigned char *)[deviceToken bytes];
    if (!buffer) {
        return;
    }
    NSMutableString *hex = [NSMutableString stringWithCapacity:(deviceToken.length * 2)];
    for (NSUInteger i = 0; i < deviceToken.length; i++) {
        [hex appendString:[NSString stringWithFormat:@"%02lx", (unsigned long)buffer[i]]];
    }
    NSArray *tokens = [NSArray arrayWithObject:[NSString stringWithString:hex]];
    NSDictionary *properties = [NSDictionary dictionaryWithObject:tokens forKey:@"$ios_devices"];
    [self addPeopleRecordToQueueWithAction:@"$union" andProperties:properties];
}

- (void)set:(NSDictionary *)properties
{
    NSAssert(properties != nil, @"properties must not be nil");
    [Mixpanel assertPropertyTypes:properties];
    [self addPeopleRecordToQueueWithAction:@"$set" andProperties:properties];
}

- (void)set:(NSString *)property to:(id)object
{
    NSAssert(property != nil, @"property must not be nil");
    NSAssert(object != nil, @"object must not be nil");
    if (property == nil || object == nil) {
        return;
    }
    [self set:[NSDictionary dictionaryWithObject:object forKey:property]];
}

- (void)setOnce:(NSDictionary *)properties
{
    NSAssert(properties != nil, @"properties must not be nil");
    [Mixpanel assertPropertyTypes:properties];
    [self addPeopleRecordToQueueWithAction:@"$set_once" andProperties:properties];
}

- (void)increment:(NSDictionary *)properties
{
    NSAssert(properties != nil, @"properties must not be nil");
    for (id v in [properties allValues]) {
        NSAssert([v isKindOfClass:[NSNumber class]],
                 @"%@ increment property values should be NSNumber. found: %@", self, v);
    }
    [self addPeopleRecordToQueueWithAction:@"$add" andProperties:properties];
}

- (void)increment:(NSString *)property by:(NSNumber *)amount
{
    NSAssert(property != nil, @"property must not be nil");
    NSAssert(amount != nil, @"amount must not be nil");
    if (property == nil || amount == nil) {
        return;
    }
    [self increment:[NSDictionary dictionaryWithObject:amount forKey:property]];
}

- (void)append:(NSDictionary *)properties
{
    NSAssert(properties != nil, @"properties must not be nil");
    [Mixpanel assertPropertyTypes:properties];
    [self addPeopleRecordToQueueWithAction:@"$append" andProperties:properties];
}

- (void)union:(NSDictionary *)properties
{
    NSAssert(properties != nil, @"properties must not be nil");
    for (id v in [properties allValues]) {
        NSAssert([v isKindOfClass:[NSArray class]],
                 @"%@ union property values should be NSArray. found: %@", self, v);
    }
    [self addPeopleRecordToQueueWithAction:@"$union" andProperties:properties];
}

- (void)trackCharge:(NSNumber *)amount
{
    [self trackCharge:amount withProperties:nil];
}

- (void)trackCharge:(NSNumber *)amount withProperties:(NSDictionary *)properties
{
    NSAssert(amount != nil, @"amount must not be nil");
    if (amount != nil) {
        NSMutableDictionary *txn = [NSMutableDictionary dictionaryWithObjectsAndKeys:amount, @"$amount", [NSDate date], @"$time", nil];
        if (properties) {
            [txn addEntriesFromDictionary:properties];
        }
        [self append:[NSDictionary dictionaryWithObject:txn forKey:@"$transactions"]];
    }
}

- (void)clearCharges
{
    [self set:[NSDictionary dictionaryWithObject:[NSArray array] forKey:@"$transactions"]];
}

- (void)deleteUser
{
    [self addPeopleRecordToQueueWithAction:@"$delete" andProperties:[NSDictionary dictionary]];
}

@end<|MERGE_RESOLUTION|>--- conflicted
+++ resolved
@@ -136,12 +136,7 @@
         self.flushOnBackground = YES;
         self.showNetworkActivityIndicator = YES;
         self.serverURL = @"https://api.mixpanel.com";
-<<<<<<< HEAD
         self.decideURL = @"https://api.mixpanel.com";
-        self.showSurveyOnActive = YES;
-=======
-        self.decideURL = @"https://decide.mixpanel.com";
->>>>>>> f2767a94
         self.distinctId = [self defaultDistinctId];
         self.superProperties = [NSMutableDictionary dictionary];
         self.automaticProperties = [self collectAutomaticProperties];
