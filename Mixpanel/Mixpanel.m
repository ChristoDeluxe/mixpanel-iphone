#if ! __has_feature(objc_arc)
#error This file must be compiled with ARC. Either turn on ARC for the project or use -fobjc-arc flag on this file.
#endif

#include <arpa/inet.h>
#include <net/if.h>
#include <net/if_dl.h>
#include <sys/socket.h>
#include <sys/sysctl.h>

#import <AdSupport/ASIdentifierManager.h>
#import <CommonCrypto/CommonDigest.h>
#import <CoreTelephony/CTCarrier.h>
#import <CoreTelephony/CTTelephonyNetworkInfo.h>
#import <SystemConfiguration/SystemConfiguration.h>
#import <UIKit/UIDevice.h>

#import "MPSurveyNavigationController.h"
#import "MPNotification.h"
#import "MPNotificationViewController.h"
#import "Mixpanel.h"
#import "NSData+MPBase64.h"
#import "UIView+MPSnapshotImage.h"

#define VERSION @"2.2.2"

#ifdef MIXPANEL_LOG
#define MixpanelLog(...) NSLog(__VA_ARGS__)
#else
#define MixpanelLog(...)
#endif

#ifdef MIXPANEL_DEBUG
#define MixpanelDebug(...) NSLog(__VA_ARGS__)
#else
#define MixpanelDebug(...)
#endif

@interface Mixpanel () <UIAlertViewDelegate, MPSurveyNavigationControllerDelegate, MPNotificationViewControllerDelegate> {
    NSUInteger _flushInterval;
}

// re-declare internally as readwrite
@property (atomic, strong) MixpanelPeople *people;
@property (atomic, copy) NSString *distinctId;

@property (nonatomic, copy) NSString *apiToken;
@property (atomic, strong) NSDictionary *superProperties;
@property (nonatomic, strong) NSMutableDictionary *automaticProperties; // mutable because we update $wifi when reachability changes
@property (nonatomic, strong) NSTimer *timer;
@property (nonatomic, strong) NSMutableArray *eventsQueue;
@property (nonatomic, strong) NSMutableArray *peopleQueue;
@property (nonatomic, assign) UIBackgroundTaskIdentifier taskId;
@property (nonatomic, strong) dispatch_queue_t serialQueue;
@property (nonatomic, assign) SCNetworkReachabilityRef reachability;
@property (nonatomic, strong) CTTelephonyNetworkInfo *telephonyInfo;
@property (nonatomic, strong) NSDateFormatter *dateFormatter;

@property (nonatomic, strong) NSArray *surveys;
@property (nonatomic, strong) MPSurvey *currentlyShowingSurvey;
@property (nonatomic, strong) NSMutableSet *shownSurveyCollections;

@property (nonatomic, strong) NSArray *notifications;
@property (nonatomic, strong) MPNotification *currentlyShowingNotification;
@property (nonatomic, strong) MPNotificationViewController *notificationViewController;
@property (nonatomic, strong) NSMutableSet *shownNotifications;

@end

@interface MixpanelPeople ()

@property (nonatomic, weak) Mixpanel *mixpanel;
@property (nonatomic, strong) NSMutableArray *unidentifiedQueue;
@property (nonatomic, copy) NSString *distinctId;
@property (nonatomic, strong) NSDictionary *automaticProperties;

- (id)initWithMixpanel:(Mixpanel *)mixpanel;

@end

static NSString *MPURLEncode(NSString *s)
{
    return (NSString *)CFBridgingRelease(CFURLCreateStringByAddingPercentEscapes(kCFAllocatorDefault, (CFStringRef)s, NULL, CFSTR("!*'();:@&=+$,/?%#[]"), kCFStringEncodingUTF8));
}

@implementation Mixpanel

static void MixpanelReachabilityCallback(SCNetworkReachabilityRef target, SCNetworkReachabilityFlags flags, void *info)
{
    if (info != NULL && [(__bridge NSObject*)info isKindOfClass:[Mixpanel class]]) {
        @autoreleasepool {
            Mixpanel *mixpanel = (__bridge Mixpanel *)info;
            [mixpanel reachabilityChanged:flags];
        }
    } else {
        NSLog(@"Mixpanel reachability callback received unexpected info object");
    }
}

static Mixpanel *sharedInstance = nil;

+ (Mixpanel *)sharedInstanceWithToken:(NSString *)apiToken
{
    static dispatch_once_t onceToken;
    dispatch_once(&onceToken, ^{
        sharedInstance = [[super alloc] initWithToken:apiToken andFlushInterval:60];
    });
    return sharedInstance;
}

+ (Mixpanel *)sharedInstance
{
    if (sharedInstance == nil) {
        NSLog(@"%@ warning sharedInstance called before sharedInstanceWithToken:", self);
    }
    return sharedInstance;
}

- (instancetype)initWithToken:(NSString *)apiToken andFlushInterval:(NSUInteger)flushInterval
{
    if (apiToken == nil) {
        apiToken = @"";
    }
    if ([apiToken length] == 0) {
        NSLog(@"%@ warning empty api token", self);
    }
    if (self = [self init]) {
        self.people = [[MixpanelPeople alloc] initWithMixpanel:self];
        self.apiToken = apiToken;
        _flushInterval = flushInterval;
        self.flushOnBackground = YES;
        self.showNetworkActivityIndicator = YES;
        self.serverURL = @"https://api.mixpanel.com";

        self.showNotificationOnActive = YES;
        self.checkForNotificationsOnActive = YES;

        self.distinctId = [self defaultDistinctId];
        self.superProperties = [NSMutableDictionary dictionary];
        self.automaticProperties = [self collectAutomaticProperties];
        self.eventsQueue = [NSMutableArray array];
        self.peopleQueue = [NSMutableArray array];
        self.taskId = UIBackgroundTaskInvalid;
        NSString *label = [NSString stringWithFormat:@"com.mixpanel.%@.%p", apiToken, self];
        self.serialQueue = dispatch_queue_create([label UTF8String], DISPATCH_QUEUE_SERIAL);
        self.dateFormatter = [[NSDateFormatter alloc] init];
        [_dateFormatter setDateFormat:@"yyyy-MM-dd'T'HH:mm:ss.SSS'Z'"];
        [_dateFormatter setTimeZone:[NSTimeZone timeZoneWithAbbreviation:@"UTC"]];

        self.showSurveyOnActive = YES;
        self.checkForSurveysOnActive = YES;
        self.surveys = nil;
        self.currentlyShowingSurvey = nil;
        self.shownSurveyCollections = [NSMutableSet set];
        self.shownNotifications = [NSMutableSet set];
        self.currentlyShowingNotification = nil;
        self.notifications = nil;

        // wifi reachability
        BOOL reachabilityOk = NO;
        if ((self.reachability = SCNetworkReachabilityCreateWithName(NULL, "api.mixpanel.com")) != NULL) {
            SCNetworkReachabilityContext context = {0, (__bridge void*)self, NULL, NULL, NULL};
            if (SCNetworkReachabilitySetCallback(self.reachability, MixpanelReachabilityCallback, &context)) {
                if (SCNetworkReachabilitySetDispatchQueue(self.reachability, self.serialQueue)) {
                    reachabilityOk = YES;
                    MixpanelDebug(@"%@ successfully set up reachability callback", self);
                } else {
                    // cleanup callback if setting dispatch queue failed
                    SCNetworkReachabilitySetCallback(self.reachability, NULL, NULL);
                }
            }
        }
        if (!reachabilityOk) {
            NSLog(@"%@ failed to set up reachability callback: %s", self, SCErrorString(SCError()));
        }

        NSNotificationCenter *notificationCenter = [NSNotificationCenter defaultCenter];

        // cellular info
#if __IPHONE_OS_VERSION_MAX_ALLOWED >= 70000
        if (floor(NSFoundationVersionNumber) > NSFoundationVersionNumber_iOS_6_1) {
            self.telephonyInfo = [[CTTelephonyNetworkInfo alloc] init];
            _automaticProperties[@"$radio"] = [self currentRadio];
            [notificationCenter addObserver:self
                                   selector:@selector(setCurrentRadio)
                                       name:CTRadioAccessTechnologyDidChangeNotification
                                     object:nil];
        }
#endif

        [notificationCenter addObserver:self
                               selector:@selector(applicationWillTerminate:)
                                   name:UIApplicationWillTerminateNotification
                                 object:nil];
        [notificationCenter addObserver:self
                               selector:@selector(applicationWillResignActive:)
                                   name:UIApplicationWillResignActiveNotification
                                 object:nil];
        [notificationCenter addObserver:self
                               selector:@selector(applicationDidBecomeActive:)
                                   name:UIApplicationDidBecomeActiveNotification
                                 object:nil];
        [notificationCenter addObserver:self
                               selector:@selector(applicationDidEnterBackground:)
                                   name:UIApplicationDidEnterBackgroundNotification
                                 object:nil];
        [notificationCenter addObserver:self
                               selector:@selector(applicationWillEnterForeground:)
                                   name:UIApplicationWillEnterForegroundNotification
                                 object:nil];
        [self unarchive];
    }

    return self;
}

- (void)dealloc
{
    [[NSNotificationCenter defaultCenter] removeObserver:self];
    if (self.reachability) {
        SCNetworkReachabilitySetCallback(self.reachability, NULL, NULL);
        SCNetworkReachabilitySetDispatchQueue(self.reachability, NULL);
        self.reachability = nil;
    }
}

- (NSString *)description
{
    return [NSString stringWithFormat:@"<Mixpanel: %p %@>", self, self.apiToken];
}

- (NSString *)deviceModel
{
    size_t size;
    sysctlbyname("hw.machine", NULL, &size, NULL, 0);
    char answer[size];
    sysctlbyname("hw.machine", answer, &size, NULL, 0);
    NSString *results = @(answer);
    return results;
}

#if __IPHONE_OS_VERSION_MAX_ALLOWED >= 70000
- (void)setCurrentRadio
{
    dispatch_async(self.serialQueue, ^(){
        _automaticProperties[@"$radio"] = [self currentRadio];
    });
}

- (NSString *)currentRadio
{
    NSString *radio = _telephonyInfo.currentRadioAccessTechnology;
    if (!radio) {
        radio = @"None";
    } else if ([radio hasPrefix:@"CTRadioAccessTechnology"]) {
        radio = [radio substringFromIndex:23];
    }
    return radio;
}
#endif

- (NSMutableDictionary *)collectAutomaticProperties
{
    NSMutableDictionary *p = [NSMutableDictionary dictionary];
    UIDevice *device = [UIDevice currentDevice];
    NSString *deviceModel = [self deviceModel];
    [p setValue:@"iphone" forKey:@"mp_lib"];
    [p setValue:VERSION forKey:@"$lib_version"];
    [p setValue:[[NSBundle mainBundle] infoDictionary][@"CFBundleVersion"] forKey:@"$app_version"];
    [p setValue:[[NSBundle mainBundle] infoDictionary][@"CFBundleShortVersionString"] forKey:@"$app_release"];
    [p setValue:@"Apple" forKey:@"$manufacturer"];
    [p setValue:[device systemName] forKey:@"$os"];
    [p setValue:[device systemVersion] forKey:@"$os_version"];
    [p setValue:deviceModel forKey:@"$model"];
    [p setValue:deviceModel forKey:@"mp_device_model"]; // legacy
    CGSize size = [UIScreen mainScreen].bounds.size;
    [p setValue:@((NSInteger)size.height) forKey:@"$screen_height"];
    [p setValue:@((NSInteger)size.width) forKey:@"$screen_width"];
    CTTelephonyNetworkInfo *networkInfo = [[CTTelephonyNetworkInfo alloc] init];
    CTCarrier *carrier = [networkInfo subscriberCellularProvider];
    if (carrier.carrierName.length) {
        [p setValue:carrier.carrierName forKey:@"$carrier"];
    }
#ifndef MIXPANEL_NO_IFA
    if (NSClassFromString(@"ASIdentifierManager")) {
        [p setValue:[[ASIdentifierManager sharedManager].advertisingIdentifier UUIDString] forKey:@"$ios_ifa"];
    }
#endif
    return p;
}

+ (BOOL)inBackground
{
    return [UIApplication sharedApplication].applicationState == UIApplicationStateBackground;
}

#pragma mark - Encoding/decoding utilities

- (NSData *)JSONSerializeObject:(id)obj
{
    id coercedObj = [self JSONSerializableObjectForObject:obj];
    NSError *error = nil;
    NSData *data = nil;
    @try {
        data = [NSJSONSerialization dataWithJSONObject:coercedObj options:0 error:&error];
    }
    @catch (NSException *exception) {
        NSLog(@"%@ exception encoding api data: %@", self, exception);
    }
    if (error) {
        NSLog(@"%@ error encoding api data: %@", self, error);
    }
    return data;
}

- (id)JSONSerializableObjectForObject:(id)obj
{
    // valid json types
    if ([obj isKindOfClass:[NSString class]] ||
        [obj isKindOfClass:[NSNumber class]] ||
        [obj isKindOfClass:[NSNull class]]) {
        return obj;
    }
    // recurse on containers
    if ([obj isKindOfClass:[NSArray class]]) {
        NSMutableArray *a = [NSMutableArray array];
        for (id i in obj) {
            [a addObject:[self JSONSerializableObjectForObject:i]];
        }
        return [NSArray arrayWithArray:a];
    }
    if ([obj isKindOfClass:[NSDictionary class]]) {
        NSMutableDictionary *d = [NSMutableDictionary dictionary];
        for (id key in obj) {
            NSString *stringKey;
            if (![key isKindOfClass:[NSString class]]) {
                stringKey = [key description];
                NSLog(@"%@ warning: property keys should be strings. got: %@. coercing to: %@", self, [key class], stringKey);
            } else {
                stringKey = [NSString stringWithString:key];
            }
            id v = [self JSONSerializableObjectForObject:obj[key]];
            d[stringKey] = v;
        }
        return [NSDictionary dictionaryWithDictionary:d];
    }
    // some common cases
    if ([obj isKindOfClass:[NSDate class]]) {
        return [self.dateFormatter stringFromDate:obj];
    } else if ([obj isKindOfClass:[NSURL class]]) {
        return [obj absoluteString];
    }
    // default to sending the object's description
    NSString *s = [obj description];
    NSLog(@"%@ warning: property values should be valid json types. got: %@. coercing to: %@", self, [obj class], s);
    return s;
}

- (NSString *)encodeAPIData:(NSArray *)array
{
    NSString *b64String = @"";
    NSData *data = [self JSONSerializeObject:array];
    if (data) {
        b64String = [data mp_base64EncodedString];
        b64String = (id)CFBridgingRelease(CFURLCreateStringByAddingPercentEscapes(kCFAllocatorDefault,
                                                                (CFStringRef)b64String,
                                                                NULL,
                                                                CFSTR("!*'();:@&=+$,/?%#[]"),
                                                                kCFStringEncodingUTF8));
    }
    return b64String;
}

#pragma mark - Tracking

+ (void)assertPropertyTypes:(NSDictionary *)properties
{
    for (id k in properties) {
        NSAssert([k isKindOfClass: [NSString class]], @"%@ property keys must be NSString. got: %@ %@", self, [k class], k);
        // would be convenient to do: id v = [properties objectForKey:k]; but
        // when the NSAssert's are stripped out in release, it becomes an
        // unused variable error. also, note that @YES and @NO pass as
        // instances of NSNumber class.
        NSAssert([properties[k] isKindOfClass:[NSString class]] ||
                 [properties[k] isKindOfClass:[NSNumber class]] ||
                 [properties[k] isKindOfClass:[NSNull class]] ||
                 [properties[k] isKindOfClass:[NSArray class]] ||
                 [properties[k] isKindOfClass:[NSDictionary class]] ||
                 [properties[k] isKindOfClass:[NSDate class]] ||
                 [properties[k] isKindOfClass:[NSURL class]],
                 @"%@ property values must be NSString, NSNumber, NSNull, NSArray, NSDictionary, NSDate or NSURL. got: %@ %@", self, [properties[k] class], properties[k]);
    }
}

- (NSString *)defaultDistinctId
{
    NSString *distinctId = nil;
#ifdef MIXPANEL_NO_IFA
    if (NSClassFromString(@"UIDevice")) {
        distinctId = [[UIDevice currentDevice].identifierForVendor UUIDString];
    }
#else
    if (NSClassFromString(@"ASIdentifierManager")) {
        distinctId = [[ASIdentifierManager sharedManager].advertisingIdentifier UUIDString];
    }
#endif

    if (!distinctId) {
        NSLog(@"%@ error getting device identifier: falling back to uuid", self);
        distinctId = [[NSUUID UUID] UUIDString];
    }
    if (!distinctId) {
        NSLog(@"%@ error getting uuid: no default distinct id could be generated", self);
    }
    return distinctId;
}


- (void)identify:(NSString *)distinctId
{
    if (distinctId == nil || distinctId.length == 0) {
        NSLog(@"%@ error blank distinct id: %@", self, distinctId);
        return;
    }
    dispatch_async(self.serialQueue, ^{
        self.distinctId = distinctId;
        self.people.distinctId = distinctId;
        if ([self.people.unidentifiedQueue count] > 0) {
            for (NSMutableDictionary *r in self.people.unidentifiedQueue) {
                r[@"$distinct_id"] = distinctId;
                [self.peopleQueue addObject:r];
            }
            [self.people.unidentifiedQueue removeAllObjects];
            [self archivePeople];
        }
        if ([Mixpanel inBackground]) {
            [self archiveProperties];
        }
    });
}

- (void)createAlias:(NSString *)alias forDistinctID:(NSString *)distinctID
{
    if (!alias || [alias length] == 0) {
        NSLog(@"%@ create alias called with empty alias: %@", self, alias);
        return;
    }
    if (!distinctID || [distinctID length] == 0) {
        NSLog(@"%@ create alias called with empty distinct id: %@", self, distinctID);
        return;
    }
    [self track:@"$create_alias" properties:@{@"distinct_id": distinctID, @"alias": alias}];
}

- (void)track:(NSString *)event
{
    [self track:event properties:nil];
}

- (void)track:(NSString *)event properties:(NSDictionary *)properties
{
    if (event == nil || [event length] == 0) {
        NSLog(@"%@ mixpanel track called with empty event parameter. using 'mp_event'", self);
        event = @"mp_event";
    }
    properties = [properties copy];
    [Mixpanel assertPropertyTypes:properties];
    NSNumber *epochSeconds = @(round([[NSDate date] timeIntervalSince1970]));
    dispatch_async(self.serialQueue, ^{
        NSMutableDictionary *p = [NSMutableDictionary dictionary];
        [p addEntriesFromDictionary:self.automaticProperties];
        p[@"token"] = self.apiToken;
        p[@"time"] = epochSeconds;
        if (self.nameTag) {
            p[@"mp_name_tag"] = self.nameTag;
        }
        if (self.distinctId) {
            p[@"distinct_id"] = self.distinctId;
        }
        [p addEntriesFromDictionary:self.superProperties];
        if (properties) {
            [p addEntriesFromDictionary:properties];
        }
        NSDictionary *e = @{@"event": event, @"properties": [NSDictionary dictionaryWithDictionary:p]};
        MixpanelLog(@"%@ queueing event: %@", self, e);
        [self.eventsQueue addObject:e];
        if ([self.eventsQueue count] > 500) {
            [self.eventsQueue removeObjectAtIndex:0];
        }
        if ([Mixpanel inBackground]) {
            [self archiveEvents];
        }
    });
}

- (void)registerSuperProperties:(NSDictionary *)properties
{
    properties = [properties copy];
    [Mixpanel assertPropertyTypes:properties];
    dispatch_async(self.serialQueue, ^{
        NSMutableDictionary *tmp = [NSMutableDictionary dictionaryWithDictionary:self.superProperties];
        [tmp addEntriesFromDictionary:properties];
        self.superProperties = [NSDictionary dictionaryWithDictionary:tmp];
        if ([Mixpanel inBackground]) {
            [self archiveProperties];
        }
    });
}

- (void)registerSuperPropertiesOnce:(NSDictionary *)properties
{
    properties = [properties copy];
    [Mixpanel assertPropertyTypes:properties];
    dispatch_async(self.serialQueue, ^{
        NSMutableDictionary *tmp = [NSMutableDictionary dictionaryWithDictionary:self.superProperties];
        for (NSString *key in properties) {
            if (tmp[key] == nil) {
                tmp[key] = properties[key];
            }
        }
        self.superProperties = [NSDictionary dictionaryWithDictionary:tmp];
        if ([Mixpanel inBackground]) {
            [self archiveProperties];
        }
    });
}

- (void)registerSuperPropertiesOnce:(NSDictionary *)properties defaultValue:(id)defaultValue
{
    properties = [properties copy];
    [Mixpanel assertPropertyTypes:properties];
    dispatch_async(self.serialQueue, ^{
        NSMutableDictionary *tmp = [NSMutableDictionary dictionaryWithDictionary:self.superProperties];
        for (NSString *key in properties) {
            id value = tmp[key];
            if (value == nil || [value isEqual:defaultValue]) {
                tmp[key] = properties[key];
            }
        }
        self.superProperties = [NSDictionary dictionaryWithDictionary:tmp];
        if ([Mixpanel inBackground]) {
            [self archiveProperties];
        }
    });
}

- (void)unregisterSuperProperty:(NSString *)propertyName
{
    dispatch_async(self.serialQueue, ^{
        NSMutableDictionary *tmp = [NSMutableDictionary dictionaryWithDictionary:self.superProperties];
        if (tmp[propertyName] != nil) {
            [tmp removeObjectForKey:propertyName];
        }
        self.superProperties = [NSDictionary dictionaryWithDictionary:tmp];
        if ([Mixpanel inBackground]) {
            [self archiveProperties];
        }
    });
}

- (void)clearSuperProperties
{
    dispatch_async(self.serialQueue, ^{
        self.superProperties = @{};
        if ([Mixpanel inBackground]) {
            [self archiveProperties];
        }
    });
}

- (NSDictionary *)currentSuperProperties
{
    return [self.superProperties copy];
}

- (void)reset
{
    dispatch_async(self.serialQueue, ^{
        self.distinctId = [self defaultDistinctId];
        self.nameTag = nil;
        self.superProperties = [NSMutableDictionary dictionary];
        self.people.distinctId = nil;
        self.people.unidentifiedQueue = [NSMutableArray array];
        self.eventsQueue = [NSMutableArray array];
        self.peopleQueue = [NSMutableArray array];
        [self archiveFromSerialQueue];
    });
}

#pragma mark - Network control

- (NSUInteger)flushInterval
{
    @synchronized(self) {
        return _flushInterval;
    }
}

- (void)setFlushInterval:(NSUInteger)interval
{
    @synchronized(self) {
        _flushInterval = interval;
    }
    [self startFlushTimer];
}

- (void)startFlushTimer
{
    [self stopFlushTimer];
    dispatch_async(dispatch_get_main_queue(), ^{
        if (self.flushInterval > 0) {
            self.timer = [NSTimer scheduledTimerWithTimeInterval:self.flushInterval
                                                          target:self
                                                        selector:@selector(flush)
                                                        userInfo:nil
                                                         repeats:YES];
            MixpanelDebug(@"%@ started flush timer: %@", self, self.timer);
        }
    });
}

- (void)stopFlushTimer
{
    dispatch_async(dispatch_get_main_queue(), ^{
        if (self.timer) {
            [self.timer invalidate];
            MixpanelDebug(@"%@ stopped flush timer: %@", self, self.timer);
        }
        self.timer = nil;
    });
}

- (void)flush
{
    dispatch_async(self.serialQueue, ^{
        MixpanelDebug(@"%@ flush starting", self);

        __strong id<MixpanelDelegate> strongDelegate = _delegate;
        if (strongDelegate != nil && [strongDelegate respondsToSelector:@selector(mixpanelWillFlush:)] && ![strongDelegate mixpanelWillFlush:self]) {
            MixpanelDebug(@"%@ flush deferred by delegate", self);
            return;
        }

        [self flushEvents];
        [self flushPeople];

        MixpanelDebug(@"%@ flush complete", self);
    });
}

- (void)flushEvents
{
    [self flushQueue:_eventsQueue
            endpoint:@"/track/"
       batchComplete:^{
           [self archiveEvents];
       }];
}

- (void)flushPeople
{
    [self flushQueue:_peopleQueue
            endpoint:@"/engage/"
       batchComplete:^{
           [self archivePeople];
       }];
}

- (void)flushQueue:(NSMutableArray *)queue endpoint:(NSString *)endpoint batchComplete:(void(^)())batchCompleteCallback
{
    while ([queue count] > 0) {
        NSUInteger batchSize = ([queue count] > 50) ? 50 : [queue count];
        NSArray *batch = [queue subarrayWithRange:NSMakeRange(0, batchSize)];

        NSString *requestData = [self encodeAPIData:batch];
        NSString *postBody = [NSString stringWithFormat:@"ip=1&data=%@", requestData];
        MixpanelDebug(@"%@ flushing %lu of %lu to %@: %@", self, (unsigned long)[batch count], (unsigned long)[queue count], endpoint, queue);
        NSURLRequest *request = [self apiRequestWithEndpoint:endpoint andBody:postBody];
        NSError *error = nil;

        [self updateNetworkActivityIndicator:YES];

        NSData *responseData = [NSURLConnection sendSynchronousRequest:request returningResponse:nil error:&error];

        [self updateNetworkActivityIndicator:NO];

        if (error) {
            NSLog(@"%@ network failure: %@", self, error);
            break;
        }

        NSString *response = [[NSString alloc] initWithData:responseData encoding:NSUTF8StringEncoding];
        if ([response intValue] == 0) {
            NSLog(@"%@ %@ api rejected some items", self, endpoint);
        };

        [queue removeObjectsInArray:batch];
        batchCompleteCallback();
    }
}

- (void)updateNetworkActivityIndicator:(BOOL)on
{
    if (_showNetworkActivityIndicator) {
        [UIApplication sharedApplication].networkActivityIndicatorVisible = on;
    }
}

- (void)reachabilityChanged:(SCNetworkReachabilityFlags)flags
{
    dispatch_async(self.serialQueue, ^{
        BOOL wifi = (flags & kSCNetworkReachabilityFlagsReachable) && !(flags & kSCNetworkReachabilityFlagsIsWWAN);
        self.automaticProperties[@"$wifi"] = wifi ? @YES : @NO;
    });
}

- (NSURLRequest *)apiRequestWithEndpoint:(NSString *)endpoint andBody:(NSString *)body
{
    NSURL *URL = [NSURL URLWithString:[self.serverURL stringByAppendingString:endpoint]];
    NSMutableURLRequest *request = [NSMutableURLRequest requestWithURL:URL];
    [request setValue:@"gzip" forHTTPHeaderField:@"Accept-Encoding"];
    [request setHTTPMethod:@"POST"];
    [request setHTTPBody:[body dataUsingEncoding:NSUTF8StringEncoding]];
    MixpanelDebug(@"%@ http request: %@?%@", self, URL, body);
    return request;
}

#pragma mark - Persistence

- (NSString *)filePathForData:(NSString *)data
{
    NSString *filename = [NSString stringWithFormat:@"mixpanel-%@-%@.plist", self.apiToken, data];
    return [[NSSearchPathForDirectoriesInDomains(NSLibraryDirectory, NSUserDomainMask, YES) lastObject]
            stringByAppendingPathComponent:filename];
}

- (NSString *)eventsFilePath
{
    return [self filePathForData:@"events"];
}

- (NSString *)peopleFilePath
{
    return [self filePathForData:@"people"];
}

- (NSString *)propertiesFilePath
{
    return [self filePathForData:@"properties"];
}

- (void)archive
{
   // Must archive from the serial queue to avoid conflicts from data mutation
   dispatch_sync(self.serialQueue, ^{
      [self archiveFromSerialQueue];
   });
}

- (void)archiveFromSerialQueue
{
    [self archiveEvents];
    [self archivePeople];
    [self archiveProperties];
}

- (void)archiveEvents
{
    NSString *filePath = [self eventsFilePath];
    MixpanelDebug(@"%@ archiving events data to %@: %@", self, filePath, self.eventsQueue);
    if (![NSKeyedArchiver archiveRootObject:self.eventsQueue toFile:filePath]) {
        NSLog(@"%@ unable to archive events data", self);
    }
}

- (void)archivePeople
{
    NSString *filePath = [self peopleFilePath];
    MixpanelDebug(@"%@ archiving people data to %@: %@", self, filePath, self.peopleQueue);
    if (![NSKeyedArchiver archiveRootObject:self.peopleQueue toFile:filePath]) {
        NSLog(@"%@ unable to archive people data", self);
    }
}

- (void)archiveProperties
{
    NSString *filePath = [self propertiesFilePath];
    NSMutableDictionary *p = [NSMutableDictionary dictionary];
    [p setValue:self.distinctId forKey:@"distinctId"];
    [p setValue:self.nameTag forKey:@"nameTag"];
    [p setValue:self.superProperties forKey:@"superProperties"];
    [p setValue:self.people.distinctId forKey:@"peopleDistinctId"];
    [p setValue:self.people.unidentifiedQueue forKey:@"peopleUnidentifiedQueue"];
    [p setValue:self.shownSurveyCollections forKey:@"shownSurveyCollections"];
    [p setValue:self.shownNotifications forKey:@"shownNotifications"];
    MixpanelDebug(@"%@ archiving properties data to %@: %@", self, filePath, p);
    if (![NSKeyedArchiver archiveRootObject:p toFile:filePath]) {
        NSLog(@"%@ unable to archive properties data", self);
    }
}

- (void)unarchive
{
    [self unarchiveEvents];
    [self unarchivePeople];
    [self unarchiveProperties];
}

- (void)unarchiveEvents
{
    NSString *filePath = [self eventsFilePath];
    @try {
        self.eventsQueue = [NSKeyedUnarchiver unarchiveObjectWithFile:filePath];
        MixpanelDebug(@"%@ unarchived events data: %@", self, self.eventsQueue);
    }
    @catch (NSException *exception) {
        NSLog(@"%@ unable to unarchive events data, starting fresh", self);
        [[NSFileManager defaultManager] removeItemAtPath:filePath error:nil];
        self.eventsQueue = nil;
    }
    if (!self.eventsQueue) {
        self.eventsQueue = [NSMutableArray array];
    }
}

- (void)unarchivePeople
{
    NSString *filePath = [self peopleFilePath];
    @try {
        self.peopleQueue = [NSKeyedUnarchiver unarchiveObjectWithFile:filePath];
        MixpanelDebug(@"%@ unarchived people data: %@", self, self.peopleQueue);
    }
    @catch (NSException *exception) {
        NSLog(@"%@ unable to unarchive people data, starting fresh", self);
        [[NSFileManager defaultManager] removeItemAtPath:filePath error:nil];
        self.peopleQueue = nil;
    }
    if (!self.peopleQueue) {
        self.peopleQueue = [NSMutableArray array];
    }
}

- (void)unarchiveProperties
{
    NSString *filePath = [self propertiesFilePath];
    NSDictionary *properties = nil;
    @try {
        properties = [NSKeyedUnarchiver unarchiveObjectWithFile:filePath];
        MixpanelDebug(@"%@ unarchived properties data: %@", self, properties);
    }
    @catch (NSException *exception) {
        NSLog(@"%@ unable to unarchive properties data, starting fresh", self);
        [[NSFileManager defaultManager] removeItemAtPath:filePath error:nil];
    }
    if (properties) {
        self.distinctId = properties[@"distinctId"] ? properties[@"distinctId"] : [self defaultDistinctId];
        self.nameTag = properties[@"nameTag"];
        self.superProperties = properties[@"superProperties"] ? properties[@"superProperties"] : [NSMutableDictionary dictionary];
        self.people.distinctId = properties[@"peopleDistinctId"];
        self.people.unidentifiedQueue = properties[@"peopleUnidentifiedQueue"] ? properties[@"peopleUnidentifiedQueue"] : [NSMutableArray array];
        self.shownSurveyCollections = properties[@"shownSurveyCollections"] ? properties[@"shownSurveyCollections"] : [NSMutableSet set];
        self.shownNotifications = properties[@"shownNotifications"] ? properties[@"shownNotifications"] : [NSMutableSet set];
    }
}

#pragma mark - UIApplication notifications

- (void)applicationDidBecomeActive:(NSNotification *)notification
{
    MixpanelDebug(@"%@ application did become active", self);
    [self startFlushTimer];

    if (self.checkForSurveysOnActive || self.checkForNotificationsOnActive) {
        NSDate *start = [NSDate date];

        [self checkForDecideResponseWithCompletion:^(NSArray *surveys, NSArray *notifications) {
            if (self.showNotificationOnActive && notifications && [notifications count] > 0) {
                [self showNotificationWithObject:notifications[0]];
            } else if (self.showSurveyOnActive && surveys && [surveys count] > 0) {
                [self showSurveyWithObject:surveys[0] withAlert:([start timeIntervalSinceNow] < -2.0)];
            }
        }];
    }
}

- (void)applicationWillResignActive:(NSNotification *)notification
{
    MixpanelDebug(@"%@ application will resign active", self);
    [self stopFlushTimer];
}

- (void)applicationDidEnterBackground:(NSNotificationCenter *)notification
{
    MixpanelDebug(@"%@ did enter background", self);

    self.taskId = [[UIApplication sharedApplication] beginBackgroundTaskWithExpirationHandler:^{
        MixpanelDebug(@"%@ flush %lu cut short", self, (unsigned long)self.taskId);
        [[UIApplication sharedApplication] endBackgroundTask:self.taskId];
        self.taskId = UIBackgroundTaskInvalid;
    }];
    MixpanelDebug(@"%@ starting background cleanup task %lu", self, (unsigned long)self.taskId);

    [self archive];
    if (self.flushOnBackground) {
        [self flush];
    }
    dispatch_async(_serialQueue, ^{
        MixpanelDebug(@"%@ ending background cleanup task %lu", self, (unsigned long)self.taskId);
        if (self.taskId != UIBackgroundTaskInvalid) {
            [[UIApplication sharedApplication] endBackgroundTask:self.taskId];
            self.taskId = UIBackgroundTaskInvalid;
        }
        self.surveys = nil;
    });
}

- (void)applicationWillEnterForeground:(NSNotificationCenter *)notification
{
    MixpanelDebug(@"%@ will enter foreground", self);
    dispatch_async(self.serialQueue, ^{
        if (self.taskId != UIBackgroundTaskInvalid) {
            [[UIApplication sharedApplication] endBackgroundTask:self.taskId];
            self.taskId = UIBackgroundTaskInvalid;
            [self updateNetworkActivityIndicator:NO];
        }
    });
}

- (void)applicationWillTerminate:(NSNotification *)notification
{
    MixpanelDebug(@"%@ application will terminate", self);
    [self archive];
}

#pragma mark - Decide

<<<<<<< HEAD
- (void)checkForDecideResponseWithCompletion:(void (^)(NSArray *surveys, NSArray *notifications))completion
=======
+ (UIViewController *)topPresentedViewController
{
    UIViewController *controller = [UIApplication sharedApplication].keyWindow.rootViewController;
    while (controller.presentedViewController) {
        controller = controller.presentedViewController;
    }
    return controller;
}

- (void)checkForSurveysWithCompletion:(void (^)(NSArray *surveys))completion
>>>>>>> 92e05375
{
    dispatch_async(self.serialQueue, ^{
        MixpanelDebug(@"%@ decide check started", self);
        if (!self.people.distinctId) {
            MixpanelDebug(@"%@ decide check skipped because no user has been identified", self);
            return;
        }

        if (!_surveys || !_notifications) {
            MixpanelDebug(@"%@ decide cache not found, starting network request", self);

            NSString *params = [NSString stringWithFormat:@"version=1&lib=iphone&token=%@&distinct_id=%@", self.apiToken, MPURLEncode(self.distinctId)];
            NSURL *URL = [NSURL URLWithString:[self.serverURL stringByAppendingString:[NSString stringWithFormat:@"/decide?%@", params]]];
            NSMutableURLRequest *request = [NSMutableURLRequest requestWithURL:URL];
            [request setValue:@"gzip" forHTTPHeaderField:@"Accept-Encoding"];
            NSError *error = nil;
            NSData *data = [NSURLConnection sendSynchronousRequest:request returningResponse:nil error:&error];
            if (error) {
                NSLog(@"%@ decide check http error: %@", self, error);
                return;
            }
            NSDictionary *object = [NSJSONSerialization JSONObjectWithData:data options:0 error:&error];
            if (error) {
                NSLog(@"%@ decide check json error: %@, data: %@", self, error, [[NSString alloc] initWithData:data encoding:NSUTF8StringEncoding]);
                return;
            }
            if (object[@"error"]) {
                MixpanelDebug(@"%@ decide check api error: %@", self, object[@"error"]);
                return;
            }

            NSArray *rawSurveys = object[@"surveys"];
            NSMutableArray *parsedSurveys = [NSMutableArray array];

            if (rawSurveys && [rawSurveys isKindOfClass:[NSArray class]]) {
                for (id obj in rawSurveys) {
                    MPSurvey *survey = [MPSurvey surveyWithJSONObject:obj];
                    if (survey) {
                        [parsedSurveys addObject:survey];
                    }
                }
            } else {
               MixpanelDebug(@"%@ survey check response format error: %@", self, object);
            }

            NSArray *rawNotifications = object[@"notifications"];
            NSMutableArray *parsedNotifications = [NSMutableArray array];

            if (rawNotifications && [rawNotifications isKindOfClass:[NSArray class]]) {
                for (id obj in rawNotifications) {
                    MPNotification *notification = [MPNotification notificationWithJSONObject:obj];
                    if (notification) {
                        [parsedNotifications addObject:notification];
                    }
                }
            } else {
                MixpanelDebug(@"%@ in-app notifs check response format error: %@", self, object);
            }

            self.surveys = [NSArray arrayWithArray:parsedSurveys];
            self.notifications = [NSArray arrayWithArray:parsedNotifications];
        } else {
            MixpanelDebug(@"%@ decide cache found, skipping network request", self);
        }

        NSMutableArray *unseenSurveys = [NSMutableArray array];
        for (MPSurvey *survey in _surveys) {
            if ([_shownSurveyCollections member:@(survey.collectionID)] == nil) {
                [unseenSurveys addObject:survey];
            }
        }

        NSMutableArray *unseenNotifications = [NSMutableArray array];
        for (MPNotification *notification in _notifications) {
            if ([_shownNotifications member:@(notification.ID)] == nil) {
                [unseenNotifications addObject:notification];
            }
        }

        MixpanelDebug(@"%@ decide check found %lu available surveys out of %lu total: %@", self, (unsigned long)[unseenSurveys count], (unsigned long)[_surveys count], unseenSurveys);
        MixpanelDebug(@"%@ decide check found %lu available notifs out of %lu total: %@", self, (unsigned long)[unseenNotifications count],
                      (unsigned long)[_notifications count], unseenNotifications);

        if (completion) {
            completion([NSArray arrayWithArray:unseenSurveys], [NSArray arrayWithArray:unseenNotifications]);
        }
    });
}

- (void)checkForSurveysWithCompletion:(void (^)(NSArray *surveys))completion
{
    [self checkForDecideResponseWithCompletion:^(NSArray *surveys, NSArray *notifications) {
        if (completion) {
            completion(surveys);
        }
    }];
}

- (void)checkForNotificationsWithCompletion:(void (^)(NSArray *notifications))completion
{
    [self checkForDecideResponseWithCompletion:^(NSArray *surveys, NSArray *notifications) {
        if (completion) {
            completion(notifications);
        }
    }];
}

#pragma mark - Surveys

+ (UIViewController *)topViewController
{
    UIViewController *presentingViewController = [Mixpanel topPresentedViewController];

    // This fixes the NSInternalInconsistencyException caused when we try present a
    // survey on a viewcontroller that is itself being presented.
    if (![presentingViewController isBeingPresented] && ![presentingViewController isBeingDismissed]) {

        UIStoryboard *storyboard = [UIStoryboard storyboardWithName:@"MPSurvey" bundle:nil];
        MPSurveyNavigationController *controller = [storyboard instantiateViewControllerWithIdentifier:@"MPSurveyNavigationController"];
        controller.survey = survey;
        controller.delegate = self;
        controller.backgroundImage = [presentingViewController.view mp_snapshotImage];
        [presentingViewController presentViewController:controller animated:YES completion:nil];
    }
<<<<<<< HEAD
    return rootViewController;
}

- (void)presentSurveyWithRootViewController:(MPSurvey *)survey
{
    UIViewController *rootViewController = [Mixpanel topViewController];
    UIStoryboard *storyboard = [UIStoryboard storyboardWithName:@"MPSurvey" bundle:nil];
    MPSurveyNavigationController *controller = [storyboard instantiateViewControllerWithIdentifier:@"MPSurveyNavigationController"];
    controller.survey = survey;
    controller.delegate = self;
    controller.backgroundImage = [rootViewController.view mp_snapshotForBlur];
    [rootViewController presentViewController:controller animated:YES completion:nil];
=======
>>>>>>> 92e05375
}

- (void)showSurveyWithObject:(MPSurvey *)survey withAlert:(BOOL)showAlert
{
    if (survey) {
        dispatch_async(dispatch_get_main_queue(), ^{
            if (_currentlyShowingSurvey) {
                MixpanelLog(@"%@ already showing survey: %@", self, _currentlyShowingSurvey);
            } else if (_currentlyShowingNotification) {
                MixpanelLog(@"%@ already showing in-app notification: %@", self, _currentlyShowingNotification);
            } else {
                self.currentlyShowingSurvey = survey;
                if (showAlert) {
                    UIAlertView *alert = [[UIAlertView alloc] initWithTitle:@"We'd love your feedback!"
                                                                    message:@"Mind taking a quick survey?"
                                                                   delegate:self
                                                          cancelButtonTitle:@"No, Thanks"
                                                          otherButtonTitles:@"Sure", nil];
                    [alert show];
                } else {
                    [self presentSurveyWithRootViewController:survey];
                }
            }
        });
    } else {
        NSLog(@"%@ cannot show nil survey", self);
    }
}

- (void)showSurveyWithObject:(MPSurvey *)survey
{
    [self showSurveyWithObject:survey withAlert:NO];
}

- (void)showSurvey
{
    [self checkForSurveysWithCompletion:^(NSArray *surveys){
        if ([surveys count] > 0) {
            [self showSurveyWithObject:surveys[0]];
        }
    }];
}

- (void)showSurveyWithID:(NSUInteger)ID
{
    [self checkForSurveysWithCompletion:^(NSArray *surveys){
        for (MPSurvey *survey in surveys) {
            if (survey.ID == ID) {
                [self showSurveyWithObject:survey];
                break;
            }
        }
    }];
}

- (void)markSurvey:(MPSurvey *)survey shown:(BOOL)shown withAnswerCount:(NSUInteger)count
{
    MixpanelDebug(@"%@ marking survey shown: %@, %@", self, @(survey.collectionID), _shownSurveyCollections);
    [_shownSurveyCollections addObject:@(survey.collectionID)];
    [self.people append:@{@"$surveys": @(survey.ID), @"$collections": @(survey.collectionID)}];

    if (![survey.name isEqualToString:@"$ignore"]) {
        [self track:@"$show_survey" properties:@{@"survey_id": @(survey.ID),
                                                 @"collection_id": @(survey.collectionID),
                                                 @"$survey_shown": @(shown),
                                                 @"$answer_count": @(count)
                                                 }];
    }
}

- (void)surveyController:(MPSurveyNavigationController *)controller wasDismissedWithAnswers:(NSArray *)answers
{
    [controller.presentingViewController dismissViewControllerAnimated:YES completion:nil];
    self.currentlyShowingSurvey = nil;
    if ([controller.survey.name isEqualToString:@"$ignore"]) {
        MixpanelDebug(@"%@ not sending survey %@ result", self, controller.survey);
    } else {
        [self markSurvey:controller.survey shown:YES withAnswerCount:[answers count]];
        for (NSUInteger i = 0, n = [answers count]; i < n; i++) {
            NSMutableDictionary *properties = [NSMutableDictionary dictionaryWithObjectsAndKeys:answers[i], @"$answers", nil];
            if (i == 0) {
                properties[@"$responses"] = @(controller.survey.collectionID);
            }
            [self.people append:properties];
        }
    }
}

#pragma mark - Notifications

- (void)showNotification
{
    [self checkForNotificationsWithCompletion:^(NSArray *notifications) {
        if ([notifications count] > 0) {
            [self showNotificationWithObject:notifications[0]];
        }
    }];
}

- (void)showNotificationWithType:(NSString *)type
{
    [self checkForNotificationsWithCompletion:^(NSArray *notifications) {
        if (type != nil) {
            for (MPNotification *notification in notifications) {
                if ([notification.type isEqualToString:type]) {
                    [self showNotificationWithObject:notification];
                    break;
                }
            }
        }
    }];
}

- (void)showNotificationWithID:(NSUInteger)ID
{
    [self checkForNotificationsWithCompletion:^(NSArray *notifications) {
        for (MPNotification *notification in notifications) {
            if (notification.ID == ID) {
                [self showNotificationWithObject:notification];
                break;
            }
        }
    }];
}

- (void)showNotificationWithObject:(MPNotification *)notification
{
    NSData *image = notification.image;

    // if images fail to load. remove the notification from the queue
    if (!image) {
        NSMutableArray *notifications = [NSMutableArray arrayWithArray:_notifications];
        [notifications removeObject:notification];
        self.notifications = [NSArray arrayWithArray:notifications];
        return;
    }

    dispatch_async(dispatch_get_main_queue(), ^{
        if (_currentlyShowingNotification) {
            MixpanelLog(@"%@ already showing in-app notification: %@", self, _currentlyShowingNotification);
        } else if (_currentlyShowingSurvey) {
            MixpanelLog(@"%@ already showing survey: %@", self, _currentlyShowingSurvey);
        } else {
            self.currentlyShowingNotification = notification;

            if ([notification.type isEqualToString:MPNotificationTypeMini]) {
                [self showOverAppNotificationWithObject:notification];
            } else {
                [self showModalNotificationWithObject:notification];
            }

            if (![notification.title isEqualToString:@"$ignore"]) {
                [self markNotificationShown:notification];
            }
        }
    });
}

- (void)showModalNotificationWithObject:(MPNotification *)notification
{
    UIViewController *rootViewController = [Mixpanel topViewController];
    UIStoryboard *storyboard = [UIStoryboard storyboardWithName:@"MPNotification" bundle:nil];
    MPTakeoverNotificationViewController *controller = [storyboard instantiateViewControllerWithIdentifier:@"MPNotificationViewController"];

    controller.backgroundImage = [rootViewController.view mp_snapshotImage];
    controller.notification = notification;
    controller.delegate = self;
    self.notificationViewController = controller;

    [rootViewController presentViewController:controller animated:NO completion:nil];
}

- (void)showOverAppNotificationWithObject:(MPNotification *)notification
{
    MPMiniNotificationViewController *controller = [[MPMiniNotificationViewController alloc] init];
    controller.notification = notification;
    controller.delegate = self;
    self.notificationViewController = controller;

    [controller showWithAnimation];

    double delayInSeconds = 5.0;
    dispatch_time_t popTime = dispatch_time(DISPATCH_TIME_NOW, (int64_t)(delayInSeconds * NSEC_PER_SEC));
    dispatch_after(popTime, dispatch_get_main_queue(), ^(void){
        [self notificationController:controller wasDismissedWithStatus:NO];
    });
}

- (void)notificationController:(MPNotificationViewController *)controller wasDismissedWithStatus:(BOOL)status
{
    if (self.currentlyShowingNotification != controller.notification) {
        return;
    }

    void (^completionBlock)()  = ^void(){
        self.currentlyShowingNotification = nil;
        self.notificationViewController = nil;
    };

    if (status && controller.notification.callToActionURL) {
        MixpanelDebug(@"%@ opening URL %@", self, controller.notification.callToActionURL);
        BOOL success = [[UIApplication sharedApplication] openURL:controller.notification.callToActionURL];

        [controller hideWithAnimation:!success completion:completionBlock];

        if (!success) {
            NSLog(@"Mixpanel failed to open given URL: %@", controller.notification.callToActionURL);
        }

        [self trackNotification:controller.notification event:@"$notification_accepted"];
    } else {
        [controller hideWithAnimation:YES completion:completionBlock];
        [self trackNotification:controller.notification event:@"$notification_canceled"];
    }
    //REVIEW before this goes out, let's settle on some events: $campaign_delivery, $campaign_open, $campaign_clicked or something that can be consistent across notif types
}

- (void)trackNotification:(MPNotification *)notification event:(NSString *)event
{
    if (![notification.title isEqualToString:@"$ignore"]) {
        [self track:event properties:@{@"notification_id": [NSNumber numberWithUnsignedLong:notification.ID], @"type": notification.type}];
    } else {
        MixpanelDebug(@"%@ ignoring notif track for %@, %@", self, @(notification.ID), event);
    }
}

- (void)markNotificationShown:(MPNotification *)notification
{
    MixpanelDebug(@"%@ marking notification shown: %@, %@", self, @(notification.ID), _shownNotifications);

    [_shownNotifications addObject:@(notification.ID)];

    NSDictionary *properties = @{
                                 @"$campaigns": @(notification.ID),
                                 @"$notifications": @{
                                         @"campaign_id": @(notification.ID),
                                         @"type": @"inapp",
                                         // maybe should do this in the consumer?
                                         @"time": @([NSDate timeIntervalSinceReferenceDate])
                                         }
                                 }; //REVIEW need to talk about this

    [self.people append:properties];

    [self track:@"$campaign_open" properties:@{@"campaign_id": [NSNumber numberWithUnsignedLong:notification.ID], @"type": @"inapp", @"notification_type": notification.type}];
}

#pragma mark - UIAlertViewDelegate

- (void)alertView:(UIAlertView *)alertView didDismissWithButtonIndex:(NSInteger)buttonIndex
{
    if (_currentlyShowingSurvey) {
        if (buttonIndex == 1) {
            [self presentSurveyWithRootViewController:_currentlyShowingSurvey];
        } else {
            [self markSurvey:_currentlyShowingSurvey shown:NO withAnswerCount:0];
            self.currentlyShowingSurvey = nil;
        }
    }
}

@end

@implementation MixpanelPeople

- (id)initWithMixpanel:(Mixpanel *)mixpanel
{
    if (self = [self init]) {
        self.mixpanel = mixpanel;
        self.unidentifiedQueue = [NSMutableArray array];
        self.automaticProperties = [self collectAutomaticProperties];
    }
    return self;
}

- (NSString *)description
{
    __strong Mixpanel *strongMixpanel = _mixpanel;
    return [NSString stringWithFormat:@"<MixpanelPeople: %p %@>", self, (strongMixpanel ? strongMixpanel.apiToken : @"")];
}

- (NSDictionary *)collectAutomaticProperties
{
    UIDevice *device = [UIDevice currentDevice];
    NSMutableDictionary *p = [NSMutableDictionary dictionary];
    __strong Mixpanel *strongMixpanel = _mixpanel;
    if (strongMixpanel) {
        [p setValue:[strongMixpanel deviceModel] forKey:@"$ios_device_model"];
    }
    [p setValue:[device systemVersion] forKey:@"$ios_version"];
    [p setValue:VERSION forKey:@"$ios_lib_version"];
    [p setValue:[[NSBundle mainBundle] infoDictionary][@"CFBundleVersion"] forKey:@"$ios_app_version"];
    [p setValue:[[NSBundle mainBundle] infoDictionary][@"CFBundleShortVersionString"] forKey:@"$ios_app_release"];
#ifndef MIXPANEL_NO_IFA
    if (NSClassFromString(@"ASIdentifierManager")) {
        [p setValue:[[ASIdentifierManager sharedManager].advertisingIdentifier UUIDString] forKey:@"$ios_ifa"];
    }
#endif
    return [NSDictionary dictionaryWithDictionary:p];
}

- (void)addPeopleRecordToQueueWithAction:(NSString *)action andProperties:(NSDictionary *)properties
{
    properties = [properties copy];
    NSNumber *epochMilliseconds = @(round([[NSDate date] timeIntervalSince1970] * 1000));
    __strong Mixpanel *strongMixpanel = _mixpanel;
    if (strongMixpanel) {
        dispatch_async(strongMixpanel.serialQueue, ^{
            NSMutableDictionary *r = [NSMutableDictionary dictionary];
            NSMutableDictionary *p = [NSMutableDictionary dictionary];
            r[@"$token"] = strongMixpanel.apiToken;
            if (!r[@"$time"]) {
                // milliseconds unix timestamp
                r[@"$time"] = epochMilliseconds;
            }
            if ([action isEqualToString:@"$set"] || [action isEqualToString:@"$set_once"]) {
                [p addEntriesFromDictionary:self.automaticProperties];
            }
            [p addEntriesFromDictionary:properties];
            r[action] = [NSDictionary dictionaryWithDictionary:p];
            if (self.distinctId) {
                r[@"$distinct_id"] = self.distinctId;
                MixpanelLog(@"%@ queueing people record: %@", self.mixpanel, r);
                [strongMixpanel.peopleQueue addObject:r];
                if ([strongMixpanel.peopleQueue count] > 500) {
                    [strongMixpanel.peopleQueue removeObjectAtIndex:0];
                }
            } else {
                MixpanelLog(@"%@ queueing unidentified people record: %@", self.mixpanel, r);
                [self.unidentifiedQueue addObject:r];
                if ([self.unidentifiedQueue count] > 500) {
                    [self.unidentifiedQueue removeObjectAtIndex:0];
                }
            }
            if ([Mixpanel inBackground]) {
                [strongMixpanel archivePeople];
            }
        });
    }
}

- (void)addPushDeviceToken:(NSData *)deviceToken
{
    const unsigned char *buffer = (const unsigned char *)[deviceToken bytes];
    if (!buffer) {
        return;
    }
    NSMutableString *hex = [NSMutableString stringWithCapacity:(deviceToken.length * 2)];
    for (NSUInteger i = 0; i < deviceToken.length; i++) {
        [hex appendString:[NSString stringWithFormat:@"%02lx", (unsigned long)buffer[i]]];
    }
    NSArray *tokens = @[[NSString stringWithString:hex]];
    NSDictionary *properties = @{@"$ios_devices": tokens};
    [self addPeopleRecordToQueueWithAction:@"$union" andProperties:properties];
}

- (void)set:(NSDictionary *)properties
{
    NSAssert(properties != nil, @"properties must not be nil");
    [Mixpanel assertPropertyTypes:properties];
    [self addPeopleRecordToQueueWithAction:@"$set" andProperties:properties];
}

- (void)set:(NSString *)property to:(id)object
{
    NSAssert(property != nil, @"property must not be nil");
    NSAssert(object != nil, @"object must not be nil");
    if (property == nil || object == nil) {
        return;
    }
    [self set:@{property: object}];
}

- (void)setOnce:(NSDictionary *)properties
{
    NSAssert(properties != nil, @"properties must not be nil");
    [Mixpanel assertPropertyTypes:properties];
    [self addPeopleRecordToQueueWithAction:@"$set_once" andProperties:properties];
}

- (void)increment:(NSDictionary *)properties
{
    NSAssert(properties != nil, @"properties must not be nil");
    for (id v in [properties allValues]) {
        NSAssert([v isKindOfClass:[NSNumber class]],
                 @"%@ increment property values should be NSNumber. found: %@", self, v);
    }
    [self addPeopleRecordToQueueWithAction:@"$add" andProperties:properties];
}

- (void)increment:(NSString *)property by:(NSNumber *)amount
{
    NSAssert(property != nil, @"property must not be nil");
    NSAssert(amount != nil, @"amount must not be nil");
    if (property == nil || amount == nil) {
        return;
    }
    [self increment:@{property: amount}];
}

- (void)append:(NSDictionary *)properties
{
    NSAssert(properties != nil, @"properties must not be nil");
    [Mixpanel assertPropertyTypes:properties];
    [self addPeopleRecordToQueueWithAction:@"$append" andProperties:properties];
}

- (void)union:(NSDictionary *)properties
{
    NSAssert(properties != nil, @"properties must not be nil");
    for (id v in [properties allValues]) {
        NSAssert([v isKindOfClass:[NSArray class]],
                 @"%@ union property values should be NSArray. found: %@", self, v);
    }
    [self addPeopleRecordToQueueWithAction:@"$union" andProperties:properties];
}

- (void)trackCharge:(NSNumber *)amount
{
    [self trackCharge:amount withProperties:nil];
}

- (void)trackCharge:(NSNumber *)amount withProperties:(NSDictionary *)properties
{
    NSAssert(amount != nil, @"amount must not be nil");
    if (amount != nil) {
        NSMutableDictionary *txn = [NSMutableDictionary dictionaryWithObjectsAndKeys:amount, @"$amount", [NSDate date], @"$time", nil];
        if (properties) {
            [txn addEntriesFromDictionary:properties];
        }
        [self append:@{@"$transactions": txn}];
    }
}

- (void)clearCharges
{
    [self set:@{@"$transactions": @[]}];
}

- (void)deleteUser
{
    [self addPeopleRecordToQueueWithAction:@"$delete" andProperties:@{}];
}

@end<|MERGE_RESOLUTION|>--- conflicted
+++ resolved
@@ -934,9 +934,6 @@
 
 #pragma mark - Decide
 
-<<<<<<< HEAD
-- (void)checkForDecideResponseWithCompletion:(void (^)(NSArray *surveys, NSArray *notifications))completion
-=======
 + (UIViewController *)topPresentedViewController
 {
     UIViewController *controller = [UIApplication sharedApplication].keyWindow.rootViewController;
@@ -946,8 +943,7 @@
     return controller;
 }
 
-- (void)checkForSurveysWithCompletion:(void (^)(NSArray *surveys))completion
->>>>>>> 92e05375
+- (void)checkForDecideResponseWithCompletion:(void (^)(NSArray *surveys, NSArray *notifications))completion
 {
     dispatch_async(self.serialQueue, ^{
         MixpanelDebug(@"%@ decide check started", self);
@@ -1057,7 +1053,7 @@
 
 #pragma mark - Surveys
 
-+ (UIViewController *)topViewController
+- (void)presentSurveyWithRootViewController:(MPSurvey *)survey
 {
     UIViewController *presentingViewController = [Mixpanel topPresentedViewController];
 
@@ -1072,21 +1068,6 @@
         controller.backgroundImage = [presentingViewController.view mp_snapshotImage];
         [presentingViewController presentViewController:controller animated:YES completion:nil];
     }
-<<<<<<< HEAD
-    return rootViewController;
-}
-
-- (void)presentSurveyWithRootViewController:(MPSurvey *)survey
-{
-    UIViewController *rootViewController = [Mixpanel topViewController];
-    UIStoryboard *storyboard = [UIStoryboard storyboardWithName:@"MPSurvey" bundle:nil];
-    MPSurveyNavigationController *controller = [storyboard instantiateViewControllerWithIdentifier:@"MPSurveyNavigationController"];
-    controller.survey = survey;
-    controller.delegate = self;
-    controller.backgroundImage = [rootViewController.view mp_snapshotForBlur];
-    [rootViewController presentViewController:controller animated:YES completion:nil];
-=======
->>>>>>> 92e05375
 }
 
 - (void)showSurveyWithObject:(MPSurvey *)survey withAlert:(BOOL)showAlert
@@ -1247,16 +1228,21 @@
 
 - (void)showModalNotificationWithObject:(MPNotification *)notification
 {
-    UIViewController *rootViewController = [Mixpanel topViewController];
-    UIStoryboard *storyboard = [UIStoryboard storyboardWithName:@"MPNotification" bundle:nil];
-    MPTakeoverNotificationViewController *controller = [storyboard instantiateViewControllerWithIdentifier:@"MPNotificationViewController"];
-
-    controller.backgroundImage = [rootViewController.view mp_snapshotImage];
-    controller.notification = notification;
-    controller.delegate = self;
-    self.notificationViewController = controller;
-
-    [rootViewController presentViewController:controller animated:NO completion:nil];
+    UIViewController *presentingViewController = [Mixpanel topPresentedViewController];
+
+    // This fixes the NSInternalInconsistencyException caused when we try present a
+    // notification on a viewcontroller that is itself being presented.
+    if (![presentingViewController isBeingPresented] && ![presentingViewController isBeingDismissed]) {
+        UIStoryboard *storyboard = [UIStoryboard storyboardWithName:@"MPNotification" bundle:nil];
+        MPTakeoverNotificationViewController *controller = [storyboard instantiateViewControllerWithIdentifier:@"MPNotificationViewController"];
+
+        controller.backgroundImage = [presentingViewController.view mp_snapshotImage];
+        controller.notification = notification;
+        controller.delegate = self;
+        self.notificationViewController = controller;
+
+        [presentingViewController presentViewController:controller animated:NO completion:nil];
+    }
 }
 
 - (void)showOverAppNotificationWithObject:(MPNotification *)notification
@@ -1296,18 +1282,18 @@
             NSLog(@"Mixpanel failed to open given URL: %@", controller.notification.callToActionURL);
         }
 
-        [self trackNotification:controller.notification event:@"$notification_accepted"];
+        [self trackNotification:controller.notification event:@"$campaign_open"];
     } else {
         [controller hideWithAnimation:YES completion:completionBlock];
-        [self trackNotification:controller.notification event:@"$notification_canceled"];
-    }
-    //REVIEW before this goes out, let's settle on some events: $campaign_delivery, $campaign_open, $campaign_clicked or something that can be consistent across notif types
+    }
 }
 
 - (void)trackNotification:(MPNotification *)notification event:(NSString *)event
 {
     if (![notification.title isEqualToString:@"$ignore"]) {
-        [self track:event properties:@{@"notification_id": [NSNumber numberWithUnsignedLong:notification.ID], @"type": notification.type}];
+        [self track:event properties:@{@"campaign_id": [NSNumber numberWithUnsignedLong:notification.ID],
+                                       @"message_type": @"inapp",
+                                       @"message_subtype": notification.type}];
     } else {
         MixpanelDebug(@"%@ ignoring notif track for %@, %@", self, @(notification.ID), event);
     }
@@ -1324,14 +1310,13 @@
                                  @"$notifications": @{
                                          @"campaign_id": @(notification.ID),
                                          @"type": @"inapp",
-                                         // maybe should do this in the consumer?
                                          @"time": @([NSDate timeIntervalSinceReferenceDate])
                                          }
-                                 }; //REVIEW need to talk about this
+                                 };
 
     [self.people append:properties];
 
-    [self track:@"$campaign_open" properties:@{@"campaign_id": [NSNumber numberWithUnsignedLong:notification.ID], @"type": @"inapp", @"notification_type": notification.type}];
+    [self trackNotification:notification event:@"$campaign_delivery"];
 }
 
 #pragma mark - UIAlertViewDelegate
