//
// Mixpanel.m
// Mixpanel
//
// Copyright 2012 Mixpanel
//
// Licensed under the Apache License, Version 2.0 (the "License");
// you may not use this file except in compliance with the License.
// You may obtain a copy of the License at
//
// http://www.apache.org/licenses/LICENSE-2.0
//
// Unless required by applicable law or agreed to in writing, software
// distributed under the License is distributed on an "AS IS" BASIS,
// WITHOUT WARRANTIES OR CONDITIONS OF ANY KIND, either express or implied.
// See the License for the specific language governing permissions and
// limitations under the License.

#include <arpa/inet.h>
#include <net/if.h>
#include <net/if_dl.h>
#include <sys/socket.h>
#include <sys/sysctl.h>

#import <AdSupport/ASIdentifierManager.h>
#import <CommonCrypto/CommonDigest.h>
#import <CoreTelephony/CTCarrier.h>
#import <CoreTelephony/CTTelephonyNetworkInfo.h>
#import <SystemConfiguration/SystemConfiguration.h>

#import "MPSurveyNavigationController.h"
#import "MPNotification.h"
#import "MPNotificationViewController.h"
#import "Mixpanel.h"
#import "NSData+MPBase64.h"
#import "UIView+MPSnapshotImage.h"

#define VERSION @"2.1.0"

#ifdef MIXPANEL_LOG
#define MixpanelLog(...) NSLog(__VA_ARGS__)
#else
#define MixpanelLog(...)
#endif

#ifdef MIXPANEL_DEBUG
#define MixpanelDebug(...) NSLog(__VA_ARGS__)
#else
#define MixpanelDebug(...)
#endif

@interface Mixpanel () <UIAlertViewDelegate, MPSurveyNavigationControllerDelegate> {
    NSUInteger _flushInterval;
}

// re-declare internally as readwrite
@property(atomic,retain)    MixpanelPeople *people;
@property(atomic,copy)      NSString *distinctId;

@property(nonatomic,copy)   NSString *apiToken;
@property(atomic,retain)    NSDictionary *superProperties;
@property(nonatomic,retain) NSMutableDictionary *automaticProperties; // mutable because we update $wifi when reachability changes
@property(nonatomic,retain) NSTimer *timer;
@property(nonatomic,retain) NSMutableArray *eventsQueue;
@property(nonatomic,retain) NSMutableArray *peopleQueue;
@property(nonatomic,assign) UIBackgroundTaskIdentifier taskId;
@property(nonatomic,assign) dispatch_queue_t serialQueue;
@property(nonatomic,assign) SCNetworkReachabilityRef reachability;
@property(nonatomic,assign) CTTelephonyNetworkInfo *telephonyInfo;
@property(nonatomic,retain) NSDateFormatter *dateFormatter;
@property(nonatomic,retain) NSMutableSet *shownSurveys;
@property(nonatomic,retain) MPSurvey *lateSurvey; // for holding survey during survey permission alert
@property(nonatomic) BOOL surveyReceivedFirstAnswer;

@end

@interface MixpanelPeople ()

@property(nonatomic,assign) Mixpanel *mixpanel;
@property(nonatomic,retain) NSMutableArray *unidentifiedQueue;
@property(nonatomic,copy)   NSString *distinctId;
@property(nonatomic,retain) NSDictionary *automaticProperties;

- (id)initWithMixpanel:(Mixpanel *)mixpanel;

@end

static NSString *MPURLEncode(NSString *s)
{
    return [(NSString *)CFURLCreateStringByAddingPercentEscapes(kCFAllocatorDefault, (CFStringRef)s, NULL, CFSTR("!*'();:@&=+$,/?%#[]"), kCFStringEncodingUTF8) autorelease];
}

@implementation Mixpanel

static void MixpanelReachabilityCallback(SCNetworkReachabilityRef target, SCNetworkReachabilityFlags flags, void *info)
{
    if (info != NULL && [(NSObject*)info isKindOfClass:[Mixpanel class]]) {
        @autoreleasepool {
            Mixpanel *mixpanel = (Mixpanel *)info;
            [mixpanel reachabilityChanged:flags];
        }
    } else {
        NSLog(@"Mixpanel reachability callback received unexpected info object");
    }
}

static Mixpanel *sharedInstance = nil;

+ (Mixpanel *)sharedInstanceWithToken:(NSString *)apiToken
{
    static dispatch_once_t onceToken;
    dispatch_once(&onceToken, ^{
        sharedInstance = [[super alloc] initWithToken:apiToken andFlushInterval:60];
    });
    return sharedInstance;
}

+ (Mixpanel *)sharedInstance
{
    if (sharedInstance == nil) {
        NSLog(@"%@ warning sharedInstance called before sharedInstanceWithToken:", self);
    }
    return sharedInstance;
}

- (instancetype)initWithToken:(NSString *)apiToken andFlushInterval:(NSUInteger)flushInterval
{
    if (apiToken == nil) {
        apiToken = @"";
    }
    if ([apiToken length] == 0) {
        NSLog(@"%@ warning empty api token", self);
    }
    if (self = [self init]) {
        self.people = [[[MixpanelPeople alloc] initWithMixpanel:self] autorelease];
        self.apiToken = apiToken;
        _flushInterval = flushInterval;
        self.flushOnBackground = YES;
        self.showNetworkActivityIndicator = YES;
        self.serverURL = @"https://api.mixpanel.com";
<<<<<<< HEAD
        self.decideURL = @"https://decide.mixpanel.com";
        // REMOVE THIS
        self.decideURL = @"http://kyle.dev.mixpanel.org";
=======
        self.decideURL = @"https://api.mixpanel.com";
>>>>>>> ac44b176
        self.showSurveyOnActive = YES;
        self.showNotificationOnActive = YES;
        self.distinctId = [self defaultDistinctId];
        self.superProperties = [NSMutableDictionary dictionary];
        self.automaticProperties = [self collectAutomaticProperties];
        self.eventsQueue = [NSMutableArray array];
        self.peopleQueue = [NSMutableArray array];
        self.taskId = UIBackgroundTaskInvalid;
        NSString *label = [NSString stringWithFormat:@"com.mixpanel.%@.%p", apiToken, self];
        _serialQueue = dispatch_queue_create([label UTF8String], DISPATCH_QUEUE_SERIAL);
        self.dateFormatter = [[[NSDateFormatter alloc] init] autorelease];
        [self.dateFormatter setDateFormat:@"yyyy-MM-dd'T'HH:mm:ss.SSS'Z'"];
        [self.dateFormatter setTimeZone:[NSTimeZone timeZoneWithAbbreviation:@"UTC"]];
        self.shownSurveys = [NSMutableSet set];

        // wifi reachability
        BOOL reachabilityOk = NO;
        if ((self.reachability = SCNetworkReachabilityCreateWithName(NULL, "api.mixpanel.com")) != NULL) {
            SCNetworkReachabilityContext context = {0, NULL, NULL, NULL, NULL};
            context.info = (void *)self;
            if (SCNetworkReachabilitySetCallback(self.reachability, MixpanelReachabilityCallback, &context)) {
                if (SCNetworkReachabilitySetDispatchQueue(self.reachability, self.serialQueue)) {
                    reachabilityOk = YES;
                    MixpanelDebug(@"%@ successfully set up reachability callback", self);
                } else {
                    // cleanup callback if setting dispatch queue failed
                    SCNetworkReachabilitySetCallback(self.reachability, NULL, NULL);
                }
            }
        }
        if (!reachabilityOk) {
            NSLog(@"%@ failed to set up reachability callback: %s", self, SCErrorString(SCError()));
        }

        NSNotificationCenter *notificationCenter = [NSNotificationCenter defaultCenter];

        // cellular info
        if (floor(NSFoundationVersionNumber) > NSFoundationVersionNumber_iOS_6_1) {
            _telephonyInfo = [[CTTelephonyNetworkInfo alloc] init];
            _automaticProperties[@"$radio"] = [self currentRadio];
            [notificationCenter addObserverForName:CTRadioAccessTechnologyDidChangeNotification
                                            object:nil
                                             queue:nil
                                        usingBlock:^(NSNotification *note) {
                                            dispatch_async(_serialQueue, ^(){
                                                _automaticProperties[@"$radio"] = [self currentRadio];
                                            });
                                        }];
        }

        [notificationCenter addObserver:self
                               selector:@selector(applicationWillTerminate:)
                                   name:UIApplicationWillTerminateNotification
                                 object:nil];
        [notificationCenter addObserver:self
                               selector:@selector(applicationWillResignActive:)
                                   name:UIApplicationWillResignActiveNotification
                                 object:nil];
        [notificationCenter addObserver:self
                               selector:@selector(applicationDidBecomeActive:)
                                   name:UIApplicationDidBecomeActiveNotification
                                 object:nil];
        [notificationCenter addObserver:self
                               selector:@selector(applicationDidEnterBackground:)
                                   name:UIApplicationDidEnterBackgroundNotification
                                 object:nil];
        [notificationCenter addObserver:self
                               selector:@selector(applicationWillEnterForeground:)
                                   name:UIApplicationWillEnterForegroundNotification
                                 object:nil];
        [self unarchive];
    }
    return self;
}

- (void)dealloc
{
    [[NSNotificationCenter defaultCenter] removeObserver:self];
    self.people = nil;
    self.distinctId = nil;
    self.nameTag = nil;
    self.serverURL = nil;
    self.decideURL = nil;
    self.delegate = nil;
    self.apiToken = nil;
    self.superProperties = nil;
    self.automaticProperties = nil;
    self.timer = nil;
    self.eventsQueue = nil;
    self.peopleQueue = nil;
    self.dateFormatter = nil;
    self.shownSurveys = nil;
    self.lateSurvey = nil;
    if (self.reachability) {
        SCNetworkReachabilitySetCallback(self.reachability, NULL, NULL);
        SCNetworkReachabilitySetDispatchQueue(self.reachability, NULL);
        self.reachability = nil;
    }
    self.telephonyInfo = nil;
    if (_serialQueue) {
        dispatch_release(_serialQueue);
        _serialQueue = NULL;
    }
    [super dealloc];
}

- (NSString *)description
{
    return [NSString stringWithFormat:@"<Mixpanel: %p %@>", self, self.apiToken];
}

- (NSString *)deviceModel
{
    size_t size;
    sysctlbyname("hw.machine", NULL, &size, NULL, 0);
    char answer[size];
    sysctlbyname("hw.machine", answer, &size, NULL, 0);
    NSString *results = [NSString stringWithCString:answer encoding:NSUTF8StringEncoding];
    return results;
}

- (NSString *)currentRadio
{
    NSString *radio = _telephonyInfo.currentRadioAccessTechnology;
    if (!radio) {
        radio = @"None";
    } else if ([radio hasPrefix:@"CTRadioAccessTechnology"]) {
        radio = [radio substringFromIndex:23];
    }
    return radio;
}

- (NSMutableDictionary *)collectAutomaticProperties
{
    NSMutableDictionary *p = [NSMutableDictionary dictionary];
    UIDevice *device = [UIDevice currentDevice];
    NSString *deviceModel = [self deviceModel];
    [p setValue:@"iphone" forKey:@"mp_lib"];
    [p setValue:VERSION forKey:@"$lib_version"];
    [p setValue:[[[NSBundle mainBundle] infoDictionary] objectForKey:@"CFBundleVersion"] forKey:@"$app_version"];
    [p setValue:[[[NSBundle mainBundle] infoDictionary] objectForKey:@"CFBundleShortVersionString"] forKey:@"$app_release"];
    [p setValue:@"Apple" forKey:@"$manufacturer"];
    [p setValue:[device systemName] forKey:@"$os"];
    [p setValue:[device systemVersion] forKey:@"$os_version"];
    [p setValue:deviceModel forKey:@"$model"];
    [p setValue:deviceModel forKey:@"mp_device_model"]; // legacy
    CGSize size = [UIScreen mainScreen].bounds.size;
    [p setValue:[NSNumber numberWithInt:(int)size.height] forKey:@"$screen_height"];
    [p setValue:[NSNumber numberWithInt:(int)size.width] forKey:@"$screen_width"];
    CTTelephonyNetworkInfo *networkInfo = [[CTTelephonyNetworkInfo alloc] init];
    CTCarrier *carrier = [networkInfo subscriberCellularProvider];
    [networkInfo release];
    if (carrier.carrierName.length) {
        [p setValue:carrier.carrierName forKey:@"$carrier"];
    }
    if (NSClassFromString(@"ASIdentifierManager")) {
        [p setValue:[[ASIdentifierManager sharedManager].advertisingIdentifier UUIDString] forKey:@"$ios_ifa"];
    }
    return p;
}

+ (BOOL)inBackground
{
    return [UIApplication sharedApplication].applicationState == UIApplicationStateBackground;
}

#pragma mark - Encoding/decoding utilities

- (NSData *)JSONSerializeObject:(id)obj
{
    id coercedObj = [self JSONSerializableObjectForObject:obj];
    NSError *error = nil;
    NSData *data = nil;
    @try {
        data = [NSJSONSerialization dataWithJSONObject:coercedObj options:0 error:&error];
    }
    @catch (NSException *exception) {
        NSLog(@"%@ exception encoding api data: %@", self, exception);
    }
    if (error) {
        NSLog(@"%@ error encoding api data: %@", self, error);
    }
    return data;
}

- (id)JSONSerializableObjectForObject:(id)obj
{
    // valid json types
    if ([obj isKindOfClass:[NSString class]] ||
        [obj isKindOfClass:[NSNumber class]] ||
        [obj isKindOfClass:[NSNull class]]) {
        return obj;
    }
    // recurse on containers
    if ([obj isKindOfClass:[NSArray class]]) {
        NSMutableArray *a = [NSMutableArray array];
        for (id i in obj) {
            [a addObject:[self JSONSerializableObjectForObject:i]];
        }
        return [NSArray arrayWithArray:a];
    }
    if ([obj isKindOfClass:[NSDictionary class]]) {
        NSMutableDictionary *d = [NSMutableDictionary dictionary];
        for (id key in obj) {
            NSString *stringKey;
            if (![key isKindOfClass:[NSString class]]) {
                stringKey = [key description];
                NSLog(@"%@ warning: property keys should be strings. got: %@. coercing to: %@", self, [key class], stringKey);
            } else {
                stringKey = [NSString stringWithString:key];
            }
            id v = [self JSONSerializableObjectForObject:obj[key]];
            d[stringKey] = v;
        }
        return [NSDictionary dictionaryWithDictionary:d];
    }
    // some common cases
    if ([obj isKindOfClass:[NSDate class]]) {
        return [self.dateFormatter stringFromDate:obj];
    } else if ([obj isKindOfClass:[NSURL class]]) {
        return [obj absoluteString];
    }
    // default to sending the object's description
    NSString *s = [obj description];
    NSLog(@"%@ warning: property values should be valid json types. got: %@. coercing to: %@", self, [obj class], s);
    return s;
}

- (NSString *)encodeAPIData:(NSArray *)array
{
    NSString *b64String = @"";
    NSData *data = [self JSONSerializeObject:array];
    if (data) {
        b64String = [data mp_base64EncodedString];
        b64String = (id)CFURLCreateStringByAddingPercentEscapes(kCFAllocatorDefault,
                                                                (CFStringRef)b64String,
                                                                NULL,
                                                                CFSTR("!*'();:@&=+$,/?%#[]"),
                                                                kCFStringEncodingUTF8);
    }
    return [b64String autorelease];
}

#pragma mark - Tracking

+ (void)assertPropertyTypes:(NSDictionary *)properties
{
    for (id k in properties) {
        NSAssert([k isKindOfClass: [NSString class]], @"%@ property keys must be NSString. got: %@ %@", self, [k class], k);
        // would be convenient to do: id v = [properties objectForKey:k]; but
        // when the NSAssert's are stripped out in release, it becomes an
        // unused variable error. also, note that @YES and @NO pass as
        // instances of NSNumber class.
        NSAssert([[properties objectForKey:k] isKindOfClass:[NSString class]] ||
                 [[properties objectForKey:k] isKindOfClass:[NSNumber class]] ||
                 [[properties objectForKey:k] isKindOfClass:[NSNull class]] ||
                 [[properties objectForKey:k] isKindOfClass:[NSArray class]] ||
                 [[properties objectForKey:k] isKindOfClass:[NSDictionary class]] ||
                 [[properties objectForKey:k] isKindOfClass:[NSDate class]] ||
                 [[properties objectForKey:k] isKindOfClass:[NSURL class]],
                 @"%@ property values must be NSString, NSNumber, NSNull, NSArray, NSDictionary, NSDate or NSURL. got: %@ %@", self, [[properties objectForKey:k] class], [properties objectForKey:k]);
    }
}

- (NSString *)defaultDistinctId
{
    NSString *distinctId = nil;
    if (NSClassFromString(@"ASIdentifierManager")) {
        distinctId = [[ASIdentifierManager sharedManager].advertisingIdentifier UUIDString];
    }
    if (!distinctId) {
        NSLog(@"%@ error getting ifa: falling back to uuid", self);
        distinctId = [[NSUUID UUID] UUIDString];
    }
    if (!distinctId) {
        NSLog(@"%@ error getting uuid: no default distinct id could be generated", self);
    }
    return distinctId;
}


- (void)identify:(NSString *)distinctId
{
    if (distinctId == nil || distinctId.length == 0) {
        NSLog(@"%@ error blank distinct id: %@", self, distinctId);
        return;
    }
    dispatch_async(self.serialQueue, ^{
        self.distinctId = distinctId;
        self.people.distinctId = distinctId;
        if ([self.people.unidentifiedQueue count] > 0) {
            for (NSMutableDictionary *r in self.people.unidentifiedQueue) {
                [r setObject:distinctId forKey:@"$distinct_id"];
                [self.peopleQueue addObject:r];
            }
            [self.people.unidentifiedQueue removeAllObjects];
            [self archivePeople];
        }
        if ([Mixpanel inBackground]) {
            [self archiveProperties];
        }
    });
}

- (void)createAlias:(NSString *)alias forDistinctID:(NSString *)distinctID
{
    if (!alias || [alias length] == 0) {
        NSLog(@"%@ create alias called with empty alias: %@", self, alias);
        return;
    }
    if (!distinctID || [distinctID length] == 0) {
        NSLog(@"%@ create alias called with empty distinct id: %@", self, distinctID);
        return;
    }
    [self track:@"$create_alias" properties:@{@"distinct_id": distinctID, @"alias": alias}];
}

- (void)track:(NSString *)event
{
    [self track:event properties:nil];
}

- (void)track:(NSString *)event properties:(NSDictionary *)properties
{
    if (event == nil || [event length] == 0) {
        NSLog(@"%@ mixpanel track called with empty event parameter. using 'mp_event'", self);
        event = @"mp_event";
    }
    [Mixpanel assertPropertyTypes:properties];
    NSNumber *epochSeconds = @(round([[NSDate date] timeIntervalSince1970]));
    dispatch_async(self.serialQueue, ^{
        NSMutableDictionary *p = [NSMutableDictionary dictionary];
        [p addEntriesFromDictionary:self.automaticProperties];
        [p setObject:self.apiToken forKey:@"token"];
        [p setObject:epochSeconds forKey:@"time"];
        if (self.nameTag) {
            [p setObject:self.nameTag forKey:@"mp_name_tag"];
        }
        if (self.distinctId) {
            [p setObject:self.distinctId forKey:@"distinct_id"];
        }
        [p addEntriesFromDictionary:self.superProperties];
        if (properties) {
            [p addEntriesFromDictionary:properties];
        }
        NSDictionary *e = [NSDictionary dictionaryWithObjectsAndKeys:event, @"event", [NSDictionary dictionaryWithDictionary:p], @"properties", nil];
        MixpanelLog(@"%@ queueing event: %@", self, e);
        [self.eventsQueue addObject:e];
        if ([self.eventsQueue count] > 500) {
            [self.eventsQueue removeObjectAtIndex:0];
        }
        if ([Mixpanel inBackground]) {
            [self archiveEvents];
        }
    });
}

- (void)registerSuperProperties:(NSDictionary *)properties
{
    [Mixpanel assertPropertyTypes:properties];
    dispatch_async(self.serialQueue, ^{
        NSMutableDictionary *tmp = [NSMutableDictionary dictionaryWithDictionary:self.superProperties];
        [tmp addEntriesFromDictionary:properties];
        self.superProperties = [NSDictionary dictionaryWithDictionary:tmp];
        if ([Mixpanel inBackground]) {
            [self archiveProperties];
        }
    });
}

- (void)registerSuperPropertiesOnce:(NSDictionary *)properties
{
    [Mixpanel assertPropertyTypes:properties];
    dispatch_async(self.serialQueue, ^{
        NSMutableDictionary *tmp = [NSMutableDictionary dictionaryWithDictionary:self.superProperties];
        for (NSString *key in properties) {
            if ([tmp objectForKey:key] == nil) {
                [tmp setObject:[properties objectForKey:key] forKey:key];
            }
        }
        self.superProperties = [NSDictionary dictionaryWithDictionary:tmp];
        if ([Mixpanel inBackground]) {
            [self archiveProperties];
        }
    });
}

- (void)registerSuperPropertiesOnce:(NSDictionary *)properties defaultValue:(id)defaultValue
{
    [Mixpanel assertPropertyTypes:properties];
    dispatch_async(self.serialQueue, ^{
        NSMutableDictionary *tmp = [NSMutableDictionary dictionaryWithDictionary:self.superProperties];
        for (NSString *key in properties) {
            id value = [tmp objectForKey:key];
            if (value == nil || [value isEqual:defaultValue]) {
                [tmp setObject:[properties objectForKey:key] forKey:key];
            }
        }
        self.superProperties = [NSDictionary dictionaryWithDictionary:tmp];
        if ([Mixpanel inBackground]) {
            [self archiveProperties];
        }
    });
}

- (void)unregisterSuperProperty:(NSString *)propertyName
{
    dispatch_async(self.serialQueue, ^{
        NSMutableDictionary *tmp = [NSMutableDictionary dictionaryWithDictionary:self.superProperties];
        if ([tmp objectForKey:propertyName] != nil) {
            [tmp removeObjectForKey:propertyName];
        }
        self.superProperties = [NSDictionary dictionaryWithDictionary:tmp];
        if ([Mixpanel inBackground]) {
            [self archiveProperties];
        }
    });
}

- (void)clearSuperProperties
{
    dispatch_async(self.serialQueue, ^{
        self.superProperties = [NSDictionary dictionary];
        if ([Mixpanel inBackground]) {
            [self archiveProperties];
        }
    });
}

- (NSDictionary *)currentSuperProperties
{
    return [[self.superProperties copy] autorelease];
}

- (void)reset
{
    dispatch_async(self.serialQueue, ^{
        self.distinctId = [self defaultDistinctId];
        self.nameTag = nil;
        self.superProperties = [NSMutableDictionary dictionary];
        self.people.distinctId = nil;
        self.people.unidentifiedQueue = [NSMutableArray array];
        self.eventsQueue = [NSMutableArray array];
        self.peopleQueue = [NSMutableArray array];
        [self archiveFromSerialQueue];
    });
}

#pragma mark - Network control

- (NSUInteger)flushInterval
{
    @synchronized(self) {
        return _flushInterval;
    }
}

- (void)setFlushInterval:(NSUInteger)interval
{
    @synchronized(self) {
        _flushInterval = interval;
    }
    [self startFlushTimer];
}

- (void)startFlushTimer
{
    [self stopFlushTimer];
    dispatch_async(dispatch_get_main_queue(), ^{
        if (self.flushInterval > 0) {
            self.timer = [NSTimer scheduledTimerWithTimeInterval:self.flushInterval
                                                          target:self
                                                        selector:@selector(flush)
                                                        userInfo:nil
                                                         repeats:YES];
            MixpanelDebug(@"%@ started flush timer: %@", self, self.timer);
        }
    });
}

- (void)stopFlushTimer
{
    dispatch_async(dispatch_get_main_queue(), ^{
        if (self.timer) {
            [self.timer invalidate];
            MixpanelDebug(@"%@ stopped flush timer: %@", self, self.timer);
        }
        self.timer = nil;
    });
}

- (void)flush
{
    dispatch_async(self.serialQueue, ^{
        MixpanelDebug(@"%@ flush starting", self);

        if ([self.delegate respondsToSelector:@selector(mixpanelWillFlush:)] && ![self.delegate mixpanelWillFlush:self]) {
            MixpanelDebug(@"%@ flush deferred by delegate", self);
            return;
        }

        [self flushEvents];
        [self flushPeople];

        MixpanelDebug(@"%@ flush complete", self);
    });
}

- (void)flushEvents
{
    [self flushQueue:_eventsQueue
            endpoint:@"/track/"
       batchComplete:^{
           [self archiveEvents];
       }];
}

- (void)flushPeople
{
    [self flushQueue:_peopleQueue
            endpoint:@"/engage/"
       batchComplete:^{
           [self archivePeople];
       }];
}

- (void)flushQueue:(NSMutableArray *)queue endpoint:(NSString *)endpoint batchComplete:(void(^)())batchCompleteCallback
{
    while ([queue count] > 0) {
        NSUInteger batchSize = ([queue count] > 50) ? 50 : [queue count];
        NSArray *batch = [queue subarrayWithRange:NSMakeRange(0, batchSize)];

        NSString *requestData = [self encodeAPIData:batch];
        NSString *postBody = [NSString stringWithFormat:@"ip=1&data=%@", requestData];
        MixpanelDebug(@"%@ flushing %lu of %lu to %@: %@", self, (unsigned long)[batch count], (unsigned long)[queue count], endpoint, queue);
        NSURLRequest *request = [self apiRequestWithEndpoint:endpoint andBody:postBody];
        NSError *error = nil;

        [self updateNetworkActivityIndicator:YES];

        NSData *responseData = [NSURLConnection sendSynchronousRequest:request returningResponse:nil error:&error];

        [self updateNetworkActivityIndicator:NO];

        if (error) {
            NSLog(@"%@ network failure: %@", self, error);
            break;
        }

        NSString *response = [[[NSString alloc] initWithData:responseData encoding:NSUTF8StringEncoding] autorelease];
        if ([response intValue] == 0) {
            NSLog(@"%@ %@ api rejected some items", self, endpoint);
        };

        [queue removeObjectsInArray:batch];
        batchCompleteCallback();
    }
}

- (void)updateNetworkActivityIndicator:(BOOL)on
{
    if (_showNetworkActivityIndicator) {
        [UIApplication sharedApplication].networkActivityIndicatorVisible = on;
    }
}

- (void)reachabilityChanged:(SCNetworkReachabilityFlags)flags
{
    dispatch_async(self.serialQueue, ^{
        BOOL wifi = (flags & kSCNetworkReachabilityFlagsReachable) && !(flags & kSCNetworkReachabilityFlagsIsWWAN);
        self.automaticProperties[@"$wifi"] = wifi ? @YES : @NO;
    });
}

- (NSURLRequest *)apiRequestWithEndpoint:(NSString *)endpoint andBody:(NSString *)body
{
    NSURL *url = [NSURL URLWithString:[self.serverURL stringByAppendingString:endpoint]];
    NSMutableURLRequest *request = [NSMutableURLRequest requestWithURL:url];
    [request setValue:@"gzip" forHTTPHeaderField:@"Accept-Encoding"];
    [request setHTTPMethod:@"POST"];
    [request setHTTPBody:[body dataUsingEncoding:NSUTF8StringEncoding]];
    MixpanelDebug(@"%@ http request: %@?%@", self, url, body);
    return request;
}

#pragma mark - Persistence

- (NSString *)filePathForData:(NSString *)data
{
    NSString *filename = [NSString stringWithFormat:@"mixpanel-%@-%@.plist", self.apiToken, data];
    return [[NSSearchPathForDirectoriesInDomains(NSLibraryDirectory, NSUserDomainMask, YES) lastObject]
            stringByAppendingPathComponent:filename];
}

- (NSString *)eventsFilePath
{
    return [self filePathForData:@"events"];
}

- (NSString *)peopleFilePath
{
    return [self filePathForData:@"people"];
}

- (NSString *)propertiesFilePath
{
    return [self filePathForData:@"properties"];
}

- (void)archive
{
   // Must archive from the serial queue to avoid conflicts from data mutation
   dispatch_sync(self.serialQueue, ^{
      [self archiveFromSerialQueue];
   });
}

- (void)archiveFromSerialQueue
{
    [self archiveEvents];
    [self archivePeople];
    [self archiveProperties];
}

- (void)archiveEvents
{
    NSString *filePath = [self eventsFilePath];
    MixpanelDebug(@"%@ archiving events data to %@: %@", self, filePath, self.eventsQueue);
    if (![NSKeyedArchiver archiveRootObject:self.eventsQueue toFile:filePath]) {
        NSLog(@"%@ unable to archive events data", self);
    }
}

- (void)archivePeople
{
    NSString *filePath = [self peopleFilePath];
    MixpanelDebug(@"%@ archiving people data to %@: %@", self, filePath, self.peopleQueue);
    if (![NSKeyedArchiver archiveRootObject:self.peopleQueue toFile:filePath]) {
        NSLog(@"%@ unable to archive people data", self);
    }
}

- (void)archiveProperties
{
    NSString *filePath = [self propertiesFilePath];
    NSMutableDictionary *p = [NSMutableDictionary dictionary];
    [p setValue:self.distinctId forKey:@"distinctId"];
    [p setValue:self.nameTag forKey:@"nameTag"];
    [p setValue:self.superProperties forKey:@"superProperties"];
    [p setValue:self.people.distinctId forKey:@"peopleDistinctId"];
    [p setValue:self.people.unidentifiedQueue forKey:@"peopleUnidentifiedQueue"];
    MixpanelDebug(@"%@ archiving properties data to %@: %@", self, filePath, p);
    if (![NSKeyedArchiver archiveRootObject:p toFile:filePath]) {
        NSLog(@"%@ unable to archive properties data", self);
    }
}

- (void)unarchive
{
    [self unarchiveEvents];
    [self unarchivePeople];
    [self unarchiveProperties];
}

- (void)unarchiveEvents
{
    NSString *filePath = [self eventsFilePath];
    @try {
        self.eventsQueue = [NSKeyedUnarchiver unarchiveObjectWithFile:filePath];
        MixpanelDebug(@"%@ unarchived events data: %@", self, self.eventsQueue);
    }
    @catch (NSException *exception) {
        NSLog(@"%@ unable to unarchive events data, starting fresh", self);
        [[NSFileManager defaultManager] removeItemAtPath:filePath error:nil];
        self.eventsQueue = nil;
    }
    if (!self.eventsQueue) {
        self.eventsQueue = [NSMutableArray array];
    }
}

- (void)unarchivePeople
{
    NSString *filePath = [self peopleFilePath];
    @try {
        self.peopleQueue = [NSKeyedUnarchiver unarchiveObjectWithFile:filePath];
        MixpanelDebug(@"%@ unarchived people data: %@", self, self.peopleQueue);
    }
    @catch (NSException *exception) {
        NSLog(@"%@ unable to unarchive people data, starting fresh", self);
        [[NSFileManager defaultManager] removeItemAtPath:filePath error:nil];
        self.peopleQueue = nil;
    }
    if (!self.peopleQueue) {
        self.peopleQueue = [NSMutableArray array];
    }
}

- (void)unarchiveProperties
{
    NSString *filePath = [self propertiesFilePath];
    NSDictionary *properties = nil;
    @try {
        properties = [NSKeyedUnarchiver unarchiveObjectWithFile:filePath];
        MixpanelDebug(@"%@ unarchived properties data: %@", self, properties);
    }
    @catch (NSException *exception) {
        NSLog(@"%@ unable to unarchive properties data, starting fresh", self);
        [[NSFileManager defaultManager] removeItemAtPath:filePath error:nil];
    }
    if (properties) {
        self.distinctId = [properties objectForKey:@"distinctId"];
        self.nameTag = [properties objectForKey:@"nameTag"];
        self.superProperties = [properties objectForKey:@"superProperties"];
        self.people.distinctId = [properties objectForKey:@"peopleDistinctId"];
        self.people.unidentifiedQueue = [properties objectForKey:@"peopleUnidentifiedQueue"];
    }
}

#pragma mark - UIApplication notifications

- (void)applicationDidBecomeActive:(NSNotification *)notification
{
    MixpanelDebug(@"%@ application did become active", self);
    [self startFlushTimer];
    
    if (self.showSurveyOnActive || self.showNotificationOnActive) {
        NSDate *start = [NSDate date];
        
        [self checkForDecideResponseWithCompletion:^(MPSurvey *survey, MPNotification *inappNotif) {
            // TODO: decide on order and priority of decisions
            if (survey) {
                if ([start timeIntervalSinceNow] < -2.0) {
                    self.lateSurvey = survey;
                    UIAlertView *alert = [[UIAlertView alloc] initWithTitle:@"We'd love your feedback!"
                                                                    message:@"Mind taking a quick survey?"
                                                                   delegate:self
                                                          cancelButtonTitle:@"No, Thanks"
                                                          otherButtonTitles:@"Sure", nil];
                    dispatch_async(dispatch_get_main_queue(), ^{
                        [alert show];
                    });
                } else {
                    [self showSurvey:survey];
                }
            } else if (inappNotif) {
                NSLog(@"kyle %@", inappNotif.title);
                [self showNotification:inappNotif];
            }
        }];
    }
}

- (void)applicationWillResignActive:(NSNotification *)notification
{
    MixpanelDebug(@"%@ application will resign active", self);
    [self stopFlushTimer];
}

- (void)applicationDidEnterBackground:(NSNotificationCenter *)notification
{
    MixpanelDebug(@"%@ did enter background", self);

    self.taskId = [[UIApplication sharedApplication] beginBackgroundTaskWithExpirationHandler:^{
        MixpanelDebug(@"%@ flush %lu cut short", self, (unsigned long)self.taskId);
        [[UIApplication sharedApplication] endBackgroundTask:self.taskId];
        self.taskId = UIBackgroundTaskInvalid;
    }];
    MixpanelDebug(@"%@ starting background cleanup task %lu", self, (unsigned long)self.taskId);

    [self archive];
    if (self.flushOnBackground) {
        [self flush];
    }
    dispatch_async(_serialQueue, ^{
        MixpanelDebug(@"%@ ending background cleanup task %lu", self, (unsigned long)self.taskId);
        if (self.taskId != UIBackgroundTaskInvalid) {
            [[UIApplication sharedApplication] endBackgroundTask:self.taskId];
            self.taskId = UIBackgroundTaskInvalid;
        }
    });
}

- (void)applicationWillEnterForeground:(NSNotificationCenter *)notification
{
    MixpanelDebug(@"%@ will enter foreground", self);
    dispatch_async(self.serialQueue, ^{
        if (self.taskId != UIBackgroundTaskInvalid) {
            [[UIApplication sharedApplication] endBackgroundTask:self.taskId];
            self.taskId = UIBackgroundTaskInvalid;
            [self updateNetworkActivityIndicator:NO];
        }
    });
}

- (void)applicationWillTerminate:(NSNotification *)notification
{
    MixpanelDebug(@"%@ application will terminate", self);
    [self archive];
}

#pragma mark - Surveys

- (void)checkForDecideResponseWithCompletion:(void (^)(MPSurvey *, MPNotification *))completion
{
    dispatch_async(self.serialQueue, ^{
        MixpanelDebug(@"%@ decide check started", self);
        if (!self.people.distinctId) {
            MixpanelDebug(@"%@ decide check skipped because no user has been identified", self);
            return;
        }
        NSString *params = [NSString stringWithFormat:@"version=1&lib=iphone&token=%@&distinct_id=%@", self.apiToken, MPURLEncode(self.distinctId)];
        NSURL *url = [NSURL URLWithString:[self.decideURL stringByAppendingString:[NSString stringWithFormat:@"/decide?%@", params]]];
        NSMutableURLRequest *request = [NSMutableURLRequest requestWithURL:url];
        [request setValue:@"gzip" forHTTPHeaderField:@"Accept-Encoding"];
        NSError *error = nil;
        NSData *data = [NSURLConnection sendSynchronousRequest:request returningResponse:nil error:&error];
        
        if (error) {
            NSLog(@"%@ decide check http error: %@", self, error);
            return;
        }
        NSDictionary *object = [NSJSONSerialization JSONObjectWithData:data options:0 error:&error];
        if (error) {
            NSLog(@"%@ decide check json error: %@", self, error);
            return;
        }
        if (object[@"error"]) {
            MixpanelDebug(@"%@ decide check api error: %@", self, object[@"error"]);
            return;
        }
        
        MPSurvey *validSurvey = [self checkDictionaryForSurvey:object];
        MPNotification *notification = [self checkDictionaryForNotification:object];
        
        if (completion) {
            completion(validSurvey, notification);
        }
    });
}

- (MPSurvey *)checkDictionaryForSurvey:(NSDictionary *)object
{
    NSArray *surveys = object[@"surveys"];
    if (!surveys || ![surveys isKindOfClass:[NSArray class]]) {
        MixpanelDebug(@"%@ survey check response format error: %@", self, object);
        return nil;
    }
    MPSurvey *validSurvey = nil;
    for (NSDictionary *obj in surveys) {
        MPSurvey *survey = [MPSurvey surveyWithJSONObject:obj];
        if (survey) {
            NSSet *filtered = [_shownSurveys objectsPassingTest:^BOOL(NSNumber *collectionID, BOOL *stop){
                return [collectionID isEqualToNumber:@(survey.collectionID)];
            }];
            if ([filtered count] > 0) {
                MixpanelDebug(@"%@ survey check found survey that's already been shown: %@", self, survey);
            } else {
                validSurvey = survey;
                break;
            }
        }
    }
    if (validSurvey) {
        MixpanelDebug(@"%@ survey check found available survey: %@", self, validSurvey);
    } else {
        MixpanelDebug(@"%@ survey check found no survey", self);
    }
    
    return validSurvey;
}

- (MPNotification *)checkDictionaryForNotification:(NSDictionary *)object
{
    MixpanelDebug(@"the object %@", object);
    NSArray *notifs = object[@"notifications"];
    if (!notifs || ![notifs isKindOfClass:[NSArray class]]) {
        MixpanelDebug(@"%@ in-app notif check response format error: %@", self, object);
        return nil;
    }
    
    MPNotification *validNotif = nil;
    for (NSDictionary *obj in notifs) {
        MPNotification *notif = [MPNotification notificationWithJSONObject:obj];
        if (notif) {
            // TODO: set test like above
            validNotif = notif;
        }
    }
    
    if (validNotif) {
        MixpanelDebug(@"%@ in-app notif check found available notification: %@", self, validNotif);
    } else {
        MixpanelDebug(@"%@ in-app notif check found no notification", self);
    }
    
    return validNotif;
}

- (void)showSurvey:(MPSurvey *)survey
{
    dispatch_async(dispatch_get_main_queue(), ^{
        UIStoryboard *storyboard = [UIStoryboard storyboardWithName:@"MPSurvey" bundle:nil];
        MPSurveyNavigationController *controller = [storyboard instantiateViewControllerWithIdentifier:@"MPSurveyNavigationController"];
        controller.survey = survey;
        controller.delegate = self;
        UIViewController *rootViewController = [UIApplication sharedApplication].keyWindow.rootViewController;
        while (rootViewController.presentedViewController) {
            rootViewController = rootViewController.presentedViewController;
        }
        controller.backgroundImage = [rootViewController.view mp_snapshotImage];
        [rootViewController presentViewController:controller animated:YES completion:nil];
        _surveyReceivedFirstAnswer = NO;
        [self markSurveyShown:survey];
    });
}

- (void)markSurveyShown:(MPSurvey *)survey
{
    MixpanelDebug(@"%@ marking survey shown: %@, %@", self, @(survey.collectionID), _shownSurveys);
    [_shownSurveys addObject:@(survey.collectionID)];
    [self.people append:@{@"$surveys": @(survey.ID), @"$collections": @(survey.collectionID)}];
    [self flush];
}

- (void)surveyControllerWasDismissed:(MPSurveyNavigationController *)controller
{
    [controller.presentingViewController dismissViewControllerAnimated:YES completion:nil];
}

- (void)surveyController:(MPSurveyNavigationController *)controller didReceiveAnswer:(NSDictionary *)answer
{
    NSDictionary *properties;
    if (!_surveyReceivedFirstAnswer) {
        // only append to responses once, on first answer
        properties = @{@"$answers": answer, @"$responses": @(controller.survey.collectionID)};
        _surveyReceivedFirstAnswer = YES;
    } else {
        properties = @{@"$answers": answer};
    }
    [self.people append:properties];
}

#pragma mark - MPNotification stuff

- (void)showNotification:(MPNotification *)notification
{
    NSLog(@"showing notif");
    dispatch_async(dispatch_get_main_queue(), ^{
        UIStoryboard *storyboard = [UIStoryboard storyboardWithName:@"MPNotification" bundle:nil];
        MPNotificationViewController *controller = [storyboard instantiateViewControllerWithIdentifier:@"MPNotificationViewController"];
        UIViewController *rootViewController = [UIApplication sharedApplication].keyWindow.rootViewController;
        
        while (rootViewController.presentedViewController) {
            rootViewController = rootViewController.presentedViewController;
        }
        
        controller.backgroundImage = [rootViewController.view mp_snapshotImage];
        controller.notification = notification;
        [controller setDismissTarget:self action:@selector(notificationControllerWasDismissed:)];
        
        [rootViewController presentViewController:controller animated:YES completion:nil];
    });
}

- (void)notificationControllerWasDismissed:(MPNotificationViewController *)controller
{
    [controller.presentingViewController dismissViewControllerAnimated:YES completion:nil];
    
    NSDictionary *properties = @{
        @"$campaigns": @(controller.notification.ID),
        @"$notifications": @{
                @"campaign_id": @(controller.notification.ID),
                @"type": @"inapp",
                // maybe should do this in the consumer?
                @"time": @([NSDate timeIntervalSinceReferenceDate])
        }
    };
    
    [self.people append:properties];
}

#pragma mark - UIAlertViewDelegate

- (void)alertView:(UIAlertView *)alertView didDismissWithButtonIndex:(NSInteger)buttonIndex
{
    [alertView release];
    if (_lateSurvey) {
        if (buttonIndex == 1) {
            [self showSurvey:_lateSurvey];
        } else {
            [self markSurveyShown:_lateSurvey];
        }
        self.lateSurvey = nil;
    }
}

@end

@implementation MixpanelPeople

- (id)initWithMixpanel:(Mixpanel *)mixpanel
{
    if (self = [self init]) {
        self.mixpanel = mixpanel;
        self.unidentifiedQueue = [NSMutableArray array];
        self.automaticProperties = [self collectAutomaticProperties];
    }
    return self;
}

- (void)dealloc
{
    self.mixpanel = nil;
    self.distinctId = nil;
    self.unidentifiedQueue = nil;
    self.automaticProperties = nil;
    [super dealloc];
}

- (NSString *)description
{
    return [NSString stringWithFormat:@"<MixpanelPeople: %p %@>", self, self.mixpanel.apiToken];
}

- (NSDictionary *)collectAutomaticProperties
{
    UIDevice *device = [UIDevice currentDevice];
    NSMutableDictionary *p = [NSMutableDictionary dictionary];
    [p setValue:[self.mixpanel deviceModel] forKey:@"$ios_device_model"];
    [p setValue:[device systemVersion] forKey:@"$ios_version"];
    [p setValue:[[[NSBundle mainBundle] infoDictionary] objectForKey:@"CFBundleVersion"] forKey:@"$ios_app_version"];
    [p setValue:[[[NSBundle mainBundle] infoDictionary] objectForKey:@"CFBundleShortVersionString"] forKey:@"$ios_app_release"];
    if (NSClassFromString(@"ASIdentifierManager")) {
        [p setValue:[[ASIdentifierManager sharedManager].advertisingIdentifier UUIDString] forKey:@"$ios_ifa"];
    }
    return [NSDictionary dictionaryWithDictionary:p];
}

- (void)addPeopleRecordToQueueWithAction:(NSString *)action andProperties:(NSDictionary *)properties
{
    NSNumber *epochMilliseconds = @(round([[NSDate date] timeIntervalSince1970] * 1000));
    dispatch_async(self.mixpanel.serialQueue, ^{
        NSMutableDictionary *r = [NSMutableDictionary dictionary];
        NSMutableDictionary *p = [NSMutableDictionary dictionary];
        [r setObject:self.mixpanel.apiToken forKey:@"$token"];
        if (![r objectForKey:@"$time"]) {
            // milliseconds unix timestamp
            [r setObject:epochMilliseconds forKey:@"$time"];
        }
        if ([action isEqualToString:@"$set"] || [action isEqualToString:@"$set_once"]) {
            [p addEntriesFromDictionary:self.automaticProperties];
        }
        [p addEntriesFromDictionary:properties];
        [r setObject:[NSDictionary dictionaryWithDictionary:p] forKey:action];
        if (self.distinctId) {
            [r setObject:self.distinctId forKey:@"$distinct_id"];
            MixpanelLog(@"%@ queueing people record: %@", self.mixpanel, r);
            [self.mixpanel.peopleQueue addObject:r];
            if ([self.mixpanel.peopleQueue count] > 500) {
                [self.mixpanel.peopleQueue removeObjectAtIndex:0];
            }
        } else {
            MixpanelLog(@"%@ queueing unidentified people record: %@", self.mixpanel, r);
            [self.unidentifiedQueue addObject:r];
            if ([self.unidentifiedQueue count] > 500) {
                [self.unidentifiedQueue removeObjectAtIndex:0];
            }
        }
        if ([Mixpanel inBackground]) {
            [self.mixpanel archivePeople];
        }
    });
}

- (void)addPushDeviceToken:(NSData *)deviceToken
{
    const unsigned char *buffer = (const unsigned char *)[deviceToken bytes];
    if (!buffer) {
        return;
    }
    NSMutableString *hex = [NSMutableString stringWithCapacity:(deviceToken.length * 2)];
    for (NSUInteger i = 0; i < deviceToken.length; i++) {
        [hex appendString:[NSString stringWithFormat:@"%02lx", (unsigned long)buffer[i]]];
    }
    NSArray *tokens = [NSArray arrayWithObject:[NSString stringWithString:hex]];
    NSDictionary *properties = [NSDictionary dictionaryWithObject:tokens forKey:@"$ios_devices"];
    [self addPeopleRecordToQueueWithAction:@"$union" andProperties:properties];
}

- (void)set:(NSDictionary *)properties
{
    NSAssert(properties != nil, @"properties must not be nil");
    [Mixpanel assertPropertyTypes:properties];
    [self addPeopleRecordToQueueWithAction:@"$set" andProperties:properties];
}

- (void)set:(NSString *)property to:(id)object
{
    NSAssert(property != nil, @"property must not be nil");
    NSAssert(object != nil, @"object must not be nil");
    if (property == nil || object == nil) {
        return;
    }
    [self set:[NSDictionary dictionaryWithObject:object forKey:property]];
}

- (void)setOnce:(NSDictionary *)properties
{
    NSAssert(properties != nil, @"properties must not be nil");
    [Mixpanel assertPropertyTypes:properties];
    [self addPeopleRecordToQueueWithAction:@"$set_once" andProperties:properties];
}

- (void)increment:(NSDictionary *)properties
{
    NSAssert(properties != nil, @"properties must not be nil");
    for (id v in [properties allValues]) {
        NSAssert([v isKindOfClass:[NSNumber class]],
                 @"%@ increment property values should be NSNumber. found: %@", self, v);
    }
    [self addPeopleRecordToQueueWithAction:@"$add" andProperties:properties];
}

- (void)increment:(NSString *)property by:(NSNumber *)amount
{
    NSAssert(property != nil, @"property must not be nil");
    NSAssert(amount != nil, @"amount must not be nil");
    if (property == nil || amount == nil) {
        return;
    }
    [self increment:[NSDictionary dictionaryWithObject:amount forKey:property]];
}

- (void)append:(NSDictionary *)properties
{
    NSAssert(properties != nil, @"properties must not be nil");
    [Mixpanel assertPropertyTypes:properties];
    [self addPeopleRecordToQueueWithAction:@"$append" andProperties:properties];
}

- (void)union:(NSDictionary *)properties
{
    NSAssert(properties != nil, @"properties must not be nil");
    for (id v in [properties allValues]) {
        NSAssert([v isKindOfClass:[NSArray class]],
                 @"%@ union property values should be NSArray. found: %@", self, v);
    }
    [self addPeopleRecordToQueueWithAction:@"$union" andProperties:properties];
}

- (void)trackCharge:(NSNumber *)amount
{
    [self trackCharge:amount withProperties:nil];
}

- (void)trackCharge:(NSNumber *)amount withProperties:(NSDictionary *)properties
{
    NSAssert(amount != nil, @"amount must not be nil");
    if (amount != nil) {
        NSMutableDictionary *txn = [NSMutableDictionary dictionaryWithObjectsAndKeys:amount, @"$amount", [NSDate date], @"$time", nil];
        if (properties) {
            [txn addEntriesFromDictionary:properties];
        }
        [self append:[NSDictionary dictionaryWithObject:txn forKey:@"$transactions"]];
    }
}

- (void)clearCharges
{
    [self set:[NSDictionary dictionaryWithObject:[NSArray array] forKey:@"$transactions"]];
}

- (void)deleteUser
{
    [self addPeopleRecordToQueueWithAction:@"$delete" andProperties:[NSDictionary dictionary]];
}

@end<|MERGE_RESOLUTION|>--- conflicted
+++ resolved
@@ -138,13 +138,10 @@
         self.flushOnBackground = YES;
         self.showNetworkActivityIndicator = YES;
         self.serverURL = @"https://api.mixpanel.com";
-<<<<<<< HEAD
-        self.decideURL = @"https://decide.mixpanel.com";
+
+        self.decideURL = @"https://api.mixpanel.com";
         // REMOVE THIS
         self.decideURL = @"http://kyle.dev.mixpanel.org";
-=======
-        self.decideURL = @"https://api.mixpanel.com";
->>>>>>> ac44b176
         self.showSurveyOnActive = YES;
         self.showNotificationOnActive = YES;
         self.distinctId = [self defaultDistinctId];
