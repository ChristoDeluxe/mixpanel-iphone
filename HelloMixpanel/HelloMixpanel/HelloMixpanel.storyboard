--- conflicted
+++ resolved
@@ -159,11 +159,7 @@
                         <rect key="frame" x="0.0" y="0.0" width="320" height="568"/>
                         <autoresizingMask key="autoresizingMask" flexibleMaxX="YES" flexibleMaxY="YES"/>
                         <subviews>
-<<<<<<< HEAD
-                            <imageView userInteractionEnabled="NO" contentMode="center" image="65BB08E2-1D9F-4A99-BD99-191A4A02E28E" translatesAutoresizingMaskIntoConstraints="NO" id="4FA-CV-aBK">
-=======
                             <imageView userInteractionEnabled="NO" contentMode="center" image="122D1BF2-3047-429E-B4F5-198F594A5E88" translatesAutoresizingMaskIntoConstraints="NO" id="4FA-CV-aBK">
->>>>>>> 199701d1
                                 <rect key="frame" x="127" y="122" width="66" height="22"/>
                                 <autoresizingMask key="autoresizingMask" flexibleMinX="YES" flexibleMaxX="YES" flexibleMaxY="YES"/>
                                 <constraints>
@@ -540,11 +536,7 @@
         </scene>
     </scenes>
     <resources>
-<<<<<<< HEAD
-        <image name="65BB08E2-1D9F-4A99-BD99-191A4A02E28E" width="66" height="22">
-=======
         <image name="122D1BF2-3047-429E-B4F5-198F594A5E88" width="66" height="22">
->>>>>>> 199701d1
             <mutableData key="keyedArchiveRepresentation">
 YnBsaXN0MDDUAQIDBAUGOzxYJHZlcnNpb25YJG9iamVjdHNZJGFyY2hpdmVyVCR0b3ASAAGGoK0HCBEW
 GxwgISksLzU4VSRudWxs1AkKCwwNDg8QViRjbGFzc1xOU0ltYWdlRmxhZ3NWTlNSZXBzV05TQ29sb3KA
