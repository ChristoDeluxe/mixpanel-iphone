//
// Mixpanel.m
// Mixpanel
//
// Copyright 2012 Mixpanel
//
// Licensed under the Apache License, Version 2.0 (the "License");
// you may not use this file except in compliance with the License.
// You may obtain a copy of the License at
//
// http://www.apache.org/licenses/LICENSE-2.0
//
// Unless required by applicable law or agreed to in writing, software
// distributed under the License is distributed on an "AS IS" BASIS,
// WITHOUT WARRANTIES OR CONDITIONS OF ANY KIND, either express or implied.
// See the License for the specific language governing permissions and
// limitations under the License.

#include <arpa/inet.h>
#include <net/if.h>
#include <net/if_dl.h>
#include <sys/socket.h>
#include <sys/sysctl.h>

#import <AdSupport/ASIdentifierManager.h>
#import <CommonCrypto/CommonDigest.h>
#import <CoreTelephony/CTCarrier.h>
#import <CoreTelephony/CTTelephonyNetworkInfo.h>
#import <SystemConfiguration/SystemConfiguration.h>

#import "MPSurveyNavigationController.h"
#import "MPNotification.h"
#import "MPNotificationViewController.h"
#import "Mixpanel.h"
#import "NSData+MPBase64.h"
#import "UIView+MPSnapshotImage.h"

#define VERSION @"2.1.0"

#ifdef MIXPANEL_LOG
#define MixpanelLog(...) NSLog(__VA_ARGS__)
#else
#define MixpanelLog(...)
#endif

#ifdef MIXPANEL_DEBUG
#define MixpanelDebug(...) NSLog(__VA_ARGS__)
#else
#define MixpanelDebug(...)
#endif

@interface Mixpanel () <UIAlertViewDelegate, MPSurveyNavigationControllerDelegate> {
    NSUInteger _flushInterval;
}

// re-declare internally as readwrite
@property(atomic,retain)    MixpanelPeople *people;
@property(atomic,copy)      NSString *distinctId;

@property(nonatomic,copy)   NSString *apiToken;
@property(atomic,retain)    NSDictionary *superProperties;
@property(nonatomic,retain) NSMutableDictionary *automaticProperties; // mutable because we update $wifi when reachability changes
@property(nonatomic,retain) NSTimer *timer;
@property(nonatomic,retain) NSMutableArray *eventsQueue;
@property(nonatomic,retain) NSMutableArray *peopleQueue;
@property(nonatomic,assign) UIBackgroundTaskIdentifier taskId;
@property(nonatomic,assign) dispatch_queue_t serialQueue;
@property(nonatomic,assign) SCNetworkReachabilityRef reachability;
@property(nonatomic,assign) CTTelephonyNetworkInfo *telephonyInfo;
@property(nonatomic,retain) NSDateFormatter *dateFormatter;
<<<<<<< HEAD
@property(nonatomic,retain) NSMutableSet *shownSurveys;
@property(nonatomic,retain) NSMutableSet *shownNotifications;
@property(nonatomic,retain) MPSurvey *lateSurvey; // for holding survey during survey permission alert
@property(nonatomic) BOOL surveyReceivedFirstAnswer;
=======
@property(nonatomic,retain) NSArray *surveys;
@property(nonatomic,retain) MPSurvey *currentlyShowingSurvey;
@property(nonatomic,retain) NSMutableSet *shownSurveyCollections;
>>>>>>> bf037b6c

@end

@interface MixpanelPeople ()

@property(nonatomic,assign) Mixpanel *mixpanel;
@property(nonatomic,retain) NSMutableArray *unidentifiedQueue;
@property(nonatomic,copy)   NSString *distinctId;
@property(nonatomic,retain) NSDictionary *automaticProperties;

- (id)initWithMixpanel:(Mixpanel *)mixpanel;

@end

static NSString *MPURLEncode(NSString *s)
{
    return [(NSString *)CFURLCreateStringByAddingPercentEscapes(kCFAllocatorDefault, (CFStringRef)s, NULL, CFSTR("!*'();:@&=+$,/?%#[]"), kCFStringEncodingUTF8) autorelease];
}

@implementation Mixpanel

static void MixpanelReachabilityCallback(SCNetworkReachabilityRef target, SCNetworkReachabilityFlags flags, void *info)
{
    if (info != NULL && [(NSObject*)info isKindOfClass:[Mixpanel class]]) {
        @autoreleasepool {
            Mixpanel *mixpanel = (Mixpanel *)info;
            [mixpanel reachabilityChanged:flags];
        }
    } else {
        NSLog(@"Mixpanel reachability callback received unexpected info object");
    }
}

static Mixpanel *sharedInstance = nil;

+ (Mixpanel *)sharedInstanceWithToken:(NSString *)apiToken
{
    static dispatch_once_t onceToken;
    dispatch_once(&onceToken, ^{
        sharedInstance = [[super alloc] initWithToken:apiToken andFlushInterval:60];
    });
    return sharedInstance;
}

+ (Mixpanel *)sharedInstance
{
    if (sharedInstance == nil) {
        NSLog(@"%@ warning sharedInstance called before sharedInstanceWithToken:", self);
    }
    return sharedInstance;
}

- (instancetype)initWithToken:(NSString *)apiToken andFlushInterval:(NSUInteger)flushInterval
{
    if (apiToken == nil) {
        apiToken = @"";
    }
    if ([apiToken length] == 0) {
        NSLog(@"%@ warning empty api token", self);
    }
    if (self = [self init]) {
        self.people = [[[MixpanelPeople alloc] initWithMixpanel:self] autorelease];
        self.apiToken = apiToken;
        _flushInterval = flushInterval;
        self.flushOnBackground = YES;
        self.showNetworkActivityIndicator = YES;
        self.serverURL = @"https://api.mixpanel.com";

        self.decideURL = @"https://api.mixpanel.com";
<<<<<<< HEAD
        // REMOVE THIS
        self.decideURL = @"http://kyle.dev.mixpanel.org";
        self.showSurveyOnActive = YES;
        self.showNotificationOnActive = YES;
=======
>>>>>>> bf037b6c
        self.distinctId = [self defaultDistinctId];
        self.superProperties = [NSMutableDictionary dictionary];
        self.automaticProperties = [self collectAutomaticProperties];
        self.eventsQueue = [NSMutableArray array];
        self.peopleQueue = [NSMutableArray array];
        self.taskId = UIBackgroundTaskInvalid;
        NSString *label = [NSString stringWithFormat:@"com.mixpanel.%@.%p", apiToken, self];
        _serialQueue = dispatch_queue_create([label UTF8String], DISPATCH_QUEUE_SERIAL);
        self.dateFormatter = [[[NSDateFormatter alloc] init] autorelease];
        [self.dateFormatter setDateFormat:@"yyyy-MM-dd'T'HH:mm:ss.SSS'Z'"];
        [self.dateFormatter setTimeZone:[NSTimeZone timeZoneWithAbbreviation:@"UTC"]];
<<<<<<< HEAD
        self.shownSurveys = [NSMutableSet set];
        self.shownNotifications = [NSMutableSet set];
=======

        self.showSurveyOnActive = YES;
        self.checkForSurveysOnActive = YES;
        self.surveys = nil;
        self.currentlyShowingSurvey = nil;
        self.shownSurveyCollections = [NSMutableSet set];
>>>>>>> bf037b6c

        // wifi reachability
        BOOL reachabilityOk = NO;
        if ((self.reachability = SCNetworkReachabilityCreateWithName(NULL, "api.mixpanel.com")) != NULL) {
            SCNetworkReachabilityContext context = {0, NULL, NULL, NULL, NULL};
            context.info = (void *)self;
            if (SCNetworkReachabilitySetCallback(self.reachability, MixpanelReachabilityCallback, &context)) {
                if (SCNetworkReachabilitySetDispatchQueue(self.reachability, self.serialQueue)) {
                    reachabilityOk = YES;
                    MixpanelDebug(@"%@ successfully set up reachability callback", self);
                } else {
                    // cleanup callback if setting dispatch queue failed
                    SCNetworkReachabilitySetCallback(self.reachability, NULL, NULL);
                }
            }
        }
        if (!reachabilityOk) {
            NSLog(@"%@ failed to set up reachability callback: %s", self, SCErrorString(SCError()));
        }

        NSNotificationCenter *notificationCenter = [NSNotificationCenter defaultCenter];

        // cellular info
        if (floor(NSFoundationVersionNumber) > NSFoundationVersionNumber_iOS_6_1) {
            _telephonyInfo = [[CTTelephonyNetworkInfo alloc] init];
            _automaticProperties[@"$radio"] = [self currentRadio];
            [notificationCenter addObserverForName:CTRadioAccessTechnologyDidChangeNotification
                                            object:nil
                                             queue:nil
                                        usingBlock:^(NSNotification *note) {
                                            dispatch_async(_serialQueue, ^(){
                                                _automaticProperties[@"$radio"] = [self currentRadio];
                                            });
                                        }];
        }

        [notificationCenter addObserver:self
                               selector:@selector(applicationWillTerminate:)
                                   name:UIApplicationWillTerminateNotification
                                 object:nil];
        [notificationCenter addObserver:self
                               selector:@selector(applicationWillResignActive:)
                                   name:UIApplicationWillResignActiveNotification
                                 object:nil];
        [notificationCenter addObserver:self
                               selector:@selector(applicationDidBecomeActive:)
                                   name:UIApplicationDidBecomeActiveNotification
                                 object:nil];
        [notificationCenter addObserver:self
                               selector:@selector(applicationDidEnterBackground:)
                                   name:UIApplicationDidEnterBackgroundNotification
                                 object:nil];
        [notificationCenter addObserver:self
                               selector:@selector(applicationWillEnterForeground:)
                                   name:UIApplicationWillEnterForegroundNotification
                                 object:nil];
        [self unarchive];
    }
    
    return self;
}

- (void)dealloc
{
    [[NSNotificationCenter defaultCenter] removeObserver:self];
    self.people = nil;
    self.distinctId = nil;
    self.nameTag = nil;
    self.serverURL = nil;
    self.decideURL = nil;
    self.delegate = nil;
    self.apiToken = nil;
    self.superProperties = nil;
    self.automaticProperties = nil;
    self.timer = nil;
    self.eventsQueue = nil;
    self.peopleQueue = nil;
    self.dateFormatter = nil;
<<<<<<< HEAD
    self.shownSurveys = nil;
    self.shownNotifications = nil;
    self.lateSurvey = nil;
=======
    self.surveys = nil;
    self.currentlyShowingSurvey = nil;
    self.shownSurveyCollections = nil;
>>>>>>> bf037b6c
    if (self.reachability) {
        SCNetworkReachabilitySetCallback(self.reachability, NULL, NULL);
        SCNetworkReachabilitySetDispatchQueue(self.reachability, NULL);
        self.reachability = nil;
    }
    self.telephonyInfo = nil;
    if (_serialQueue) {
        dispatch_release(_serialQueue);
        _serialQueue = NULL;
    }
    [super dealloc];
}

- (NSString *)description
{
    return [NSString stringWithFormat:@"<Mixpanel: %p %@>", self, self.apiToken];
}

- (NSString *)deviceModel
{
    size_t size;
    sysctlbyname("hw.machine", NULL, &size, NULL, 0);
    char answer[size];
    sysctlbyname("hw.machine", answer, &size, NULL, 0);
    NSString *results = [NSString stringWithCString:answer encoding:NSUTF8StringEncoding];
    return results;
}

- (NSString *)currentRadio
{
    NSString *radio = _telephonyInfo.currentRadioAccessTechnology;
    if (!radio) {
        radio = @"None";
    } else if ([radio hasPrefix:@"CTRadioAccessTechnology"]) {
        radio = [radio substringFromIndex:23];
    }
    return radio;
}

- (NSMutableDictionary *)collectAutomaticProperties
{
    NSMutableDictionary *p = [NSMutableDictionary dictionary];
    UIDevice *device = [UIDevice currentDevice];
    NSString *deviceModel = [self deviceModel];
    [p setValue:@"iphone" forKey:@"mp_lib"];
    [p setValue:VERSION forKey:@"$lib_version"];
    [p setValue:[[[NSBundle mainBundle] infoDictionary] objectForKey:@"CFBundleVersion"] forKey:@"$app_version"];
    [p setValue:[[[NSBundle mainBundle] infoDictionary] objectForKey:@"CFBundleShortVersionString"] forKey:@"$app_release"];
    [p setValue:@"Apple" forKey:@"$manufacturer"];
    [p setValue:[device systemName] forKey:@"$os"];
    [p setValue:[device systemVersion] forKey:@"$os_version"];
    [p setValue:deviceModel forKey:@"$model"];
    [p setValue:deviceModel forKey:@"mp_device_model"]; // legacy
    CGSize size = [UIScreen mainScreen].bounds.size;
    [p setValue:[NSNumber numberWithInt:(int)size.height] forKey:@"$screen_height"];
    [p setValue:[NSNumber numberWithInt:(int)size.width] forKey:@"$screen_width"];
    CTTelephonyNetworkInfo *networkInfo = [[CTTelephonyNetworkInfo alloc] init];
    CTCarrier *carrier = [networkInfo subscriberCellularProvider];
    [networkInfo release];
    if (carrier.carrierName.length) {
        [p setValue:carrier.carrierName forKey:@"$carrier"];
    }
    if (NSClassFromString(@"ASIdentifierManager")) {
        [p setValue:[[ASIdentifierManager sharedManager].advertisingIdentifier UUIDString] forKey:@"$ios_ifa"];
    }
    return p;
}

+ (BOOL)inBackground
{
    return [UIApplication sharedApplication].applicationState == UIApplicationStateBackground;
}

#pragma mark - Encoding/decoding utilities

- (NSData *)JSONSerializeObject:(id)obj
{
    id coercedObj = [self JSONSerializableObjectForObject:obj];
    NSError *error = nil;
    NSData *data = nil;
    @try {
        data = [NSJSONSerialization dataWithJSONObject:coercedObj options:0 error:&error];
    }
    @catch (NSException *exception) {
        NSLog(@"%@ exception encoding api data: %@", self, exception);
    }
    if (error) {
        NSLog(@"%@ error encoding api data: %@", self, error);
    }
    return data;
}

- (id)JSONSerializableObjectForObject:(id)obj
{
    // valid json types
    if ([obj isKindOfClass:[NSString class]] ||
        [obj isKindOfClass:[NSNumber class]] ||
        [obj isKindOfClass:[NSNull class]]) {
        return obj;
    }
    // recurse on containers
    if ([obj isKindOfClass:[NSArray class]]) {
        NSMutableArray *a = [NSMutableArray array];
        for (id i in obj) {
            [a addObject:[self JSONSerializableObjectForObject:i]];
        }
        return [NSArray arrayWithArray:a];
    }
    if ([obj isKindOfClass:[NSDictionary class]]) {
        NSMutableDictionary *d = [NSMutableDictionary dictionary];
        for (id key in obj) {
            NSString *stringKey;
            if (![key isKindOfClass:[NSString class]]) {
                stringKey = [key description];
                NSLog(@"%@ warning: property keys should be strings. got: %@. coercing to: %@", self, [key class], stringKey);
            } else {
                stringKey = [NSString stringWithString:key];
            }
            id v = [self JSONSerializableObjectForObject:obj[key]];
            d[stringKey] = v;
        }
        return [NSDictionary dictionaryWithDictionary:d];
    }
    // some common cases
    if ([obj isKindOfClass:[NSDate class]]) {
        return [self.dateFormatter stringFromDate:obj];
    } else if ([obj isKindOfClass:[NSURL class]]) {
        return [obj absoluteString];
    }
    // default to sending the object's description
    NSString *s = [obj description];
    NSLog(@"%@ warning: property values should be valid json types. got: %@. coercing to: %@", self, [obj class], s);
    return s;
}

- (NSString *)encodeAPIData:(NSArray *)array
{
    NSString *b64String = @"";
    NSData *data = [self JSONSerializeObject:array];
    if (data) {
        b64String = [data mp_base64EncodedString];
        b64String = (id)CFURLCreateStringByAddingPercentEscapes(kCFAllocatorDefault,
                                                                (CFStringRef)b64String,
                                                                NULL,
                                                                CFSTR("!*'();:@&=+$,/?%#[]"),
                                                                kCFStringEncodingUTF8);
    }
    return [b64String autorelease];
}

#pragma mark - Tracking

+ (void)assertPropertyTypes:(NSDictionary *)properties
{
    for (id k in properties) {
        NSAssert([k isKindOfClass: [NSString class]], @"%@ property keys must be NSString. got: %@ %@", self, [k class], k);
        // would be convenient to do: id v = [properties objectForKey:k]; but
        // when the NSAssert's are stripped out in release, it becomes an
        // unused variable error. also, note that @YES and @NO pass as
        // instances of NSNumber class.
        NSAssert([[properties objectForKey:k] isKindOfClass:[NSString class]] ||
                 [[properties objectForKey:k] isKindOfClass:[NSNumber class]] ||
                 [[properties objectForKey:k] isKindOfClass:[NSNull class]] ||
                 [[properties objectForKey:k] isKindOfClass:[NSArray class]] ||
                 [[properties objectForKey:k] isKindOfClass:[NSDictionary class]] ||
                 [[properties objectForKey:k] isKindOfClass:[NSDate class]] ||
                 [[properties objectForKey:k] isKindOfClass:[NSURL class]],
                 @"%@ property values must be NSString, NSNumber, NSNull, NSArray, NSDictionary, NSDate or NSURL. got: %@ %@", self, [[properties objectForKey:k] class], [properties objectForKey:k]);
    }
}

- (NSString *)defaultDistinctId
{
    NSString *distinctId = nil;
    if (NSClassFromString(@"ASIdentifierManager")) {
        distinctId = [[ASIdentifierManager sharedManager].advertisingIdentifier UUIDString];
    }
    if (!distinctId) {
        NSLog(@"%@ error getting ifa: falling back to uuid", self);
        distinctId = [[NSUUID UUID] UUIDString];
    }
    if (!distinctId) {
        NSLog(@"%@ error getting uuid: no default distinct id could be generated", self);
    }
    return distinctId;
}


- (void)identify:(NSString *)distinctId
{
    if (distinctId == nil || distinctId.length == 0) {
        NSLog(@"%@ error blank distinct id: %@", self, distinctId);
        return;
    }
    dispatch_async(self.serialQueue, ^{
        self.distinctId = distinctId;
        self.people.distinctId = distinctId;
        if ([self.people.unidentifiedQueue count] > 0) {
            for (NSMutableDictionary *r in self.people.unidentifiedQueue) {
                [r setObject:distinctId forKey:@"$distinct_id"];
                [self.peopleQueue addObject:r];
            }
            [self.people.unidentifiedQueue removeAllObjects];
            [self archivePeople];
        }
        if ([Mixpanel inBackground]) {
            [self archiveProperties];
        }
    });
}

- (void)createAlias:(NSString *)alias forDistinctID:(NSString *)distinctID
{
    if (!alias || [alias length] == 0) {
        NSLog(@"%@ create alias called with empty alias: %@", self, alias);
        return;
    }
    if (!distinctID || [distinctID length] == 0) {
        NSLog(@"%@ create alias called with empty distinct id: %@", self, distinctID);
        return;
    }
    [self track:@"$create_alias" properties:@{@"distinct_id": distinctID, @"alias": alias}];
}

- (void)track:(NSString *)event
{
    [self track:event properties:nil];
}

- (void)track:(NSString *)event properties:(NSDictionary *)properties
{
    if (event == nil || [event length] == 0) {
        NSLog(@"%@ mixpanel track called with empty event parameter. using 'mp_event'", self);
        event = @"mp_event";
    }
    [Mixpanel assertPropertyTypes:properties];
    NSNumber *epochSeconds = @(round([[NSDate date] timeIntervalSince1970]));
    dispatch_async(self.serialQueue, ^{
        NSMutableDictionary *p = [NSMutableDictionary dictionary];
        [p addEntriesFromDictionary:self.automaticProperties];
        [p setObject:self.apiToken forKey:@"token"];
        [p setObject:epochSeconds forKey:@"time"];
        if (self.nameTag) {
            [p setObject:self.nameTag forKey:@"mp_name_tag"];
        }
        if (self.distinctId) {
            [p setObject:self.distinctId forKey:@"distinct_id"];
        }
        [p addEntriesFromDictionary:self.superProperties];
        if (properties) {
            [p addEntriesFromDictionary:properties];
        }
        NSDictionary *e = [NSDictionary dictionaryWithObjectsAndKeys:event, @"event", [NSDictionary dictionaryWithDictionary:p], @"properties", nil];
        MixpanelLog(@"%@ queueing event: %@", self, e);
        [self.eventsQueue addObject:e];
        if ([self.eventsQueue count] > 500) {
            [self.eventsQueue removeObjectAtIndex:0];
        }
        if ([Mixpanel inBackground]) {
            [self archiveEvents];
        }
    });
}

- (void)registerSuperProperties:(NSDictionary *)properties
{
    [Mixpanel assertPropertyTypes:properties];
    dispatch_async(self.serialQueue, ^{
        NSMutableDictionary *tmp = [NSMutableDictionary dictionaryWithDictionary:self.superProperties];
        [tmp addEntriesFromDictionary:properties];
        self.superProperties = [NSDictionary dictionaryWithDictionary:tmp];
        if ([Mixpanel inBackground]) {
            [self archiveProperties];
        }
    });
}

- (void)registerSuperPropertiesOnce:(NSDictionary *)properties
{
    [Mixpanel assertPropertyTypes:properties];
    dispatch_async(self.serialQueue, ^{
        NSMutableDictionary *tmp = [NSMutableDictionary dictionaryWithDictionary:self.superProperties];
        for (NSString *key in properties) {
            if ([tmp objectForKey:key] == nil) {
                [tmp setObject:[properties objectForKey:key] forKey:key];
            }
        }
        self.superProperties = [NSDictionary dictionaryWithDictionary:tmp];
        if ([Mixpanel inBackground]) {
            [self archiveProperties];
        }
    });
}

- (void)registerSuperPropertiesOnce:(NSDictionary *)properties defaultValue:(id)defaultValue
{
    [Mixpanel assertPropertyTypes:properties];
    dispatch_async(self.serialQueue, ^{
        NSMutableDictionary *tmp = [NSMutableDictionary dictionaryWithDictionary:self.superProperties];
        for (NSString *key in properties) {
            id value = [tmp objectForKey:key];
            if (value == nil || [value isEqual:defaultValue]) {
                [tmp setObject:[properties objectForKey:key] forKey:key];
            }
        }
        self.superProperties = [NSDictionary dictionaryWithDictionary:tmp];
        if ([Mixpanel inBackground]) {
            [self archiveProperties];
        }
    });
}

- (void)unregisterSuperProperty:(NSString *)propertyName
{
    dispatch_async(self.serialQueue, ^{
        NSMutableDictionary *tmp = [NSMutableDictionary dictionaryWithDictionary:self.superProperties];
        if ([tmp objectForKey:propertyName] != nil) {
            [tmp removeObjectForKey:propertyName];
        }
        self.superProperties = [NSDictionary dictionaryWithDictionary:tmp];
        if ([Mixpanel inBackground]) {
            [self archiveProperties];
        }
    });
}

- (void)clearSuperProperties
{
    dispatch_async(self.serialQueue, ^{
        self.superProperties = [NSDictionary dictionary];
        if ([Mixpanel inBackground]) {
            [self archiveProperties];
        }
    });
}

- (NSDictionary *)currentSuperProperties
{
    return [[self.superProperties copy] autorelease];
}

- (void)reset
{
    dispatch_async(self.serialQueue, ^{
        self.distinctId = [self defaultDistinctId];
        self.nameTag = nil;
        self.superProperties = [NSMutableDictionary dictionary];
        self.people.distinctId = nil;
        self.people.unidentifiedQueue = [NSMutableArray array];
        self.eventsQueue = [NSMutableArray array];
        self.peopleQueue = [NSMutableArray array];
        [self archiveFromSerialQueue];
    });
}

#pragma mark - Network control

- (NSUInteger)flushInterval
{
    @synchronized(self) {
        return _flushInterval;
    }
}

- (void)setFlushInterval:(NSUInteger)interval
{
    @synchronized(self) {
        _flushInterval = interval;
    }
    [self startFlushTimer];
}

- (void)startFlushTimer
{
    [self stopFlushTimer];
    dispatch_async(dispatch_get_main_queue(), ^{
        if (self.flushInterval > 0) {
            self.timer = [NSTimer scheduledTimerWithTimeInterval:self.flushInterval
                                                          target:self
                                                        selector:@selector(flush)
                                                        userInfo:nil
                                                         repeats:YES];
            MixpanelDebug(@"%@ started flush timer: %@", self, self.timer);
        }
    });
}

- (void)stopFlushTimer
{
    dispatch_async(dispatch_get_main_queue(), ^{
        if (self.timer) {
            [self.timer invalidate];
            MixpanelDebug(@"%@ stopped flush timer: %@", self, self.timer);
        }
        self.timer = nil;
    });
}

- (void)flush
{
    dispatch_async(self.serialQueue, ^{
        MixpanelDebug(@"%@ flush starting", self);

        if ([self.delegate respondsToSelector:@selector(mixpanelWillFlush:)] && ![self.delegate mixpanelWillFlush:self]) {
            MixpanelDebug(@"%@ flush deferred by delegate", self);
            return;
        }

        [self flushEvents];
        [self flushPeople];

        MixpanelDebug(@"%@ flush complete", self);
    });
}

- (void)flushEvents
{
    [self flushQueue:_eventsQueue
            endpoint:@"/track/"
       batchComplete:^{
           [self archiveEvents];
       }];
}

- (void)flushPeople
{
    [self flushQueue:_peopleQueue
            endpoint:@"/engage/"
       batchComplete:^{
           [self archivePeople];
       }];
}

- (void)flushQueue:(NSMutableArray *)queue endpoint:(NSString *)endpoint batchComplete:(void(^)())batchCompleteCallback
{
    while ([queue count] > 0) {
        NSUInteger batchSize = ([queue count] > 50) ? 50 : [queue count];
        NSArray *batch = [queue subarrayWithRange:NSMakeRange(0, batchSize)];

        NSString *requestData = [self encodeAPIData:batch];
        NSString *postBody = [NSString stringWithFormat:@"ip=1&data=%@", requestData];
        MixpanelDebug(@"%@ flushing %lu of %lu to %@: %@", self, (unsigned long)[batch count], (unsigned long)[queue count], endpoint, queue);
        NSURLRequest *request = [self apiRequestWithEndpoint:endpoint andBody:postBody];
        NSError *error = nil;

        [self updateNetworkActivityIndicator:YES];

        NSData *responseData = [NSURLConnection sendSynchronousRequest:request returningResponse:nil error:&error];

        [self updateNetworkActivityIndicator:NO];

        if (error) {
            NSLog(@"%@ network failure: %@", self, error);
            break;
        }

        NSString *response = [[[NSString alloc] initWithData:responseData encoding:NSUTF8StringEncoding] autorelease];
        if ([response intValue] == 0) {
            NSLog(@"%@ %@ api rejected some items", self, endpoint);
        };

        [queue removeObjectsInArray:batch];
        batchCompleteCallback();
    }
}

- (void)updateNetworkActivityIndicator:(BOOL)on
{
    if (_showNetworkActivityIndicator) {
        [UIApplication sharedApplication].networkActivityIndicatorVisible = on;
    }
}

- (void)reachabilityChanged:(SCNetworkReachabilityFlags)flags
{
    dispatch_async(self.serialQueue, ^{
        BOOL wifi = (flags & kSCNetworkReachabilityFlagsReachable) && !(flags & kSCNetworkReachabilityFlagsIsWWAN);
        self.automaticProperties[@"$wifi"] = wifi ? @YES : @NO;
    });
}

- (NSURLRequest *)apiRequestWithEndpoint:(NSString *)endpoint andBody:(NSString *)body
{
    NSURL *url = [NSURL URLWithString:[self.serverURL stringByAppendingString:endpoint]];
    NSMutableURLRequest *request = [NSMutableURLRequest requestWithURL:url];
    [request setValue:@"gzip" forHTTPHeaderField:@"Accept-Encoding"];
    [request setHTTPMethod:@"POST"];
    [request setHTTPBody:[body dataUsingEncoding:NSUTF8StringEncoding]];
    MixpanelDebug(@"%@ http request: %@?%@", self, url, body);
    return request;
}

#pragma mark - Persistence

- (NSString *)filePathForData:(NSString *)data
{
    NSString *filename = [NSString stringWithFormat:@"mixpanel-%@-%@.plist", self.apiToken, data];
    return [[NSSearchPathForDirectoriesInDomains(NSLibraryDirectory, NSUserDomainMask, YES) lastObject]
            stringByAppendingPathComponent:filename];
}

- (NSString *)eventsFilePath
{
    return [self filePathForData:@"events"];
}

- (NSString *)peopleFilePath
{
    return [self filePathForData:@"people"];
}

- (NSString *)propertiesFilePath
{
    return [self filePathForData:@"properties"];
}

- (void)archive
{
   // Must archive from the serial queue to avoid conflicts from data mutation
   dispatch_sync(self.serialQueue, ^{
      [self archiveFromSerialQueue];
   });
}

- (void)archiveFromSerialQueue
{
    [self archiveEvents];
    [self archivePeople];
    [self archiveProperties];
}

- (void)archiveEvents
{
    NSString *filePath = [self eventsFilePath];
    MixpanelDebug(@"%@ archiving events data to %@: %@", self, filePath, self.eventsQueue);
    if (![NSKeyedArchiver archiveRootObject:self.eventsQueue toFile:filePath]) {
        NSLog(@"%@ unable to archive events data", self);
    }
}

- (void)archivePeople
{
    NSString *filePath = [self peopleFilePath];
    MixpanelDebug(@"%@ archiving people data to %@: %@", self, filePath, self.peopleQueue);
    if (![NSKeyedArchiver archiveRootObject:self.peopleQueue toFile:filePath]) {
        NSLog(@"%@ unable to archive people data", self);
    }
}

- (void)archiveProperties
{
    NSString *filePath = [self propertiesFilePath];
    NSMutableDictionary *p = [NSMutableDictionary dictionary];
    [p setValue:self.distinctId forKey:@"distinctId"];
    [p setValue:self.nameTag forKey:@"nameTag"];
    [p setValue:self.superProperties forKey:@"superProperties"];
    [p setValue:self.people.distinctId forKey:@"peopleDistinctId"];
    [p setValue:self.people.unidentifiedQueue forKey:@"peopleUnidentifiedQueue"];
    [p setValue:self.shownSurveyCollections forKey:@"shownSurveyCollections"];
    MixpanelDebug(@"%@ archiving properties data to %@: %@", self, filePath, p);
    if (![NSKeyedArchiver archiveRootObject:p toFile:filePath]) {
        NSLog(@"%@ unable to archive properties data", self);
    }
}

- (void)unarchive
{
    [self unarchiveEvents];
    [self unarchivePeople];
    [self unarchiveProperties];
}

- (void)unarchiveEvents
{
    NSString *filePath = [self eventsFilePath];
    @try {
        self.eventsQueue = [NSKeyedUnarchiver unarchiveObjectWithFile:filePath];
        MixpanelDebug(@"%@ unarchived events data: %@", self, self.eventsQueue);
    }
    @catch (NSException *exception) {
        NSLog(@"%@ unable to unarchive events data, starting fresh", self);
        [[NSFileManager defaultManager] removeItemAtPath:filePath error:nil];
        self.eventsQueue = nil;
    }
    if (!self.eventsQueue) {
        self.eventsQueue = [NSMutableArray array];
    }
}

- (void)unarchivePeople
{
    NSString *filePath = [self peopleFilePath];
    @try {
        self.peopleQueue = [NSKeyedUnarchiver unarchiveObjectWithFile:filePath];
        MixpanelDebug(@"%@ unarchived people data: %@", self, self.peopleQueue);
    }
    @catch (NSException *exception) {
        NSLog(@"%@ unable to unarchive people data, starting fresh", self);
        [[NSFileManager defaultManager] removeItemAtPath:filePath error:nil];
        self.peopleQueue = nil;
    }
    if (!self.peopleQueue) {
        self.peopleQueue = [NSMutableArray array];
    }
}

- (void)unarchiveProperties
{
    NSString *filePath = [self propertiesFilePath];
    NSDictionary *properties = nil;
    @try {
        properties = [NSKeyedUnarchiver unarchiveObjectWithFile:filePath];
        MixpanelDebug(@"%@ unarchived properties data: %@", self, properties);
    }
    @catch (NSException *exception) {
        NSLog(@"%@ unable to unarchive properties data, starting fresh", self);
        [[NSFileManager defaultManager] removeItemAtPath:filePath error:nil];
    }
    if (properties) {
        self.distinctId = properties[@"distinctId"] ? properties[@"distinctId"] : [self defaultDistinctId];
        self.nameTag = properties[@"nameTag"];
        self.superProperties = properties[@"superProperties"] ? properties[@"superProperties"] : [NSMutableDictionary dictionary];
        self.people.distinctId = properties[@"peopleDistinctId"];
        self.people.unidentifiedQueue = properties[@"peopleUnidentifiedQueue"] ? properties[@"peopleUnidentifiedQueue"] : [NSMutableArray array];
        self.shownSurveyCollections = properties[@"shownSurveyCollections"] ? properties[@"shownSurveyCollections"] : [NSMutableSet set];
    }
}

#pragma mark - UIApplication notifications

- (void)applicationDidBecomeActive:(NSNotification *)notification
{
    MixpanelDebug(@"%@ application did become active", self);
    [self startFlushTimer];
<<<<<<< HEAD
    
    if (self.showSurveyOnActive || self.showNotificationOnActive) {
        NSDate *start = [NSDate date];
        
        [self checkForDecideResponseWithCompletion:^(MPSurvey *survey, MPNotification *inappNotif) {
            // TODO: decide on order and priority of decisions
            if (self.showSurveyOnActive && survey) {
                if ([start timeIntervalSinceNow] < -2.0) {
                    self.lateSurvey = survey;
                    UIAlertView *alert = [[UIAlertView alloc] initWithTitle:@"We'd love your feedback!"
                                                                    message:@"Mind taking a quick survey?"
                                                                   delegate:self
                                                          cancelButtonTitle:@"No, Thanks"
                                                          otherButtonTitles:@"Sure", nil];
                    dispatch_async(dispatch_get_main_queue(), ^{
                        [alert show];
                    });
                } else {
                    [self showSurvey:survey];
                }
            } else if (inappNotif) {
                NSLog(@"kyle %@", inappNotif.title);
                [self showNotification:inappNotif];
=======
    if (self.checkForSurveysOnActive) {
        NSDate *start = [NSDate date];
        [self checkForSurveysWithCompletion:^(NSArray *surveys){
            if (self.showSurveyOnActive && surveys && [surveys count] > 0) {
                [self showSurveyWithObject:surveys[0] withAlert:([start timeIntervalSinceNow] < -2.0)];
>>>>>>> bf037b6c
            }
        }];
    }
}

- (void)applicationWillResignActive:(NSNotification *)notification
{
    MixpanelDebug(@"%@ application will resign active", self);
    [self stopFlushTimer];
}

- (void)applicationDidEnterBackground:(NSNotificationCenter *)notification
{
    MixpanelDebug(@"%@ did enter background", self);

    self.taskId = [[UIApplication sharedApplication] beginBackgroundTaskWithExpirationHandler:^{
        MixpanelDebug(@"%@ flush %lu cut short", self, (unsigned long)self.taskId);
        [[UIApplication sharedApplication] endBackgroundTask:self.taskId];
        self.taskId = UIBackgroundTaskInvalid;
    }];
    MixpanelDebug(@"%@ starting background cleanup task %lu", self, (unsigned long)self.taskId);

    [self archive];
    if (self.flushOnBackground) {
        [self flush];
    }
    dispatch_async(_serialQueue, ^{
        MixpanelDebug(@"%@ ending background cleanup task %lu", self, (unsigned long)self.taskId);
        if (self.taskId != UIBackgroundTaskInvalid) {
            [[UIApplication sharedApplication] endBackgroundTask:self.taskId];
            self.taskId = UIBackgroundTaskInvalid;
        }
        self.surveys = nil;
    });
}

- (void)applicationWillEnterForeground:(NSNotificationCenter *)notification
{
    MixpanelDebug(@"%@ will enter foreground", self);
    dispatch_async(self.serialQueue, ^{
        if (self.taskId != UIBackgroundTaskInvalid) {
            [[UIApplication sharedApplication] endBackgroundTask:self.taskId];
            self.taskId = UIBackgroundTaskInvalid;
            [self updateNetworkActivityIndicator:NO];
        }
    });
}

- (void)applicationWillTerminate:(NSNotification *)notification
{
    MixpanelDebug(@"%@ application will terminate", self);
    [self archive];
}

#pragma mark - Surveys

<<<<<<< HEAD
- (void)checkForDecideResponseWithCompletion:(void (^)(MPSurvey *, MPNotification *))completion
=======
- (void)checkForSurveysWithCompletion:(void (^)(NSArray *surveys))completion
>>>>>>> bf037b6c
{
    dispatch_async(self.serialQueue, ^{
        MixpanelDebug(@"%@ decide check started", self);
        if (!self.people.distinctId) {
            MixpanelDebug(@"%@ decide check skipped because no user has been identified", self);
            return;
        }
<<<<<<< HEAD
        NSString *params = [NSString stringWithFormat:@"version=1&lib=iphone&token=%@&distinct_id=%@", self.apiToken, MPURLEncode(self.distinctId)];
        NSURL *url = [NSURL URLWithString:[self.decideURL stringByAppendingString:[NSString stringWithFormat:@"/decide?%@", params]]];
        NSMutableURLRequest *request = [NSMutableURLRequest requestWithURL:url];
        [request setValue:@"gzip" forHTTPHeaderField:@"Accept-Encoding"];
        NSError *error = nil;
        NSData *data = [NSURLConnection sendSynchronousRequest:request returningResponse:nil error:&error];
        
        if (error) {
            NSLog(@"%@ decide check http error: %@", self, error);
            return;
        }
        NSDictionary *object = [NSJSONSerialization JSONObjectWithData:data options:0 error:&error];
        if (error) {
            NSLog(@"%@ decide check json error: %@", self, error);
            return;
        }
        if (object[@"error"]) {
            MixpanelDebug(@"%@ decide check api error: %@", self, object[@"error"]);
            return;
        }
        
        MPSurvey *validSurvey = [self checkDictionaryForSurvey:object];
        MPNotification *notification = [self checkDictionaryForNotification:object];
        
        if (completion) {
            completion(validSurvey, notification);
        }
    });
}

- (MPSurvey *)checkDictionaryForSurvey:(NSDictionary *)object
{
    NSArray *surveys = object[@"surveys"];
    if (!surveys || ![surveys isKindOfClass:[NSArray class]]) {
        MixpanelDebug(@"%@ survey check response format error: %@", self, object);
        return nil;
    }
    MPSurvey *validSurvey = nil;
    for (NSDictionary *obj in surveys) {
        MPSurvey *survey = [MPSurvey surveyWithJSONObject:obj];
        if (survey) {
            NSSet *filtered = [_shownSurveys objectsPassingTest:^BOOL(NSNumber *collectionID, BOOL *stop){
                return [collectionID isEqualToNumber:@(survey.collectionID)];
            }];
            if ([filtered count] > 0) {
                MixpanelDebug(@"%@ survey check found survey that's already been shown: %@", self, survey);
            } else {
                validSurvey = survey;
                break;
            }
        }
    }
    if (validSurvey) {
        MixpanelDebug(@"%@ survey check found available survey: %@", self, validSurvey);
    } else {
        MixpanelDebug(@"%@ survey check found no survey", self);
    }
    
    return validSurvey;
}

- (MPNotification *)checkDictionaryForNotification:(NSDictionary *)object
{
    MixpanelDebug(@"the object %@", object);
    NSArray *notifs = object[@"notifications"];
    if (!notifs || ![notifs isKindOfClass:[NSArray class]]) {
        MixpanelDebug(@"%@ in-app notif check response format error: %@", self, object);
        return nil;
    }
    
    MPNotification *validNotif = nil;
    for (NSDictionary *obj in notifs) {
        MPNotification *notif = [MPNotification notificationWithJSONObject:obj];
        if (notif) {
            NSSet *filtered = [_shownNotifications objectsPassingTest:^BOOL(NSNumber *notificationID, BOOL *stop) {
                return [notificationID isEqualToNumber:@(notif.ID)];
            }];
            
            if ([filtered count] > 0) {
                MixpanelDebug(@"%@ in-app notif check found notification that's already been shown: %@", self, notif);
            } else {
                validNotif = notif;
                break;
            }
=======

        if (!_surveys) {

            MixpanelDebug(@"%@ survey cache not found, starting network request", self);

            NSString *params = [NSString stringWithFormat:@"version=1&lib=iphone&token=%@&distinct_id=%@", self.apiToken, MPURLEncode(self.distinctId)];
            NSURL *url = [NSURL URLWithString:[self.decideURL stringByAppendingString:[NSString stringWithFormat:@"/decide?%@", params]]];
            NSMutableURLRequest *request = [NSMutableURLRequest requestWithURL:url];
            [request setValue:@"gzip" forHTTPHeaderField:@"Accept-Encoding"];
            NSError *error = nil;
            NSData *data = [NSURLConnection sendSynchronousRequest:request returningResponse:nil error:&error];
            if (error) {
                NSLog(@"%@ survey check http error: %@", self, error);
                return;
            }
            NSDictionary *object = [NSJSONSerialization JSONObjectWithData:data options:0 error:&error];
            if (error) {
                NSLog(@"%@ survey check json error: %@", self, error);
                return;
            }
            if (object[@"error"]) {
                MixpanelDebug(@"%@ survey check api error: %@", self, object[@"error"]);
                return;
            }

            NSArray *rawSurveys = object[@"surveys"];
            if (!rawSurveys || ![rawSurveys isKindOfClass:[NSArray class]]) {
                MixpanelDebug(@"%@ survey check response format error: %@", self, object);
                return;
            }

            NSMutableArray *parsedSurveys = [NSMutableArray array];
            for (id obj in rawSurveys) {
                MPSurvey *survey = [MPSurvey surveyWithJSONObject:obj];
                if (survey) {
                    [parsedSurveys addObject:survey];
                }
            }
            self.surveys = parsedSurveys;
        } else {
            MixpanelDebug(@"%@ survey cache found, skipping network request", self);
        }

        NSMutableArray *unseenSurveys = [NSMutableArray array];
        for (MPSurvey *survey in _surveys) {
            if([_shownSurveyCollections member:@(survey.collectionID)] == nil) {
                [unseenSurveys addObject:survey];
            }
        }

        MixpanelDebug(@"%@ survey check found %lu available surveys out of %lu total: %@", self, (unsigned long)[unseenSurveys count], (unsigned long)[_surveys count], unseenSurveys);

        if (completion) {
            completion([NSArray arrayWithArray:unseenSurveys]);
>>>>>>> bf037b6c
        }
    }
    
    if (validNotif) {
        MixpanelDebug(@"%@ in-app notif check found available notification: %@", self, validNotif);
    } else {
        MixpanelDebug(@"%@ in-app notif check found no notification", self);
    }
    
    return validNotif;
}

- (void)presentSurveyWithRootViewController:(MPSurvey *)survey
{
    UIViewController *rootViewController = [UIApplication sharedApplication].keyWindow.rootViewController;
    while (rootViewController.presentedViewController) {
        rootViewController = rootViewController.presentedViewController;
    }
    UIStoryboard *storyboard = [UIStoryboard storyboardWithName:@"MPSurvey" bundle:nil];
    MPSurveyNavigationController *controller = [storyboard instantiateViewControllerWithIdentifier:@"MPSurveyNavigationController"];
    controller.survey = survey;
    controller.delegate = self;
    controller.backgroundImage = [rootViewController.view mp_snapshotImage];
    [rootViewController presentViewController:controller animated:YES completion:nil];
}

- (void)showSurveyWithObject:(MPSurvey *)survey withAlert:(BOOL)showAlert
{
    if (survey) {
        dispatch_async(dispatch_get_main_queue(), ^{
            if (_currentlyShowingSurvey) {
                MixpanelLog(@"%@ already showing survey: %@", self, _currentlyShowingSurvey);
            } else {
                self.currentlyShowingSurvey = survey;
                if (showAlert) {
                    UIAlertView *alert = [[UIAlertView alloc] initWithTitle:@"We'd love your feedback!"
                                                                    message:@"Mind taking a quick survey?"
                                                                   delegate:self
                                                          cancelButtonTitle:@"No, Thanks"
                                                          otherButtonTitles:@"Sure", nil];
                    [alert show];
                } else {
                    [self presentSurveyWithRootViewController:survey];
                }
            }
        });
    } else {
        NSLog(@"%@ cannot show nil survey", self);
    }
}

- (void)showSurveyWithObject:(MPSurvey *)survey
{
    [self showSurveyWithObject:survey withAlert:NO];
}

- (void)showSurvey
{
    [self checkForSurveysWithCompletion:^(NSArray *surveys){
        if ([surveys count] > 0) {
            [self showSurveyWithObject:surveys[0]];
        }
    }];
}

- (void)showSurveyWithID:(NSUInteger)ID
{
    [self checkForSurveysWithCompletion:^(NSArray *surveys){
        for (MPSurvey *survey in surveys) {
            if (survey.ID == ID) {
                [self showSurveyWithObject:survey];
                break;
            }
        }
    }];
}

- (void)markSurveyShown:(MPSurvey *)survey
{
    MixpanelDebug(@"%@ marking survey shown: %@, %@", self, @(survey.collectionID), _shownSurveyCollections);
    [_shownSurveyCollections addObject:@(survey.collectionID)];
    [self.people append:@{@"$surveys": @(survey.ID), @"$collections": @(survey.collectionID)}];
}

- (void)surveyControllerWasDismissed:(MPSurveyNavigationController *)controller withAnswers:(NSArray *)answers
{
    [controller.presentingViewController dismissViewControllerAnimated:YES completion:nil];
    self.currentlyShowingSurvey = nil;
    if ([controller.survey.name isEqualToString:@"$ignore"]) {
        MixpanelDebug(@"%@ not sending survey %@ result", self, controller.survey);
    } else {
        [self markSurveyShown:controller.survey];
        for (NSUInteger i = 0, n = [answers count]; i < n; i++) {
            NSMutableDictionary *properties = [NSMutableDictionary dictionaryWithObjectsAndKeys:[answers objectAtIndex:i], @"$answers", nil];
            if (i == 0) {
                properties[@"$responses"] = @(controller.survey.collectionID);
            }
            [self.people append:properties];
        }
    }
}

#pragma mark - MPNotification stuff

- (void)showNotification:(MPNotification *)notification
{
    dispatch_async(dispatch_get_main_queue(), ^{
        UIStoryboard *storyboard = [UIStoryboard storyboardWithName:@"MPNotification" bundle:nil];
        MPNotificationViewController *controller = [storyboard instantiateViewControllerWithIdentifier:@"MPNotificationViewController"];
        UIViewController *rootViewController = [UIApplication sharedApplication].keyWindow.rootViewController;
        
        while (rootViewController.presentedViewController) {
            rootViewController = rootViewController.presentedViewController;
        }
        
        controller.backgroundImage = [rootViewController.view mp_snapshotImage];
        controller.notification = notification;
        [controller setDismissTarget:self action:@selector(notificationControllerWasDismissed:)];
        
        [rootViewController presentViewController:controller animated:YES completion:nil];
        
        [self markNotificationShown:notification];
    });
}

- (void)notificationControllerWasDismissed:(MPNotificationViewController *)controller
{
    if (controller.notification.url) {
        MixpanelDebug(@"opening url %@", controller.notification.url);
        BOOL success = [[UIApplication sharedApplication] openURL:controller.notification.url];
        [controller.presentingViewController dismissViewControllerAnimated:!success completion:nil];
        
        if (!success) {
            NSLog(@"Mixpanel failed to open given url: %@", controller.notification.url);
        }
    } else {
        [controller.presentingViewController dismissViewControllerAnimated:YES completion:nil];
    }
}

- (void)markNotificationShown:(MPNotification *)notification
{
    MixpanelDebug(@"%@ marking notification shown: %@, %@", self, @(notification.ID), _shownNotifications);
    
    NSDictionary *properties = @{
                                 @"$campaigns": @(notification.ID),
                                 @"$notifications": @{
                                         @"campaign_id": @(notification.ID),
                                         @"type": @"inapp",
                                         // maybe should do this in the consumer?
                                         @"time": @([NSDate timeIntervalSinceReferenceDate])
                                         }
                                 };
    
    [self.people append:properties];
}

#pragma mark - UIAlertViewDelegate

- (void)alertView:(UIAlertView *)alertView didDismissWithButtonIndex:(NSInteger)buttonIndex
{
    [alertView release];
    if (_currentlyShowingSurvey) {
        if (buttonIndex == 1) {
            [self presentSurveyWithRootViewController:_currentlyShowingSurvey];
        } else {
            [self markSurveyShown:_currentlyShowingSurvey];
            self.currentlyShowingSurvey = nil;
        }
    }
}

@end

@implementation MixpanelPeople

- (id)initWithMixpanel:(Mixpanel *)mixpanel
{
    if (self = [self init]) {
        self.mixpanel = mixpanel;
        self.unidentifiedQueue = [NSMutableArray array];
        self.automaticProperties = [self collectAutomaticProperties];
    }
    return self;
}

- (void)dealloc
{
    self.mixpanel = nil;
    self.distinctId = nil;
    self.unidentifiedQueue = nil;
    self.automaticProperties = nil;
    [super dealloc];
}

- (NSString *)description
{
    return [NSString stringWithFormat:@"<MixpanelPeople: %p %@>", self, self.mixpanel.apiToken];
}

- (NSDictionary *)collectAutomaticProperties
{
    UIDevice *device = [UIDevice currentDevice];
    NSMutableDictionary *p = [NSMutableDictionary dictionary];
    [p setValue:[self.mixpanel deviceModel] forKey:@"$ios_device_model"];
    [p setValue:[device systemVersion] forKey:@"$ios_version"];
    [p setValue:[[[NSBundle mainBundle] infoDictionary] objectForKey:@"CFBundleVersion"] forKey:@"$ios_app_version"];
    [p setValue:[[[NSBundle mainBundle] infoDictionary] objectForKey:@"CFBundleShortVersionString"] forKey:@"$ios_app_release"];
    if (NSClassFromString(@"ASIdentifierManager")) {
        [p setValue:[[ASIdentifierManager sharedManager].advertisingIdentifier UUIDString] forKey:@"$ios_ifa"];
    }
    return [NSDictionary dictionaryWithDictionary:p];
}

- (void)addPeopleRecordToQueueWithAction:(NSString *)action andProperties:(NSDictionary *)properties
{
    NSNumber *epochMilliseconds = @(round([[NSDate date] timeIntervalSince1970] * 1000));
    dispatch_async(self.mixpanel.serialQueue, ^{
        NSMutableDictionary *r = [NSMutableDictionary dictionary];
        NSMutableDictionary *p = [NSMutableDictionary dictionary];
        [r setObject:self.mixpanel.apiToken forKey:@"$token"];
        if (![r objectForKey:@"$time"]) {
            // milliseconds unix timestamp
            [r setObject:epochMilliseconds forKey:@"$time"];
        }
        if ([action isEqualToString:@"$set"] || [action isEqualToString:@"$set_once"]) {
            [p addEntriesFromDictionary:self.automaticProperties];
        }
        [p addEntriesFromDictionary:properties];
        [r setObject:[NSDictionary dictionaryWithDictionary:p] forKey:action];
        if (self.distinctId) {
            [r setObject:self.distinctId forKey:@"$distinct_id"];
            MixpanelLog(@"%@ queueing people record: %@", self.mixpanel, r);
            [self.mixpanel.peopleQueue addObject:r];
            if ([self.mixpanel.peopleQueue count] > 500) {
                [self.mixpanel.peopleQueue removeObjectAtIndex:0];
            }
        } else {
            MixpanelLog(@"%@ queueing unidentified people record: %@", self.mixpanel, r);
            [self.unidentifiedQueue addObject:r];
            if ([self.unidentifiedQueue count] > 500) {
                [self.unidentifiedQueue removeObjectAtIndex:0];
            }
        }
        if ([Mixpanel inBackground]) {
            [self.mixpanel archivePeople];
        }
    });
}

- (void)addPushDeviceToken:(NSData *)deviceToken
{
    const unsigned char *buffer = (const unsigned char *)[deviceToken bytes];
    if (!buffer) {
        return;
    }
    NSMutableString *hex = [NSMutableString stringWithCapacity:(deviceToken.length * 2)];
    for (NSUInteger i = 0; i < deviceToken.length; i++) {
        [hex appendString:[NSString stringWithFormat:@"%02lx", (unsigned long)buffer[i]]];
    }
    NSArray *tokens = [NSArray arrayWithObject:[NSString stringWithString:hex]];
    NSDictionary *properties = [NSDictionary dictionaryWithObject:tokens forKey:@"$ios_devices"];
    [self addPeopleRecordToQueueWithAction:@"$union" andProperties:properties];
}

- (void)set:(NSDictionary *)properties
{
    NSAssert(properties != nil, @"properties must not be nil");
    [Mixpanel assertPropertyTypes:properties];
    [self addPeopleRecordToQueueWithAction:@"$set" andProperties:properties];
}

- (void)set:(NSString *)property to:(id)object
{
    NSAssert(property != nil, @"property must not be nil");
    NSAssert(object != nil, @"object must not be nil");
    if (property == nil || object == nil) {
        return;
    }
    [self set:[NSDictionary dictionaryWithObject:object forKey:property]];
}

- (void)setOnce:(NSDictionary *)properties
{
    NSAssert(properties != nil, @"properties must not be nil");
    [Mixpanel assertPropertyTypes:properties];
    [self addPeopleRecordToQueueWithAction:@"$set_once" andProperties:properties];
}

- (void)increment:(NSDictionary *)properties
{
    NSAssert(properties != nil, @"properties must not be nil");
    for (id v in [properties allValues]) {
        NSAssert([v isKindOfClass:[NSNumber class]],
                 @"%@ increment property values should be NSNumber. found: %@", self, v);
    }
    [self addPeopleRecordToQueueWithAction:@"$add" andProperties:properties];
}

- (void)increment:(NSString *)property by:(NSNumber *)amount
{
    NSAssert(property != nil, @"property must not be nil");
    NSAssert(amount != nil, @"amount must not be nil");
    if (property == nil || amount == nil) {
        return;
    }
    [self increment:[NSDictionary dictionaryWithObject:amount forKey:property]];
}

- (void)append:(NSDictionary *)properties
{
    NSAssert(properties != nil, @"properties must not be nil");
    [Mixpanel assertPropertyTypes:properties];
    [self addPeopleRecordToQueueWithAction:@"$append" andProperties:properties];
}

- (void)union:(NSDictionary *)properties
{
    NSAssert(properties != nil, @"properties must not be nil");
    for (id v in [properties allValues]) {
        NSAssert([v isKindOfClass:[NSArray class]],
                 @"%@ union property values should be NSArray. found: %@", self, v);
    }
    [self addPeopleRecordToQueueWithAction:@"$union" andProperties:properties];
}

- (void)trackCharge:(NSNumber *)amount
{
    [self trackCharge:amount withProperties:nil];
}

- (void)trackCharge:(NSNumber *)amount withProperties:(NSDictionary *)properties
{
    NSAssert(amount != nil, @"amount must not be nil");
    if (amount != nil) {
        NSMutableDictionary *txn = [NSMutableDictionary dictionaryWithObjectsAndKeys:amount, @"$amount", [NSDate date], @"$time", nil];
        if (properties) {
            [txn addEntriesFromDictionary:properties];
        }
        [self append:[NSDictionary dictionaryWithObject:txn forKey:@"$transactions"]];
    }
}

- (void)clearCharges
{
    [self set:[NSDictionary dictionaryWithObject:[NSArray array] forKey:@"$transactions"]];
}

- (void)deleteUser
{
    [self addPeopleRecordToQueueWithAction:@"$delete" andProperties:[NSDictionary dictionary]];
}

@end<|MERGE_RESOLUTION|>--- conflicted
+++ resolved
@@ -68,16 +68,12 @@
 @property(nonatomic,assign) SCNetworkReachabilityRef reachability;
 @property(nonatomic,assign) CTTelephonyNetworkInfo *telephonyInfo;
 @property(nonatomic,retain) NSDateFormatter *dateFormatter;
-<<<<<<< HEAD
-@property(nonatomic,retain) NSMutableSet *shownSurveys;
-@property(nonatomic,retain) NSMutableSet *shownNotifications;
-@property(nonatomic,retain) MPSurvey *lateSurvey; // for holding survey during survey permission alert
-@property(nonatomic) BOOL surveyReceivedFirstAnswer;
-=======
 @property(nonatomic,retain) NSArray *surveys;
 @property(nonatomic,retain) MPSurvey *currentlyShowingSurvey;
 @property(nonatomic,retain) NSMutableSet *shownSurveyCollections;
->>>>>>> bf037b6c
+@property(nonatomic,retain) NSArray *notifications;
+@property(nonatomic,retain) NSMutableSet *shownNotifications;
+
 
 @end
 
@@ -147,13 +143,9 @@
         self.serverURL = @"https://api.mixpanel.com";
 
         self.decideURL = @"https://api.mixpanel.com";
-<<<<<<< HEAD
         // REMOVE THIS
         self.decideURL = @"http://kyle.dev.mixpanel.org";
-        self.showSurveyOnActive = YES;
         self.showNotificationOnActive = YES;
-=======
->>>>>>> bf037b6c
         self.distinctId = [self defaultDistinctId];
         self.superProperties = [NSMutableDictionary dictionary];
         self.automaticProperties = [self collectAutomaticProperties];
@@ -165,17 +157,13 @@
         self.dateFormatter = [[[NSDateFormatter alloc] init] autorelease];
         [self.dateFormatter setDateFormat:@"yyyy-MM-dd'T'HH:mm:ss.SSS'Z'"];
         [self.dateFormatter setTimeZone:[NSTimeZone timeZoneWithAbbreviation:@"UTC"]];
-<<<<<<< HEAD
-        self.shownSurveys = [NSMutableSet set];
-        self.shownNotifications = [NSMutableSet set];
-=======
-
         self.showSurveyOnActive = YES;
         self.checkForSurveysOnActive = YES;
         self.surveys = nil;
         self.currentlyShowingSurvey = nil;
         self.shownSurveyCollections = [NSMutableSet set];
->>>>>>> bf037b6c
+        self.shownNotifications = [NSMutableSet set];
+        self.notifications = nil;
 
         // wifi reachability
         BOOL reachabilityOk = NO;
@@ -254,15 +242,10 @@
     self.eventsQueue = nil;
     self.peopleQueue = nil;
     self.dateFormatter = nil;
-<<<<<<< HEAD
-    self.shownSurveys = nil;
-    self.shownNotifications = nil;
-    self.lateSurvey = nil;
-=======
     self.surveys = nil;
     self.currentlyShowingSurvey = nil;
     self.shownSurveyCollections = nil;
->>>>>>> bf037b6c
+    self.shownNotifications = nil;
     if (self.reachability) {
         SCNetworkReachabilitySetCallback(self.reachability, NULL, NULL);
         SCNetworkReachabilitySetDispatchQueue(self.reachability, NULL);
@@ -897,37 +880,16 @@
 {
     MixpanelDebug(@"%@ application did become active", self);
     [self startFlushTimer];
-<<<<<<< HEAD
     
     if (self.showSurveyOnActive || self.showNotificationOnActive) {
         NSDate *start = [NSDate date];
         
-        [self checkForDecideResponseWithCompletion:^(MPSurvey *survey, MPNotification *inappNotif) {
+        [self checkForDecideResponseWithCompletion:^(NSArray *surveys, NSArray *notifications) {
             // TODO: decide on order and priority of decisions
-            if (self.showSurveyOnActive && survey) {
-                if ([start timeIntervalSinceNow] < -2.0) {
-                    self.lateSurvey = survey;
-                    UIAlertView *alert = [[UIAlertView alloc] initWithTitle:@"We'd love your feedback!"
-                                                                    message:@"Mind taking a quick survey?"
-                                                                   delegate:self
-                                                          cancelButtonTitle:@"No, Thanks"
-                                                          otherButtonTitles:@"Sure", nil];
-                    dispatch_async(dispatch_get_main_queue(), ^{
-                        [alert show];
-                    });
-                } else {
-                    [self showSurvey:survey];
-                }
-            } else if (inappNotif) {
-                NSLog(@"kyle %@", inappNotif.title);
-                [self showNotification:inappNotif];
-=======
-    if (self.checkForSurveysOnActive) {
-        NSDate *start = [NSDate date];
-        [self checkForSurveysWithCompletion:^(NSArray *surveys){
-            if (self.showSurveyOnActive && surveys && [surveys count] > 0) {
+            if (self.showSurveyOnActive && surveys && surveys.count > 0) {
                 [self showSurveyWithObject:surveys[0] withAlert:([start timeIntervalSinceNow] < -2.0)];
->>>>>>> bf037b6c
+            } else if (notifications && notifications.count > 0) {
+                [self showNotification:notifications[0]];
             }
         }];
     }
@@ -984,11 +946,7 @@
 
 #pragma mark - Surveys
 
-<<<<<<< HEAD
-- (void)checkForDecideResponseWithCompletion:(void (^)(MPSurvey *, MPNotification *))completion
-=======
-- (void)checkForSurveysWithCompletion:(void (^)(NSArray *surveys))completion
->>>>>>> bf037b6c
+- (void)checkForDecideResponseWithCompletion:(void (^)(NSArray *surveys, NSArray *notifications))completion
 {
     dispatch_async(self.serialQueue, ^{
         MixpanelDebug(@"%@ decide check started", self);
@@ -996,97 +954,10 @@
             MixpanelDebug(@"%@ decide check skipped because no user has been identified", self);
             return;
         }
-<<<<<<< HEAD
-        NSString *params = [NSString stringWithFormat:@"version=1&lib=iphone&token=%@&distinct_id=%@", self.apiToken, MPURLEncode(self.distinctId)];
-        NSURL *url = [NSURL URLWithString:[self.decideURL stringByAppendingString:[NSString stringWithFormat:@"/decide?%@", params]]];
-        NSMutableURLRequest *request = [NSMutableURLRequest requestWithURL:url];
-        [request setValue:@"gzip" forHTTPHeaderField:@"Accept-Encoding"];
-        NSError *error = nil;
-        NSData *data = [NSURLConnection sendSynchronousRequest:request returningResponse:nil error:&error];
         
-        if (error) {
-            NSLog(@"%@ decide check http error: %@", self, error);
-            return;
-        }
-        NSDictionary *object = [NSJSONSerialization JSONObjectWithData:data options:0 error:&error];
-        if (error) {
-            NSLog(@"%@ decide check json error: %@", self, error);
-            return;
-        }
-        if (object[@"error"]) {
-            MixpanelDebug(@"%@ decide check api error: %@", self, object[@"error"]);
-            return;
-        }
-        
-        MPSurvey *validSurvey = [self checkDictionaryForSurvey:object];
-        MPNotification *notification = [self checkDictionaryForNotification:object];
-        
-        if (completion) {
-            completion(validSurvey, notification);
-        }
-    });
-}
-
-- (MPSurvey *)checkDictionaryForSurvey:(NSDictionary *)object
-{
-    NSArray *surveys = object[@"surveys"];
-    if (!surveys || ![surveys isKindOfClass:[NSArray class]]) {
-        MixpanelDebug(@"%@ survey check response format error: %@", self, object);
-        return nil;
-    }
-    MPSurvey *validSurvey = nil;
-    for (NSDictionary *obj in surveys) {
-        MPSurvey *survey = [MPSurvey surveyWithJSONObject:obj];
-        if (survey) {
-            NSSet *filtered = [_shownSurveys objectsPassingTest:^BOOL(NSNumber *collectionID, BOOL *stop){
-                return [collectionID isEqualToNumber:@(survey.collectionID)];
-            }];
-            if ([filtered count] > 0) {
-                MixpanelDebug(@"%@ survey check found survey that's already been shown: %@", self, survey);
-            } else {
-                validSurvey = survey;
-                break;
-            }
-        }
-    }
-    if (validSurvey) {
-        MixpanelDebug(@"%@ survey check found available survey: %@", self, validSurvey);
-    } else {
-        MixpanelDebug(@"%@ survey check found no survey", self);
-    }
-    
-    return validSurvey;
-}
-
-- (MPNotification *)checkDictionaryForNotification:(NSDictionary *)object
-{
-    MixpanelDebug(@"the object %@", object);
-    NSArray *notifs = object[@"notifications"];
-    if (!notifs || ![notifs isKindOfClass:[NSArray class]]) {
-        MixpanelDebug(@"%@ in-app notif check response format error: %@", self, object);
-        return nil;
-    }
-    
-    MPNotification *validNotif = nil;
-    for (NSDictionary *obj in notifs) {
-        MPNotification *notif = [MPNotification notificationWithJSONObject:obj];
-        if (notif) {
-            NSSet *filtered = [_shownNotifications objectsPassingTest:^BOOL(NSNumber *notificationID, BOOL *stop) {
-                return [notificationID isEqualToNumber:@(notif.ID)];
-            }];
+        if (false && !_surveys) {
+            MixpanelDebug(@"%@ survey cache not found, starting network request", self);
             
-            if ([filtered count] > 0) {
-                MixpanelDebug(@"%@ in-app notif check found notification that's already been shown: %@", self, notif);
-            } else {
-                validNotif = notif;
-                break;
-            }
-=======
-
-        if (!_surveys) {
-
-            MixpanelDebug(@"%@ survey cache not found, starting network request", self);
-
             NSString *params = [NSString stringWithFormat:@"version=1&lib=iphone&token=%@&distinct_id=%@", self.apiToken, MPURLEncode(self.distinctId)];
             NSURL *url = [NSURL URLWithString:[self.decideURL stringByAppendingString:[NSString stringWithFormat:@"/decide?%@", params]]];
             NSMutableURLRequest *request = [NSMutableURLRequest requestWithURL:url];
@@ -1106,13 +977,13 @@
                 MixpanelDebug(@"%@ survey check api error: %@", self, object[@"error"]);
                 return;
             }
-
+            
             NSArray *rawSurveys = object[@"surveys"];
             if (!rawSurveys || ![rawSurveys isKindOfClass:[NSArray class]]) {
                 MixpanelDebug(@"%@ survey check response format error: %@", self, object);
                 return;
             }
-
+            
             NSMutableArray *parsedSurveys = [NSMutableArray array];
             for (id obj in rawSurveys) {
                 MPSurvey *survey = [MPSurvey surveyWithJSONObject:obj];
@@ -1120,33 +991,47 @@
                     [parsedSurveys addObject:survey];
                 }
             }
+            
+            NSArray *rawNotifications = object[@"notifications"];
+            if (!rawNotifications || ![rawNotifications isKindOfClass:[NSArray class]]) {
+                MixpanelDebug(@"%@ in-app notifs check response format error: %@", self, object);
+                return;
+            }
+            
+            NSMutableArray *parsedNotifications = [NSMutableArray array];
+            for (id obj in rawNotifications) {
+                MPNotification *notification = [MPNotification notificationWithJSONObject:obj];
+                if (notification) {
+                    [parsedNotifications addObject:notification];
+                }
+            }
+            
             self.surveys = parsedSurveys;
+            self.notifications = parsedNotifications;
         } else {
             MixpanelDebug(@"%@ survey cache found, skipping network request", self);
         }
-
+        
         NSMutableArray *unseenSurveys = [NSMutableArray array];
         for (MPSurvey *survey in _surveys) {
             if([_shownSurveyCollections member:@(survey.collectionID)] == nil) {
                 [unseenSurveys addObject:survey];
             }
         }
-
+        
+        NSMutableArray *unseenNotifications = [NSMutableArray array];
+        for (MPNotification *notification in _notifications) {
+            if ([_shownNotifications member:@(notification.ID)] == nil) {
+                [unseenNotifications addObject:notification];
+            }
+        }
+        
         MixpanelDebug(@"%@ survey check found %lu available surveys out of %lu total: %@", self, (unsigned long)[unseenSurveys count], (unsigned long)[_surveys count], unseenSurveys);
-
+        
         if (completion) {
-            completion([NSArray arrayWithArray:unseenSurveys]);
->>>>>>> bf037b6c
-        }
-    }
-    
-    if (validNotif) {
-        MixpanelDebug(@"%@ in-app notif check found available notification: %@", self, validNotif);
-    } else {
-        MixpanelDebug(@"%@ in-app notif check found no notification", self);
-    }
-    
-    return validNotif;
+            completion([NSArray arrayWithArray:unseenSurveys], [NSArray arrayWithArray:unseenNotifications]);
+        }
+    });
 }
 
 - (void)presentSurveyWithRootViewController:(MPSurvey *)survey
