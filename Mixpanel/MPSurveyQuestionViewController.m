#if ! __has_feature(objc_arc)
#error This file must be compiled with ARC. Either turn on ARC for the project or use -fobjc-arc flag on this file.
#endif

#import <QuartzCore/QuartzCore.h>

#import "MPSurveyQuestionViewController.h"

@interface MPSurveyQuestionViewController ()

@property (nonatomic, strong) IBOutlet UILabel *prompt;
@property (nonatomic, strong) IBOutlet NSLayoutConstraint *promptHeight;

@end

@interface MPSurveyMultipleChoiceQuestionViewController : MPSurveyQuestionViewController <UITableViewDataSource, UITableViewDelegate>

@property (nonatomic, strong) MPSurveyMultipleChoiceQuestion *question;
@property (nonatomic, strong) IBOutlet UITableView *tableView;
@property (nonatomic, strong) IBOutlet UIView *tableContainer;
@property (nonatomic, strong) IBOutlet NSLayoutConstraint *tableContainerVerticalPadding;

@end

typedef NS_ENUM(NSInteger, MPSurveyTableViewCellPosition) {
    MPSurveyTableViewCellPositionTop,
    MPSurveyTableViewCellPositionMiddle,
    MPSurveyTableViewCellPositionBottom,
    MPSurveyTableViewCellPositionSingle
};

@interface MPSurveyTableViewCellBackground : UIView

@property (nonatomic, strong) UIColor *strokeColor;
@property (nonatomic, strong) UIColor *fillColor;
@property (nonatomic) MPSurveyTableViewCellPosition position;

@end

@interface MPSurveyTableViewCell : UITableViewCell

@property(nonatomic,getter=isChecked) BOOL checked;
@property (nonatomic, strong) IBOutlet UILabel *label;
@property (nonatomic, strong) IBOutlet UILabel *selectedLabel;
@property (nonatomic, strong) IBOutlet UIImageView *checkmark;
@property (nonatomic, strong) IBOutlet MPSurveyTableViewCellBackground *customBackgroundView;
@property (nonatomic, strong) IBOutlet MPSurveyTableViewCellBackground *customSelectedBackgroundView;
@property (nonatomic, strong) IBOutlet NSLayoutConstraint *selectedLabelLeadingSpace;
@property (nonatomic, strong) IBOutlet NSLayoutConstraint *checkmarkLeadingSpace;

@end

@interface MPSurveyTextQuestionViewController : MPSurveyQuestionViewController <UITextViewDelegate>

@property (nonatomic, strong) MPSurveyTextQuestion *question;
@property (nonatomic, strong) IBOutlet NSLayoutConstraint *promptTopSpace;
@property (nonatomic, strong) IBOutlet UITextView *textView;
@property (nonatomic, strong) IBOutlet NSLayoutConstraint *textViewHeight;
@property (nonatomic, strong) IBOutlet UIView *keyboardAccessory;
@property (nonatomic, strong) IBOutlet NSLayoutConstraint *keyboardAccessoryWidth;
@property (nonatomic, strong) IBOutlet UILabel *charactersLeftLabel;

@end

@implementation MPSurveyQuestionViewController

- (void)viewDidLoad
{
    [super viewDidLoad];
    _prompt.text = self.question.prompt;
}

- (void)viewWillLayoutSubviews
{
    // can't use _prompt.bounds here cause it hasn't been calculated yet
    CGFloat promptWidth = self.view.bounds.size.width - 30; // 2x 15 point horizontal padding on prompt
    CGFloat promptHeight = UIDeviceOrientationIsPortrait([UIApplication sharedApplication].statusBarOrientation) ? 72 : 48;
    UIFont *font = _prompt.font;
    CGSize constraintSize = CGSizeMake(promptWidth, CGFLOAT_MAX);
    
    // lower prompt font size until it fits (or hits min of 9 points)
    for (CGFloat size = 20; size >= 9; size--) {
        font = [font fontWithSize:size];
        CGRect bounds = [_prompt.text boundingRectWithSize:constraintSize
                                                   options:NSStringDrawingUsesLineFragmentOrigin
                                                attributes:@{NSFontAttributeName: font}
                                                   context:nil];
        if (bounds.size.height <= promptHeight) {
            promptHeight = bounds.size.height;
            break;
        }
    }
    _prompt.font = font;
    _promptHeight.constant = ceilf(promptHeight);
}


@end

@implementation MPSurveyTableViewCellBackground

- (void)setPosition:(MPSurveyTableViewCellPosition)position
{
    BOOL changed = _position != position;
    _position = position;
    if (changed) {
        [self setNeedsDisplay];
    }
}

- (void)drawRect:(CGRect)rect
{
    UIRectCorner corners;
    if (_position == MPSurveyTableViewCellPositionTop) {
        corners = UIRectCornerTopLeft | UIRectCornerTopRight;
    } else if (_position == MPSurveyTableViewCellPositionMiddle) {
        corners = 0;
    } else if (_position == MPSurveyTableViewCellPositionBottom) {
        corners = UIRectCornerBottomLeft | UIRectCornerBottomRight;
    } else {
        // MPSurveyTableViewCellBackgroundPositionSingle
        corners = UIRectCornerAllCorners;
    }

    // pixel fitting
    rect.origin.x += 0.5;
    rect.origin.y += 0.5;
    rect.size.width -= 1;
    if (_position == MPSurveyTableViewCellPositionBottom) {
        rect.size.height -= 1;
    }

    UIBezierPath *path = [UIBezierPath bezierPathWithRoundedRect:rect
                                               byRoundingCorners:corners
                                                     cornerRadii:CGSizeMake(5, 5)];

    [path setLineCapStyle:kCGLineCapSquare];
    [_strokeColor setStroke];
    [_fillColor setFill];
    [path stroke];
    [path fill];
}

@end

@implementation MPSurveyTableViewCell

- (void)setChecked:(BOOL)checked animatedWithCompletion:(void (^)(BOOL))completion
{
    _checked = checked;
    NSTimeInterval duration = 0.25;
    if (checked) {
        [UIView animateWithDuration:duration * 0.5
                              delay:0
                            options:UIViewAnimationOptionCurveEaseOut
                         animations:^{
                             _label.alpha = 0;
                             _customBackgroundView.alpha = 0;
                             _checkmark.alpha = 1;
                             _selectedLabel.alpha = 1;
                             _customSelectedBackgroundView.alpha = 1;
                         }
                         completion:^(BOOL finished) {
                             _checkmarkLeadingSpace.constant = 20;
                             [UIView animateWithDuration:duration * 0.5
                                                   delay:0
                                                 options:UIViewAnimationOptionCurveEaseOut
                                              animations:^{
                                                  [self.contentView layoutIfNeeded];
                                                  _selectedLabelLeadingSpace.constant = 46;
                                                  [UIView animateWithDuration:duration * 0.5 * 0.5
                                                                        delay:duration * 0.5 * 0.5
                                                                      options:0
                                                                   animations:^{
                                                                       [self.contentView layoutIfNeeded];
                                                                   }
                                                                   completion:completion];
                                              }
                                              completion:nil];
                         }];
    } else {
        _checkmarkLeadingSpace.constant = 15;
        _selectedLabelLeadingSpace.constant = 30;
        [UIView animateWithDuration:duration
                              delay:0
                            options:UIViewAnimationOptionCurveEaseOut
                         animations:^{
                             _checkmark.alpha = 0;
                             _selectedLabel.alpha = 0;
                             _customSelectedBackgroundView.alpha = 0;
                             _label.alpha = 1;
                             _customBackgroundView.alpha = 1;
                             [self.contentView layoutIfNeeded];
                         }
                         completion:completion];
    }
}

@end

@implementation MPSurveyMultipleChoiceQuestionViewController

- (void)viewDidLoad
{
    [super viewDidLoad];
    _tableView.contentInset = UIEdgeInsetsMake(44, 0, 44, 0);
}

- (void)viewDidLayoutSubviews
{
    CAGradientLayer *fadeLayer = [CAGradientLayer layer];
    CGColorRef outerColor = [UIColor colorWithWhite:1 alpha:0].CGColor;
    CGColorRef innerColor = [UIColor colorWithWhite:1 alpha:1].CGColor;
<<<<<<< HEAD
    fadeLayer.colors = @[(id)outerColor, (id)innerColor, (id)innerColor, (id)outerColor];
    // add 44 pixels of fade in and out at top and bottom of table view container
=======
    fadeLayer.colors = @[(__bridge id)outerColor, (__bridge id)innerColor, (__bridge id)innerColor, (__bridge id)outerColor];
    // add 20 pixels of fade in and out at top and bottom of table view container
>>>>>>> 80dde099
    CGFloat offset = 44 / _tableContainer.bounds.size.height;
    fadeLayer.locations = @[@0, @(0 + offset), @(1 - offset), @1];
    fadeLayer.bounds = _tableContainer.bounds;
    fadeLayer.anchorPoint = CGPointZero;
    _tableContainer.layer.mask = fadeLayer;
}

- (NSString *)labelForValue:(id)value
{
    NSString *label;
    if ([value isKindOfClass:[NSString class]]) {
        label = value;
    } else if ([value isKindOfClass:[NSNumber class]]) {
        int i = [value intValue];
        if (CFNumberGetType((CFNumberRef)value) == kCFNumberCharType && (i == 0 || i == 1)) {
            label = i ? @"Yes" : @"No";
        } else {
            NSNumberFormatter *formatter = [[NSNumberFormatter alloc] init];
            [formatter setNumberStyle:NSNumberFormatterDecimalStyle];
            label = [formatter stringFromNumber:value];
        }
    } else if ([value isKindOfClass:[NSNull class]]) {
        label = @"None";
    } else {
        NSLog(@"%@ unexpected value for survey choice: %@", self, value);
        label = [value description];
    }
    return label;
}

- (NSInteger)tableView:(UITableView *)tableView numberOfRowsInSection:(NSInteger)section
{
    return (NSInteger)[self.question.choices count];
}

- (UITableViewCell *)tableView:(UITableView *)tableView cellForRowAtIndexPath:(NSIndexPath *)indexPath
{
    MPSurveyTableViewCell *cell = [tableView dequeueReusableCellWithIdentifier:@"MPSurveyTableViewCell"];
    NSString *text = [self labelForValue:(self.question.choices)[(NSUInteger)indexPath.row]];
    cell.label.text = text;
    cell.selectedLabel.text = text;
    UIColor *strokeColor = [UIColor colorWithWhite:1 alpha:0.5];
    cell.backgroundColor = [UIColor clearColor]; // necessary on ipad to get rid of white background in cell
    cell.customBackgroundView.strokeColor = strokeColor;
    cell.customSelectedBackgroundView.strokeColor = strokeColor;
    cell.customBackgroundView.fillColor = [UIColor clearColor];
    cell.customSelectedBackgroundView.fillColor = [self.highlightColor colorWithAlphaComponent:0.3];
    MPSurveyTableViewCellPosition position;
    if (indexPath.row == 0) {
        if ([self.question.choices count] == 1) {
            position = MPSurveyTableViewCellPositionSingle;
        } else {
            position = MPSurveyTableViewCellPositionTop;
        }
    } else if (indexPath.row == (NSInteger)([self.question.choices count] - 1)) {
        position = MPSurveyTableViewCellPositionBottom;
    } else {
        position = MPSurveyTableViewCellPositionMiddle;
    }
    cell.customBackgroundView.position = position;
    cell.customSelectedBackgroundView.position = position;
    return cell;
}

- (void)tableView:(UITableView *)tableView didSelectRowAtIndexPath:(NSIndexPath *)indexPath
{
    MPSurveyTableViewCell *cell = (MPSurveyTableViewCell *)[tableView cellForRowAtIndexPath:indexPath];
    if (!cell.isChecked) {
        [cell setChecked:YES animatedWithCompletion:^(BOOL finished){
            id value = (self.question.choices)[(NSUInteger)indexPath.row];
            __strong id<MPSurveyQuestionViewControllerDelegate> strongDelegate = self.delegate;
            if (strongDelegate != nil) {
                [strongDelegate questionController:self didReceiveAnswerProperties:@{@"$value": value}];
            }
        }];
    }
}

- (void)tableView:(UITableView *)tableView didDeselectRowAtIndexPath:(NSIndexPath *)indexPath
{
    MPSurveyTableViewCell *cell = (MPSurveyTableViewCell *)[tableView cellForRowAtIndexPath:indexPath];
    if (cell.isChecked) {
        [cell setChecked:NO animatedWithCompletion:nil];
    }
}

- (CGFloat)tableView:(UITableView *)tableView heightForHeaderInSection:(NSInteger)section
{
    return (floor(NSFoundationVersionNumber) <= NSFoundationVersionNumber_iOS_6_1) ? 0 : 0.1f; // for some reason, 0 doesn't work in ios7
}

@end

@implementation MPSurveyTextQuestionViewController

- (void)viewDidLoad
{
    [super viewDidLoad];
    _textView.backgroundColor = [self.highlightColor colorWithAlphaComponent:0.3];
    _textView.delegate = self;
    _textView.layer.borderColor = [UIColor colorWithWhite:1 alpha:0.5].CGColor;
    _textView.layer.borderWidth = 1;
    _textView.layer.cornerRadius = 5;
    _textView.inputAccessoryView = _keyboardAccessory;
}

- (void)viewWillAppear:(BOOL)animated
{
    [super viewWillAppear:animated];
    [self registerForKeyboardNotifications];
    if (UIDeviceOrientationIsPortrait([UIApplication sharedApplication].statusBarOrientation)) {
        [_textView becomeFirstResponder];
    }
}

- (void)viewWillDisappear:(BOOL)animated
{
    [super viewWillDisappear:animated];
    [_textView resignFirstResponder];
    [[NSNotificationCenter defaultCenter] removeObserver:self];
}

- (void)viewWillLayoutSubviews
{
    [super viewWillLayoutSubviews];
    _keyboardAccessoryWidth.constant = self.view.bounds.size.width;
    _textViewHeight.constant = UIDeviceOrientationIsPortrait([UIApplication sharedApplication].statusBarOrientation) ? 72 : 48;
}

- (BOOL)textView:(UITextView *)textView shouldChangeTextInRange:(NSRange)range replacementText:(NSString *)text
{
    BOOL shouldChange;
    if ([text isEqualToString:@"\n"]) {
        // submit answer
        shouldChange = NO;
        __strong id<MPSurveyQuestionViewControllerDelegate> strongDelegate = self.delegate;
        if (strongDelegate != nil) {
            [strongDelegate questionController:self didReceiveAnswerProperties:@{@"$value": textView.text}];
        }
    } else {
        NSUInteger newLength = [textView.text length] + ([text length] - range.length);
        shouldChange = newLength <= 255;
        if (shouldChange) {
            [UIView animateWithDuration:0.3 animations:^{
                _charactersLeftLabel.text = [NSString stringWithFormat:@"%@ character%@ left", @(255 - newLength), (255 - newLength == 1) ? @"": @"s"];
                _charactersLeftLabel.alpha = (newLength > 155) ? 1 : 0;
            }];
        }
    }
    return shouldChange;
}

- (void)registerForKeyboardNotifications
{
    [[NSNotificationCenter defaultCenter] addObserver:self
                                             selector:@selector(keyboardWillShow:)
                                                 name:UIKeyboardWillShowNotification object:nil];

    [[NSNotificationCenter defaultCenter] addObserver:self
                                             selector:@selector(keyboardWillHide:)
                                                 name:UIKeyboardWillHideNotification object:nil];
}

- (void)keyboardWillShow:(NSNotification *)note
{
    NSDictionary* info = [note userInfo];
    NSTimeInterval duration = [info[UIKeyboardAnimationDurationUserInfoKey] doubleValue];
    UIViewAnimationOptions curve = [info[UIKeyboardAnimationDurationUserInfoKey] unsignedIntegerValue];
    CGFloat promptTopSpace, promptAlpha;
    if (UIDeviceOrientationIsPortrait(([UIApplication sharedApplication].statusBarOrientation))) {
        promptTopSpace = 15;
        promptAlpha = 1;
    } else {
        promptTopSpace = -(self.prompt.bounds.size.height + 15); // +15 for text view top space
        promptAlpha = 0;
    }
    _promptTopSpace.constant = promptTopSpace;
    [UIView animateWithDuration:duration
                          delay:0
                        options:curve | UIViewKeyframeAnimationOptionBeginFromCurrentState
                     animations:^{
                         self.prompt.alpha = promptAlpha;
                         [self.view layoutIfNeeded];
                     }
                     completion:nil];
}

- (void)keyboardWillHide:(NSNotification *)note
{
    NSDictionary* info = [note userInfo];
    NSTimeInterval duration = [info[UIKeyboardAnimationDurationUserInfoKey] doubleValue];
    UIViewAnimationOptions curve = [info[UIKeyboardAnimationDurationUserInfoKey] unsignedIntegerValue];
    _promptTopSpace.constant = 15;
    [UIView animateWithDuration:duration
                          delay:0
                        options:curve | UIViewKeyframeAnimationOptionBeginFromCurrentState
                     animations:^{
                         self.prompt.alpha = 1;
                         [self.view layoutIfNeeded];
                     }
                     completion:nil];
}

- (IBAction)hideKeyboard
{
    [_textView resignFirstResponder];
}

@end<|MERGE_RESOLUTION|>--- conflicted
+++ resolved
@@ -211,13 +211,8 @@
     CAGradientLayer *fadeLayer = [CAGradientLayer layer];
     CGColorRef outerColor = [UIColor colorWithWhite:1 alpha:0].CGColor;
     CGColorRef innerColor = [UIColor colorWithWhite:1 alpha:1].CGColor;
-<<<<<<< HEAD
-    fadeLayer.colors = @[(id)outerColor, (id)innerColor, (id)innerColor, (id)outerColor];
+    fadeLayer.colors = @[(__bridge id)outerColor, (__bridge id)innerColor, (__bridge id)innerColor, (__bridge id)outerColor];
     // add 44 pixels of fade in and out at top and bottom of table view container
-=======
-    fadeLayer.colors = @[(__bridge id)outerColor, (__bridge id)innerColor, (__bridge id)innerColor, (__bridge id)outerColor];
-    // add 20 pixels of fade in and out at top and bottom of table view container
->>>>>>> 80dde099
     CGFloat offset = 44 / _tableContainer.bounds.size.height;
     fadeLayer.locations = @[@0, @(0 + offset), @(1 - offset), @1];
     fadeLayer.bounds = _tableContainer.bounds;
