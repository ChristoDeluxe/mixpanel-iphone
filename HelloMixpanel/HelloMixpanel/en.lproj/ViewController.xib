--- conflicted
+++ resolved
@@ -1,7 +1,7 @@
 <?xml version="1.0" encoding="UTF-8" standalone="no"?>
 <document type="com.apple.InterfaceBuilder3.CocoaTouch.XIB" version="3.0" toolsVersion="4510" systemVersion="12F45" targetRuntime="iOS.CocoaTouch" propertyAccessControl="none">
     <dependencies>
-        <deployment defaultVersion="1536" identifier="iOS"/>
+        <deployment defaultVersion="1792" identifier="iOS"/>
         <plugIn identifier="com.apple.InterfaceBuilder.IBCocoaTouchPlugin" version="3742"/>
     </dependencies>
     <objects>
@@ -25,38 +25,6 @@
                     <autoresizingMask key="autoresizingMask" widthSizable="YES" heightSizable="YES"/>
                     <color key="backgroundColor" white="1" alpha="1" colorSpace="calibratedWhite"/>
                 </imageView>
-<<<<<<< HEAD
-                <button opaque="NO" contentMode="scaleToFill" contentHorizontalAlignment="center" contentVerticalAlignment="center" buttonType="roundedRect" lineBreakMode="middleTruncation" id="37">
-                    <rect key="frame" x="20" y="181" width="141" height="44"/>
-                    <autoresizingMask key="autoresizingMask" flexibleMinX="YES" flexibleMaxX="YES" flexibleMaxY="YES"/>
-                    <state key="normal" title="Show Survey">
-                        <color key="titleShadowColor" white="0.5" alpha="1" colorSpace="calibratedWhite"/>
-                    </state>
-                    <connections>
-                        <action selector="showSurvey:" destination="-2" eventType="touchUpInside" id="39"/>
-                    </connections>
-                </button>
-                <button opaque="NO" contentMode="scaleToFill" contentHorizontalAlignment="center" contentVerticalAlignment="center" buttonType="roundedRect" lineBreakMode="middleTruncation" id="42">
-                    <rect key="frame" x="53" y="397" width="215" height="44"/>
-                    <autoresizingMask key="autoresizingMask" flexibleMaxX="YES" flexibleMaxY="YES"/>
-                    <state key="normal" title="Change Background">
-                        <color key="titleShadowColor" white="0.5" alpha="1" colorSpace="calibratedWhite"/>
-                    </state>
-                    <connections>
-                        <action selector="changeBackground" destination="-1" eventType="touchUpInside" id="rdZ-7h-qpm"/>
-                    </connections>
-                </button>
-                <button opaque="NO" contentMode="scaleToFill" contentHorizontalAlignment="center" contentVerticalAlignment="center" buttonType="roundedRect" lineBreakMode="middleTruncation" id="6W4-gx-0SQ">
-                    <rect key="frame" x="162" y="182" width="138" height="43"/>
-                    <autoresizingMask key="autoresizingMask" flexibleMaxX="YES" flexibleMaxY="YES"/>
-                    <state key="normal" title="Show Notification">
-                        <color key="titleShadowColor" white="0.5" alpha="1" colorSpace="calibratedWhite"/>
-                    </state>
-                    <connections>
-                        <action selector="showNotif:" destination="-2" eventType="touchUpInside" id="bD3-Vo-eoD"/>
-                    </connections>
-                </button>
-=======
                 <view clearsContextBeforeDrawing="NO" contentMode="scaleToFill" id="6" customClass="UIScrollView">
                     <rect key="frame" x="0.0" y="0.0" width="320" height="480"/>
                     <autoresizingMask key="autoresizingMask" widthSizable="YES" heightSizable="YES"/>
@@ -118,6 +86,16 @@
                                 <action selector="showSurvey:" destination="-2" eventType="touchUpInside" id="39"/>
                             </connections>
                         </button>
+                        <button opaque="NO" contentMode="scaleToFill" contentHorizontalAlignment="center" contentVerticalAlignment="center" buttonType="roundedRect" lineBreakMode="middleTruncation" id="6W4-gx-0SQ">
+                            <rect key="frame" x="90" y="249" width="138" height="43"/>
+                            <autoresizingMask key="autoresizingMask" flexibleMaxX="YES" flexibleMaxY="YES"/>
+                            <state key="normal" title="Show Notification">
+                                <color key="titleShadowColor" white="0.5" alpha="1" colorSpace="calibratedWhite"/>
+                            </state>
+                            <connections>
+                                <action selector="showNotif:" destination="-2" eventType="touchUpInside" id="bD3-Vo-eoD"/>
+                            </connections>
+                        </button>
                         <button opaque="NO" contentMode="scaleToFill" contentHorizontalAlignment="center" contentVerticalAlignment="center" buttonType="roundedRect" lineBreakMode="middleTruncation" id="42">
                             <rect key="frame" x="53" y="416" width="215" height="44"/>
                             <autoresizingMask key="autoresizingMask" flexibleMinX="YES" flexibleMaxX="YES" flexibleMaxY="YES"/>
@@ -140,7 +118,6 @@
                     <color key="tintColor" red="1" green="1" blue="1" alpha="1" colorSpace="calibratedRGB"/>
                     <simulatedStatusBarMetrics key="simulatedStatusBarMetrics"/>
                 </view>
->>>>>>> ad08d75f
             </subviews>
             <color key="backgroundColor" red="0.52156865600000002" green="0.58431375029999999" blue="0.7019608021" alpha="1" colorSpace="deviceRGB"/>
         </view>
