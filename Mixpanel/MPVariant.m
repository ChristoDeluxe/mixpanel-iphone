//
//  MPVariant.m
//  HelloMixpanel
//
//  Created by Alex Hofsteede on 28/4/14.
//  Copyright (c) 2014 Mixpanel. All rights reserved.
//

#import "MPVariant.h"

#import "MPObjectSelector.h"
#import "MPSwizzler.h"

@implementation MPVariant

+ (MPVariant *)variantWithDummyJSONObject {
    NSDictionary *object = [NSJSONSerialization JSONObjectWithData:[NSData dataWithContentsOfURL:[[NSBundle mainBundle] URLForResource:@"test_variant" withExtension:@"json"]]
                                    options:0 error:nil];
    return [MPVariant variantWithJSONObject:object];
}

+ (MPVariant *)variantWithJSONObject:(NSDictionary *)object {

    NSArray *actions = [object objectForKey:@"actions"];
    if (![actions isKindOfClass:[NSArray class]]) {
        NSLog(@"Variant requires an array of actions");
        return nil;
    }

    return [[MPVariant alloc] initWithActions:actions];
}

+ (NSArray *)getViewsOnPath:(NSString *)path fromRoot:(NSObject *)root
{
    MPObjectSelector *selector = [[MPObjectSelector alloc] initWithString:path];
    return [selector selectFromRoot:root];
}

+ (void)setValue:(id)value forKey:(NSString *)key onPath:(NSString *)path fromRoot:(UIView *)root
{
    NSArray *views = [self getViewsOnPath:path fromRoot:root];
    if ([views count] > 0) {
        for (NSObject *o in views) {
            [o setValue:value forKey:key];
        }
    } else {
        NSLog(@"No objects matching pattern");
    }
}

+ (id)convertArg:(id)arg toType:(NSString *)toType
{
    NSString *fromType = [self fromTypeForArg:arg];

    NSString *forwardTransformerName = [NSString stringWithFormat:@"MP%@To%@ValueTransformer", fromType, toType];
    NSValueTransformer *forwardTransformer = [NSValueTransformer valueTransformerForName:forwardTransformerName];
    if (forwardTransformer)
    {
        return [forwardTransformer transformedValue:arg];
    }

    NSString *reverseTransformerName = [NSString stringWithFormat:@"MP%@To%@ValueTransformer", toType, fromType];
    NSValueTransformer *reverseTransformer = [NSValueTransformer valueTransformerForName:reverseTransformerName];
    if (reverseTransformer && [[reverseTransformer class] allowsReverseTransformation])
    {
        return [reverseTransformer reverseTransformedValue:arg];
    }

    NSValueTransformer *defaultTransformer = [NSValueTransformer valueTransformerForName:@"MPPassThroughValueTransformer"];
    return [defaultTransformer reverseTransformedValue:arg];
}

+ (NSString *)fromTypeForArg:(id)arg
{
    NSDictionary *classNameMap = @{@"NSString": [NSString class],
                                   @"NSNumber": [NSNumber class],
                                   @"NSDictionary": [NSDictionary class],
                                   @"NSArray": [NSArray class]};

    NSString *fromType = nil;
    for (NSString *key in classNameMap)
    {
        if ([arg isKindOfClass:classNameMap[key]])
        {
            fromType = key;
            break;
        }
    }

<<<<<<< HEAD
    NSString *toTransformerName = [NSString stringWithFormat:@"MP%@To%@ValueTransformer", type, fromType];
    NSValueTransformer *toTransformer = [NSValueTransformer valueTransformerForName:toTransformerName];
    if (!toTransformer) {
        toTransformer = [NSValueTransformer valueTransformerForName:@"MPPassThroughValueTransformer"];
    }

    if (toTransformer && [[toTransformer class] allowsReverseTransformation]) {
        arg = [toTransformer reverseTransformedValue:arg];
    }

    return arg;
=======
    NSAssert(fromType != nil, @"Expected non-nil fromType!");
    return fromType;
>>>>>>> 72e35cea
}

// For now this is a place to put custom processing for selectors/types that we know
// need a little extra massaging.
+ (id) specialProcessArg:(id)arg atPosition:(int)position forSelector:(SEL)selector
{
    id result = arg;
    if (selector == @selector(setImage:) && position == 0) {
        result = [[UIImage alloc] initWithCGImage:(CGImageRef)arg];
    }
    return result;
}

+ (BOOL)executeSelector:(SEL)selector withArgs:(NSArray *)args onPath:(NSString *)path fromRoot:(NSObject *)root
{
    BOOL executed = NO;
    NSArray *views = [[self class] getViewsOnPath:path fromRoot:root];
    if ([views count] > 0) {
        for (NSObject *o in views) {
            NSMethodSignature *signature = [o methodSignatureForSelector:selector];
            if (signature != nil) {
                NSInvocation *invocation = [NSInvocation invocationWithMethodSignature:signature];
                uint requiredArgs = [signature numberOfArguments] - 2;
                if ([args count] >= requiredArgs) {
                    [invocation setSelector:selector];
                    for (uint i = 0; i < requiredArgs; i++) {

                        NSArray *argTuple = [args objectAtIndex:i];
                        id arg = [[self class] convertArg:argTuple[0] toType:argTuple[1]];
                        arg = [[self class] specialProcessArg:arg atPosition:i forSelector:selector];

                        // Unpack NSValues to their base types.
                        if( [arg isKindOfClass:[NSValue class]] ) {
                            void *buf = malloc(sizeof([(NSValue *)arg objCType]));
                            [(NSValue *)arg getValue:buf];
                            [invocation setArgument:(void *)buf atIndex:(int)(i+2)];
                            free(buf);
                        } else {
                            [invocation setArgument:(void *)&arg atIndex:(int)(i+2)];
                        }
                    }
                    [invocation invokeWithTarget:o];
                    executed = YES;
                } else {
                    NSLog(@"Not enough args");
                }
            } else {
                NSLog(@"No selector");
            }
        }
    } else {
        NSLog(@"No objects matching pattern");
    }
    return executed;
}


- (id) initWithActions:(NSArray *)actions
{
    if(self = [super init]) {
        self.actions = actions;
    }
    return self;
}

- (void)execute {
    for (NSDictionary *action in self.actions) {

        BOOL executed = [[self class] executeSelector:NSSelectorFromString([action objectForKey:@"selector"])
                         withArgs:[action objectForKey:@"args"]
                           onPath:[action objectForKey:@"path"]
                         fromRoot:[[[UIApplication sharedApplication] keyWindow] rootViewController]];
        if (!executed) {
            [MPSwizzler swizzleSelector:@selector(willMoveToWindow:) onClass:[UIView class] withBlock:^{
                if ([[self class] executeSelector:NSSelectorFromString([action objectForKey:@"selector"])
                                     withArgs:[action objectForKey:@"args"]
                                       onPath:[action objectForKey:@"path"]
                                         fromRoot:[[[UIApplication sharedApplication] keyWindow] rootViewController]]) {
                    [MPSwizzler unswizzleSelector:@selector(willMoveToWindow:) onClass:[UIView class]];
                }

            }];
        }
    }
}

@end<|MERGE_RESOLUTION|>--- conflicted
+++ resolved
@@ -86,23 +86,8 @@
             break;
         }
     }
-
-<<<<<<< HEAD
-    NSString *toTransformerName = [NSString stringWithFormat:@"MP%@To%@ValueTransformer", type, fromType];
-    NSValueTransformer *toTransformer = [NSValueTransformer valueTransformerForName:toTransformerName];
-    if (!toTransformer) {
-        toTransformer = [NSValueTransformer valueTransformerForName:@"MPPassThroughValueTransformer"];
-    }
-
-    if (toTransformer && [[toTransformer class] allowsReverseTransformation]) {
-        arg = [toTransformer reverseTransformedValue:arg];
-    }
-
-    return arg;
-=======
     NSAssert(fromType != nil, @"Expected non-nil fromType!");
     return fromType;
->>>>>>> 72e35cea
 }
 
 // For now this is a place to put custom processing for selectors/types that we know
