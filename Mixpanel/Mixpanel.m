--- conflicted
+++ resolved
@@ -180,67 +180,7 @@
         self.notifications = nil;
         self.variants = nil;
 
-<<<<<<< HEAD
         [self setupListeners];
-=======
-        // wifi reachability
-        BOOL reachabilityOk = NO;
-        if ((_reachability = SCNetworkReachabilityCreateWithName(NULL, "api.mixpanel.com")) != NULL) {
-            SCNetworkReachabilityContext context = {0, (__bridge void*)self, NULL, NULL, NULL};
-            if (SCNetworkReachabilitySetCallback(_reachability, MixpanelReachabilityCallback, &context)) {
-                if (SCNetworkReachabilitySetDispatchQueue(_reachability, self.serialQueue)) {
-                    reachabilityOk = YES;
-                    MixpanelDebug(@"%@ successfully set up reachability callback", self);
-                } else {
-                    // cleanup callback if setting dispatch queue failed
-                    SCNetworkReachabilitySetCallback(_reachability, NULL, NULL);
-                }
-            }
-        }
-        if (!reachabilityOk) {
-            NSLog(@"%@ failed to set up reachability callback: %s", self, SCErrorString(SCError()));
-        }
-
-        NSNotificationCenter *notificationCenter = [NSNotificationCenter defaultCenter];
-
-        // cellular info
-#if __IPHONE_OS_VERSION_MAX_ALLOWED >= 70000
-        if (floor(NSFoundationVersionNumber) > NSFoundationVersionNumber_iOS_6_1) {
-            [self setCurrentRadio];
-            [notificationCenter addObserver:self
-                                   selector:@selector(setCurrentRadio)
-                                       name:CTRadioAccessTechnologyDidChangeNotification
-                                     object:nil];
-        }
-#endif
-
-        [notificationCenter addObserver:self
-                               selector:@selector(applicationWillTerminate:)
-                                   name:UIApplicationWillTerminateNotification
-                                 object:nil];
-        [notificationCenter addObserver:self
-                               selector:@selector(applicationWillResignActive:)
-                                   name:UIApplicationWillResignActiveNotification
-                                 object:nil];
-        [notificationCenter addObserver:self
-                               selector:@selector(applicationDidBecomeActive:)
-                                   name:UIApplicationDidBecomeActiveNotification
-                                 object:nil];
-        [notificationCenter addObserver:self
-                               selector:@selector(applicationDidEnterBackground:)
-                                   name:UIApplicationDidEnterBackgroundNotification
-                                 object:nil];
-        [notificationCenter addObserver:self
-                               selector:@selector(applicationWillEnterForeground:)
-                                   name:UIApplicationWillEnterForegroundNotification
-                                 object:nil];
-
-        [notificationCenter addObserver:self
-                               selector:@selector(appLinksNotificationRaised:)
-                                   name:@"com.parse.bolts.measurement_event"
-                                 object:nil];
-
->>>>>>> 3ffccbd5
         [self unarchive];
         [self executeCachedVariants];
 
@@ -329,7 +269,10 @@
                            selector:@selector(applicationWillEnterForeground:)
                                name:UIApplicationWillEnterForegroundNotification
                              object:nil];
-
+    [notificationCenter addObserver:self
+                           selector:@selector(appLinksNotificationRaised:)
+                               name:@"com.parse.bolts.measurement_event"
+                             object:nil];
 
     dispatch_async(dispatch_get_main_queue(), ^{
         UILongPressGestureRecognizer *recognizer = [[UILongPressGestureRecognizer alloc] initWithTarget:self action:@selector(connectGestureRecognized:)];
