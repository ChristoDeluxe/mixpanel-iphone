--- conflicted
+++ resolved
@@ -57,13 +57,8 @@
 		5115A0E41B4F4DF700787217 /* checkerboard.jpg in Resources */ = {isa = PBXBuildFile; fileRef = 5115A0E11B4F4DF700787217 /* checkerboard.jpg */; };
 		5115A0E51B4F4DF700787217 /* huge_checkerboard.jpg in Resources */ = {isa = PBXBuildFile; fileRef = 5115A0E21B4F4DF700787217 /* huge_checkerboard.jpg */; };
 		5115A0E61B4F4DF700787217 /* small_checkerboard.jpg in Resources */ = {isa = PBXBuildFile; fileRef = 5115A0E31B4F4DF700787217 /* small_checkerboard.jpg */; };
-<<<<<<< HEAD
-		5116F8741B68397A00C14704 /* MixpanelExceptionHandler.m in Sources */ = {isa = PBXBuildFile; fileRef = 5116F8731B68397A00C14704 /* MixpanelExceptionHandler.m */; };
-		5166DD051CAF3FF800920FF1 /* Mixpanel+HostWatchOS.m in Sources */ = {isa = PBXBuildFile; fileRef = 5166DD041CAF3FF800920FF1 /* Mixpanel+HostWatchOS.m */; };
-=======
 		5166DCFA1CAF30BF00920FF1 /* Mixpanel.framework in Frameworks */ = {isa = PBXBuildFile; fileRef = 5166DCF21CAF309200920FF1 /* Mixpanel.framework */; };
 		5166DCFB1CAF30BF00920FF1 /* Mixpanel.framework in Embed Frameworks */ = {isa = PBXBuildFile; fileRef = 5166DCF21CAF309200920FF1 /* Mixpanel.framework */; settings = {ATTRIBUTES = (CodeSignOnCopy, RemoveHeadersOnCopy, ); }; };
->>>>>>> f86b155c
 		51D221061C599301003ECFB3 /* MixpanelDummy5XXHTTPConnection.m in Sources */ = {isa = PBXBuildFile; fileRef = 51D221051C599301003ECFB3 /* MixpanelDummy5XXHTTPConnection.m */; };
 		51D221091C5993C0003ECFB3 /* MixpanelDummyRetryAfterConnection.m in Sources */ = {isa = PBXBuildFile; fileRef = 51D221081C5993C0003ECFB3 /* MixpanelDummyRetryAfterConnection.m */; };
 		5262143622F74EDFB5C6D2AC /* (null) in Frameworks */ = {isa = PBXBuildFile; };
@@ -312,14 +307,10 @@
 		5115A0E11B4F4DF700787217 /* checkerboard.jpg */ = {isa = PBXFileReference; lastKnownFileType = image.jpeg; path = checkerboard.jpg; sourceTree = SOURCE_ROOT; };
 		5115A0E21B4F4DF700787217 /* huge_checkerboard.jpg */ = {isa = PBXFileReference; lastKnownFileType = image.jpeg; path = huge_checkerboard.jpg; sourceTree = SOURCE_ROOT; };
 		5115A0E31B4F4DF700787217 /* small_checkerboard.jpg */ = {isa = PBXFileReference; lastKnownFileType = image.jpeg; path = small_checkerboard.jpg; sourceTree = SOURCE_ROOT; };
-<<<<<<< HEAD
 		5116F8721B68397A00C14704 /* MixpanelExceptionHandler.h */ = {isa = PBXFileReference; fileEncoding = 4; lastKnownFileType = sourcecode.c.h; path = MixpanelExceptionHandler.h; sourceTree = "<group>"; };
 		5116F8731B68397A00C14704 /* MixpanelExceptionHandler.m */ = {isa = PBXFileReference; fileEncoding = 4; lastKnownFileType = sourcecode.c.objc; path = MixpanelExceptionHandler.m; sourceTree = "<group>"; };
 		5166DD031CAF3FF800920FF1 /* Mixpanel+HostWatchOS.h */ = {isa = PBXFileReference; fileEncoding = 4; lastKnownFileType = sourcecode.c.h; path = "Mixpanel+HostWatchOS.h"; sourceTree = "<group>"; };
 		5166DD041CAF3FF800920FF1 /* Mixpanel+HostWatchOS.m */ = {isa = PBXFileReference; fileEncoding = 4; lastKnownFileType = sourcecode.c.objc; path = "Mixpanel+HostWatchOS.m"; sourceTree = "<group>"; };
-=======
-		5166DCEB1CAF309200920FF1 /* Mixpanel.xcodeproj */ = {isa = PBXFileReference; lastKnownFileType = "wrapper.pb-project"; name = Mixpanel.xcodeproj; path = ../Mixpanel.xcodeproj; sourceTree = "<group>"; };
->>>>>>> f86b155c
 		51D221041C599301003ECFB3 /* MixpanelDummy5XXHTTPConnection.h */ = {isa = PBXFileReference; fileEncoding = 4; lastKnownFileType = sourcecode.c.h; path = MixpanelDummy5XXHTTPConnection.h; sourceTree = "<group>"; };
 		51D221051C599301003ECFB3 /* MixpanelDummy5XXHTTPConnection.m */ = {isa = PBXFileReference; fileEncoding = 4; lastKnownFileType = sourcecode.c.objc; path = MixpanelDummy5XXHTTPConnection.m; sourceTree = "<group>"; };
 		51D221071C5993C0003ECFB3 /* MixpanelDummyRetryAfterConnection.h */ = {isa = PBXFileReference; fileEncoding = 4; lastKnownFileType = sourcecode.c.h; path = MixpanelDummyRetryAfterConnection.h; sourceTree = "<group>"; };
@@ -571,55 +562,6 @@
 			name = "Supporting Files";
 			sourceTree = "<group>";
 		};
-<<<<<<< HEAD
-		286760AD1611982600B1BEC8 /* Mixpanel */ = {
-			isa = PBXGroup;
-			children = (
-				5115A0E71B55C5A400787217 /* MPCategoryHelpersSupport */,
-				18108265197DCD04005B543E /* EventTrackingSupport */,
-				A7B462B31910759E00774977 /* ABTestingSupport */,
-				053B4C62183E963100E825FE /* Media.xcassets */,
-				286760B91611982600B1BEC8 /* Mixpanel.h */,
-				286760BA1611982600B1BEC8 /* Mixpanel.m */,
-				5166DD031CAF3FF800920FF1 /* Mixpanel+HostWatchOS.h */,
-				5166DD041CAF3FF800920FF1 /* Mixpanel+HostWatchOS.m */,
-				51D6DAE21C2B533C0003A41F /* MixpanelWatchOS.h */,
-				51D6DAE31C2B533C0003A41F /* MixpanelWatchOS.m */,
-				5116F8721B68397A00C14704 /* MixpanelExceptionHandler.h */,
-				5116F8731B68397A00C14704 /* MixpanelExceptionHandler.m */,
-				86CC974C1811F82D0003EF50 /* MPNotification.h */,
-				86CC974D1811F82D0003EF50 /* MPNotification.m */,
-				86CC974F18120A7E0003EF50 /* MPNotification.storyboard */,
-				05F02D6118528F8C00527D93 /* MPNotificationViewController.h */,
-				05F02D6218528F8C00527D93 /* MPNotificationViewController.m */,
-				28526F0917C417E000A0F32F /* MPSurvey.h */,
-				28526F0A17C417E000A0F32F /* MPSurvey.m */,
-				2869040017C7EC8100DCA073 /* MPSurvey.storyboard */,
-				28526F0317C4103200A0F32F /* MPSurveyNavigationController.h */,
-				28526F0417C4103200A0F32F /* MPSurveyNavigationController.m */,
-				28526F0C17C417F300A0F32F /* MPSurveyQuestion.h */,
-				28526F0D17C417F300A0F32F /* MPSurveyQuestion.m */,
-				28526F0617C4107400A0F32F /* MPSurveyQuestionViewController.h */,
-				28526F0717C4107400A0F32F /* MPSurveyQuestionViewController.m */,
-				05E98D83190F4B2D00AFF3E1 /* MPVariant.h */,
-				05E98D84190F4B2D00AFF3E1 /* MPVariant.m */,
-				289B497817D913D40035439B /* NSData+MPBase64.h */,
-				289B497917D913D50035439B /* NSData+MPBase64.m */,
-				053B4C661840191000E825FE /* UIColor+MPColor.h */,
-				053B4C671840191000E825FE /* UIColor+MPColor.m */,
-				28ECB33F17CE7A7D0075ADE7 /* UIImage+MPAverageColor.h */,
-				28ECB34017CE7A7D0075ADE7 /* UIImage+MPAverageColor.m */,
-				28FEFA0717CAE93200691355 /* UIImage+MPImageEffects.h */,
-				28FEFA0817CAE93200691355 /* UIImage+MPImageEffects.m */,
-				184E4D1619A7D690003115CE /* MPDesignerSessionCollection.h */,
-				A7B462E81910898E00774977 /* WebSocket */,
-			);
-			name = Mixpanel;
-			path = ../Mixpanel;
-			sourceTree = "<group>";
-		};
-=======
->>>>>>> f86b155c
 		5115A0D61B4F49C000787217 /* MPCategoryHelpersTests */ = {
 			isa = PBXGroup;
 			children = (
@@ -1154,31 +1096,6 @@
 				05FF819E18452EA20073FBAC /* HomeViewController.m in Sources */,
 				18FCCF83199BD9CA00D6E474 /* SomeTableViewController.m in Sources */,
 				05438FF819214E210076094E /* SecretTableViewCell.m in Sources */,
-<<<<<<< HEAD
-				05E98D85190F4B2D00AFF3E1 /* MPVariant.m in Sources */,
-				289B497A17D913D50035439B /* NSData+MPBase64.m in Sources */,
-				A7B462D9191075DE00774977 /* MPObjectSerializer.m in Sources */,
-				18E4561E199EB960000D5BCB /* MPDesignerEventBindingRequestMesssage.m in Sources */,
-				A7B462D5191075DE00774977 /* MPCGPointToNSDictionaryValueTransformer.m in Sources */,
-				187939D019A284BF00CC4FBE /* MPUIControlBinding.m in Sources */,
-				C38D528942F2355956ED4635 /* MPBOOLToNSNumberValueTransformer.m in Sources */,
-				05E98DE71918472100AFF3E1 /* MPObjectSelector.m in Sources */,
-				C38D5BAA83DEE244F3E2F69A /* MPABTestDesignerConnection.m in Sources */,
-				C38D5D5E5DC516B1EA187F0E /* MPABTestDesignerDeviceInfoResponseMessage.m in Sources */,
-				C38D512CDEF96F13B2B68D31 /* MPABTestDesignerSnapshotRequestMessage.m in Sources */,
-				051FDDB4198876DE00CF7385 /* MPABTestDesignerDisconnectMessage.m in Sources */,
-				05439020192279530076094E /* _MPTweakBindObserver.m in Sources */,
-				C38D5611E2CADE3E60B1AD3B /* MPAbstractABTestDesignerMessage.m in Sources */,
-				C38D5BBCDD16904A9D99BDB6 /* MPABTestDesignerSnapshotResponseMessage.m in Sources */,
-				C38D5B875967DF2C2CF76158 /* MPABTestDesignerChangeRequestMessage.m in Sources */,
-				C38D5A25F71A31E130B264B4 /* MPABTestDesignerChangeResponseMessage.m in Sources */,
-				5166DD051CAF3FF800920FF1 /* Mixpanel+HostWatchOS.m in Sources */,
-				C38D5D9DCA172D6D7A02D1A4 /* MPABTestDesignerDeviceInfoRequestMessage.m in Sources */,
-				05F5F9671965F5680070280C /* MPABTestDesignerClearResponseMessage.m in Sources */,
-				C38D5441C78F3F33FD640279 /* MPEnumDescription.m in Sources */,
-				C38D5AE963B48C6752645A38 /* MPTypeDescription.m in Sources */,
-=======
->>>>>>> f86b155c
 				8673E0F519C3B7090099AB66 /* MPTimingViewController.m in Sources */,
 			);
 			runOnlyForDeploymentPostprocessing = 0;
