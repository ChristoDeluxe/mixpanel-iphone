--- conflicted
+++ resolved
@@ -24,20 +24,12 @@
 
 @interface ViewController () <UINavigationControllerDelegate, UIImagePickerControllerDelegate>
 
-<<<<<<< HEAD
-@property(nonatomic, retain) IBOutlet UISegmentedControl *genderControl;
-@property(nonatomic, retain) IBOutlet UISegmentedControl *weaponControl;
-@property(nonatomic, retain) IBOutlet UIImageView *fakeBackground;
-@property(nonatomic, retain) IBOutlet UITextField *surveyIDField;
-@property(nonatomic, retain) IBOutlet UITextField *notificationIDField;
-@property(nonatomic, retain) IBOutlet UIScrollView *scrollView;
-=======
 @property (nonatomic, assign) IBOutlet UISegmentedControl *genderControl;
 @property (nonatomic, assign) IBOutlet UISegmentedControl *weaponControl;
 @property (nonatomic, assign) IBOutlet UIImageView *fakeBackground;
 @property (nonatomic, assign) IBOutlet UITextField *surveyIDField;
+@property (nonatomic, assign) IBOutlet UITextField *notificationIDField;
 @property (nonatomic, assign) IBOutlet UIScrollView *scrollView;
->>>>>>> 80dde099
 
 @property(nonatomic, retain) IBOutlet UISegmentedControl *notificationTypeControl;
 
@@ -45,18 +37,6 @@
 
 @implementation ViewController
 
-<<<<<<< HEAD
-- (void)dealloc
-{
-    self.genderControl = nil;
-    self.weaponControl = nil;
-    self.fakeBackground = nil;
-    self.notificationTypeControl = nil;
-    [super dealloc];
-}
-
-=======
->>>>>>> 80dde099
 - (void)viewDidLoad
 {
     [super viewDidLoad];
