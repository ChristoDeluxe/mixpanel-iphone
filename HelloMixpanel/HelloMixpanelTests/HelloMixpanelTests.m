#import "HelloMixpanelTests.h"

#import "Mixpanel.h"
#import "MPNotification.h"
#import "MPSurvey.h"
#import "MPSurveyQuestion.h"
#import "HTTPServer.h"
#import "MixpanelDummyHTTPConnection.h"

#define TEST_TOKEN @"abc123"

@interface Mixpanel (Test)

// get access to private members
@property (nonatomic, retain) NSMutableArray *eventsQueue;
@property (nonatomic, retain) NSMutableArray *peopleQueue;
@property (nonatomic, retain) NSTimer *timer;
@property (nonatomic, assign) dispatch_queue_t serialQueue;

- (NSData *)JSONSerializeObject:(id)obj;
- (NSString *)defaultDistinctId;
- (void)archive;
- (NSString *)eventsFilePath;
- (NSString *)peopleFilePath;
- (NSString *)propertiesFilePath;

@end

@interface MixpanelPeople (Test)

// get access to private members
@property (nonatomic, retain) NSMutableArray *unidentifiedQueue;
@property (nonatomic, copy) NSMutableArray *distinctId;

@end

@interface HelloMixpanelTests ()  <MixpanelDelegate>

@property (nonatomic, strong) Mixpanel *mixpanel;
@property (nonatomic, strong) HTTPServer *httpServer;
@property (atomic) BOOL mixpanelWillFlush;

@end

@implementation HelloMixpanelTests

- (void)setUp
{
    NSLog(@"starting test setup...");
    [super setUp];
    self.mixpanel = [[Mixpanel alloc] initWithToken:TEST_TOKEN andFlushInterval:0];
    [self.mixpanel reset];
    self.mixpanelWillFlush = NO;
    [self waitForSerialQueue];

    NSLog(@"finished test setup");
}

- (void)tearDown
{
    [super tearDown];
    self.mixpanel = nil;
}

- (void)setupHTTPServer
{
    if (!self.httpServer) {
        self.httpServer = [[HTTPServer alloc] init];
        [self.httpServer setConnectionClass:[MixpanelDummyHTTPConnection class]];
        [self.httpServer setType:@"_http._tcp."];
        [self.httpServer setPort:31337];

        NSString *webPath = [[NSBundle mainBundle] resourcePath];
        [self.httpServer setDocumentRoot:webPath];

        NSError *error;
        if ([self.httpServer start:&error]) {
            NSLog(@"Started HTTP Server on port %hu", [self.httpServer listeningPort]);
        } else {
            NSLog(@"Error starting HTTP Server: %@", error);
        }
    }
}

- (void)waitForSerialQueue
{
    NSLog(@"starting wait for serial queue...");
    dispatch_sync(self.mixpanel.serialQueue, ^{ return; });
    NSLog(@"finished wait for serial queue");
}

- (BOOL)mixpanelWillFlush:(Mixpanel *)mixpanel
{
    return self.mixpanelWillFlush;
}

- (NSDictionary *)allPropertyTypes
{
    NSNumber *number = @3;
    NSDateFormatter *dateFormatter = [[NSDateFormatter alloc] init];
    [dateFormatter setDateFormat:@"yyyy-MM-dd HH:mm:ss zzz"];
    NSDate *date = [dateFormatter dateFromString:@"2012-09-28 19:14:36 PDT"];
    NSDictionary *dictionary = @{@"k": @"v"};
    NSArray *array = @[@"1"];
    NSNull *null = [NSNull null];
    NSDictionary *nested = @{@"p1": @{@"p2": @[@{@"p3": @[@"bottom"]}]}};
    NSURL *url = [NSURL URLWithString:@"https://mixpanel.com/"];
    return @{@"string": @"yello",
            @"number": number,
            @"date": date,
            @"dictionary": dictionary,
            @"array": array,
            @"null": null,
            @"nested": nested,
            @"url": url,
            @"float": @1.3};
}

- (void)assertDefaultPeopleProperties:(NSDictionary *)p
{
    STAssertNotNil(p[@"$ios_device_model"], @"missing $ios_device_model property");
    STAssertNotNil(p[@"$ios_lib_version"], @"missing $ios_lib_version property");
    STAssertNotNil(p[@"$ios_version"], @"missing $ios_version property");
    STAssertNotNil(p[@"$ios_app_version"], @"missing $ios_app_version property");
    STAssertNotNil(p[@"$ios_app_release"], @"missing $ios_app_release property");
    STAssertNotNil(p[@"$ios_ifa"], @"missing $ios_ifa property");
}

- (void)testHTTPServer
{
    [self setupHTTPServer];
    int requestCount = [MixpanelDummyHTTPConnection getRequestCount];

    NSString *post = @"Test Data";
    NSURL *url = [NSURL URLWithString:[@"http://localhost:31337" stringByAppendingString:@"/engage/"]];
    NSMutableURLRequest *request = [NSMutableURLRequest requestWithURL:url];
    [request setValue:@"gzip" forHTTPHeaderField:@"Accept-Encoding"];
    [request setHTTPMethod:@"POST"];
    [request setHTTPBody:[post dataUsingEncoding:NSUTF8StringEncoding]];
    NSError *error = nil;
    NSURLResponse *urlResponse = nil;
    NSData *responseData = [NSURLConnection sendSynchronousRequest:request returningResponse:&urlResponse error:&error];
    NSString *response = [[NSString alloc] initWithData:responseData encoding:NSUTF8StringEncoding];

    STAssertTrue([response length] > 0, @"HTTP server response not valid");
    STAssertEquals([MixpanelDummyHTTPConnection getRequestCount] - requestCount, 1, @"One server request should have been made");
}

- (void)testFlushEvents
{
    [self setupHTTPServer];
    self.mixpanel.serverURL = @"http://localhost:31337";
    self.mixpanel.delegate = self;
    self.mixpanelWillFlush = YES;
    int requestCount = [MixpanelDummyHTTPConnection getRequestCount];

    [self.mixpanel identify:@"d1"];
    for (NSUInteger i=0, n=50; i<n; i++) {
        [self.mixpanel track:[NSString stringWithFormat:@"event %d", i]];
    }
    [self.mixpanel flush];
    [self waitForSerialQueue];

    STAssertTrue(self.mixpanel.eventsQueue.count == 0, @"events should have been flushed");
    STAssertEquals([MixpanelDummyHTTPConnection getRequestCount] - requestCount, 1, @"50 events should have been batched in 1 HTTP request");

    requestCount = [MixpanelDummyHTTPConnection getRequestCount];
    for (NSUInteger i=0, n=60; i<n; i++) {
        [self.mixpanel track:[NSString stringWithFormat:@"event %d", i]];
    }
    [self.mixpanel flush];
    [self waitForSerialQueue];

    STAssertTrue(self.mixpanel.eventsQueue.count == 0, @"events should have been flushed");
    STAssertEquals([MixpanelDummyHTTPConnection getRequestCount] - requestCount, 2, @"60 events should have been batched in 2 HTTP requests");
}

- (void)testFlushPeople
{
    [self setupHTTPServer];
    self.mixpanel.serverURL = @"http://localhost:31337";
    self.mixpanel.delegate = self;
    self.mixpanelWillFlush = YES;
    int requestCount = [MixpanelDummyHTTPConnection getRequestCount];

    [self.mixpanel identify:@"d1"];
    for (NSUInteger i=0, n=50; i<n; i++) {
        [self.mixpanel.people set:@"p1" to:[NSString stringWithFormat:@"%d", i]];
    }
    [self.mixpanel flush];
    [self waitForSerialQueue];

    STAssertTrue([self.mixpanel.eventsQueue count] == 0, @"people should have been flushed");
    STAssertEquals(requestCount + 1, [MixpanelDummyHTTPConnection getRequestCount], @"50 people properties should have been batched in 1 HTTP request");

    requestCount = [MixpanelDummyHTTPConnection getRequestCount];
    for (NSUInteger i=0, n=60; i<n; i++) {
        [self.mixpanel.people set:@"p1" to:[NSString stringWithFormat:@"%d", i]];
    }
    [self.mixpanel flush];
    [self waitForSerialQueue];

    STAssertTrue([self.mixpanel.eventsQueue count] == 0, @"people should have been flushed");
    STAssertEquals([MixpanelDummyHTTPConnection getRequestCount] - requestCount, 2, @"60 people properties should have been batched in 2 HTTP requests");
}

- (void)testFlushFailure
{
    [self setupHTTPServer];
    self.mixpanel.serverURL = @"http://0.0.0.0";
    self.mixpanel.delegate = self;
    self.mixpanelWillFlush = YES;
    int requestCount = [MixpanelDummyHTTPConnection getRequestCount];

    [self.mixpanel identify:@"d1"];
    for (NSUInteger i=0, n=50; i<n; i++) {
        [self.mixpanel track:[NSString stringWithFormat:@"event %d", i]];
    }
    [self waitForSerialQueue];
    STAssertTrue([self.mixpanel.eventsQueue count] == 50U, @"50 events should be queued up");
    [self.mixpanel flush];
    [self waitForSerialQueue];

    STAssertTrue([self.mixpanel.eventsQueue count] == 50U, @"events should still be in the queue if flush fails");
    STAssertEquals([MixpanelDummyHTTPConnection getRequestCount] - requestCount, 0, @"The request should have failed.");
}

- (void)testAddingEventsAfterFlush
{
    [self setupHTTPServer];
    self.mixpanel.serverURL = @"http://localhost:31337";
    self.mixpanel.delegate = self;
    self.mixpanelWillFlush = YES;
    int requestCount = [MixpanelDummyHTTPConnection getRequestCount];

    [self.mixpanel identify:@"d1"];
    for (NSUInteger i=0, n=10; i<n; i++) {
        [self.mixpanel track:[NSString stringWithFormat:@"event %d", i]];
    }
    [self waitForSerialQueue];
    STAssertTrue([self.mixpanel.eventsQueue count] == 10U, @"10 events should be queued up");
    [self.mixpanel flush];
    for (NSUInteger i=0, n=5; i<n; i++) {
        [self.mixpanel track:[NSString stringWithFormat:@"event %d", i]];
    }
    [self waitForSerialQueue];
    STAssertTrue([self.mixpanel.eventsQueue count] == 5U, @"5 more events should be queued up");
    [self.mixpanel flush];
    [self waitForSerialQueue];

    STAssertTrue([self.mixpanel.eventsQueue count] == 0, @"events should have been flushed");
    STAssertEquals([MixpanelDummyHTTPConnection getRequestCount] - requestCount, 2, @"There should be 2 HTTP requests");
}


- (void)testJSONSerializeObject {
    NSDictionary *test = [self allPropertyTypes];
    NSData *data = [self.mixpanel JSONSerializeObject:@[test]];
    NSString *json = [[NSString alloc] initWithData:data encoding:NSUTF8StringEncoding];
    STAssertEqualObjects(json, @"[{\"float\":1.3,\"string\":\"yello\",\"url\":\"https:\\/\\/mixpanel.com\\/\",\"nested\":{\"p1\":{\"p2\":[{\"p3\":[\"bottom\"]}]}},\"array\":[\"1\"],\"date\":\"2012-09-29T02:14:36.000Z\",\"dictionary\":{\"k\":\"v\"},\"null\":null,\"number\":3}]", nil);
    test = @{@3: @"non-string key"};
    data = [self.mixpanel JSONSerializeObject:@[test]];
    json = [[NSString alloc] initWithData:data encoding:NSUTF8StringEncoding];
    STAssertEqualObjects(json, @"[{\"3\":\"non-string key\"}]", @"json serialization failed");
}

- (void)testIdentify
{
    NSLog(@"starting testIdentify...");
    for (NSInteger i = 0; i < 2; i++) { // run this twice to test reset works correctly wrt to distinct ids
        NSString *distinctId = @"d1";
        // try this for IFA, ODIN and nil
        STAssertEqualObjects(self.mixpanel.distinctId, self.mixpanel.defaultDistinctId, @"mixpanel identify failed to set default distinct id");
        STAssertNil(self.mixpanel.people.distinctId, @"mixpanel people distinct id should default to nil");
        [self.mixpanel track:@"e1"];
        [self waitForSerialQueue];
        STAssertTrue(self.mixpanel.eventsQueue.count == 1, @"events should be sent right away with default distinct id");
        STAssertEqualObjects(self.mixpanel.eventsQueue.lastObject[@"properties"][@"distinct_id"], self.mixpanel.defaultDistinctId, @"events should use default distinct id if none set");
        [self.mixpanel.people set:@"p1" to:@"a"];
        [self waitForSerialQueue];
        STAssertTrue(self.mixpanel.peopleQueue.count == 0, @"people records should go to unidentified queue before identify:");
        STAssertTrue(self.mixpanel.people.unidentifiedQueue.count == 1, @"unidentified people records not queued");
        STAssertEqualObjects(self.mixpanel.people.unidentifiedQueue.lastObject[@"$token"], TEST_TOKEN, @"incorrect project token in people record");
        [self.mixpanel identify:distinctId];
        [self waitForSerialQueue];
        STAssertEqualObjects(self.mixpanel.distinctId, distinctId, @"mixpanel identify failed to set distinct id");
        STAssertEqualObjects(self.mixpanel.people.distinctId, distinctId, @"mixpanel identify failed to set people distinct id");
        STAssertTrue(self.mixpanel.people.unidentifiedQueue.count == 0, @"identify: should move records from unidentified queue");
        STAssertTrue(self.mixpanel.peopleQueue.count == 1, @"identify: should move records to main people queue");
        STAssertEqualObjects(self.mixpanel.peopleQueue.lastObject[@"$token"], TEST_TOKEN, @"incorrect project token in people record");
        STAssertEqualObjects(self.mixpanel.peopleQueue.lastObject[@"$distinct_id"], distinctId, @"distinct id not set properly on unidentified people record");
        NSDictionary *p = self.mixpanel.peopleQueue.lastObject[@"$set"];
        STAssertEqualObjects(p[@"p1"], @"a", @"custom people property not queued");
        [self assertDefaultPeopleProperties:p];
        [self.mixpanel.people set:@"p1" to:@"a"];
        [self waitForSerialQueue];
        STAssertTrue(self.mixpanel.people.unidentifiedQueue.count == 0, @"once idenitfy: is called, unidentified queue should be skipped");
        STAssertTrue(self.mixpanel.peopleQueue.count == 2, @"once identify: is called, records should go straight to main queue");
        [self.mixpanel track:@"e2"];
        [self waitForSerialQueue];
        STAssertEquals(self.mixpanel.eventsQueue.lastObject[@"properties"][@"distinct_id"], distinctId, @"events should use new distinct id after identify:");
        [self.mixpanel reset];
        [self waitForSerialQueue];
    }
    NSLog(@"finished testIdentify");
}

- (void)testTrack
{
    NSLog(@"starting testTrack...");
    [self.mixpanel track:@"Something Happened"];
    [self waitForSerialQueue];
    STAssertTrue(self.mixpanel.eventsQueue.count == 1, @"event not queued");
    NSDictionary *e = self.mixpanel.eventsQueue.lastObject;
    STAssertEquals(e[@"event"], @"Something Happened", @"incorrect event name");
    NSDictionary *p = e[@"properties"];
    STAssertNotNil(p[@"$app_version"], @"$app_version not set");
    STAssertNotNil(p[@"$app_release"], @"$app_release not set");
    STAssertNotNil(p[@"$lib_version"], @"$lib_version not set");
    STAssertEqualObjects(p[@"$manufacturer"], @"Apple", @"incorrect $manufacturer");
    STAssertNotNil(p[@"$model"], @"$model not set");
    STAssertNotNil(p[@"$os"], @"$os not set");
    STAssertNotNil(p[@"$os_version"], @"$os_version not set");
    STAssertNotNil(p[@"$screen_height"], @"$screen_height not set");
    STAssertNotNil(p[@"$screen_width"], @"$screen_width not set");
    STAssertNotNil(p[@"distinct_id"], @"distinct_id not set");
    STAssertNotNil(p[@"mp_device_model"], @"mp_device_model not set");
    STAssertEqualObjects(p[@"mp_lib"], @"iphone", @"incorrect mp_lib");
    STAssertNotNil(p[@"time"], @"time not set");
    STAssertNotNil(p[@"$ios_ifa"], @"$ios_ifa not set");
    STAssertEqualObjects(p[@"token"], TEST_TOKEN, @"incorrect token");
    NSLog(@"finished testTrack");
}

- (void)testTrackProperties
{
    NSDictionary *p = @{@"string": @"yello",
                       @"number": @3,
                       @"date": [NSDate date],
                       @"$app_version": @"override"};
    [self.mixpanel track:@"Something Happened" properties:p];
    [self waitForSerialQueue];
    STAssertTrue(self.mixpanel.eventsQueue.count == 1, @"event not queued");
    NSDictionary *e = self.mixpanel.eventsQueue.lastObject;
    STAssertEquals(e[@"event"], @"Something Happened", @"incorrect event name");
    p = e[@"properties"];
    STAssertEqualObjects(p[@"$app_version"], @"override", @"reserved property override failed");
}

- (void)testTrackWithCustomDistinctIdAndToken
{
    NSDictionary *p = @{@"token": @"t1",
                       @"distinct_id": @"d1"};
    [self.mixpanel track:@"e1" properties:p];
    [self waitForSerialQueue];
    NSString *trackToken = self.mixpanel.eventsQueue.lastObject[@"properties"][@"token"];
    NSString *trackDistinctId = self.mixpanel.eventsQueue.lastObject[@"properties"][@"distinct_id"];
    STAssertEqualObjects(trackToken, @"t1", @"user-defined distinct id not used in track. got: %@", trackToken);
    STAssertEqualObjects(trackDistinctId, @"d1", @"user-defined distinct id not used in track. got: %@", trackDistinctId);
}

- (void)testSuperProperties
{
    NSDictionary *p = @{@"p1": @"a",
                       @"p2": @3,
                       @"p2": [NSDate date]};
    [self.mixpanel registerSuperProperties:p];
    [self waitForSerialQueue];
    STAssertEqualObjects([self.mixpanel currentSuperProperties], p, @"register super properties failed");
    p = @{@"p1": @"b"};
    [self.mixpanel registerSuperProperties:p];
    [self waitForSerialQueue];
    STAssertEqualObjects([self.mixpanel currentSuperProperties][@"p1"], @"b",
                         @"register super properties failed to overwrite existing value");
    p = @{@"p4": @"a"};
    [self.mixpanel registerSuperPropertiesOnce:p];
    [self waitForSerialQueue];
    STAssertEqualObjects([self.mixpanel currentSuperProperties][@"p4"], @"a",
                         @"register super properties once failed first time");
    p = @{@"p4": @"b"};
    [self.mixpanel registerSuperPropertiesOnce:p];
    [self waitForSerialQueue];
    STAssertEqualObjects([self.mixpanel currentSuperProperties][@"p4"], @"a",
                         @"register super properties once failed second time");
    p = @{@"p4": @"c"};
    [self.mixpanel registerSuperPropertiesOnce:p defaultValue:@"d"];
    [self waitForSerialQueue];
    STAssertEqualObjects([self.mixpanel currentSuperProperties][@"p4"], @"a",
                         @"register super properties once with default value failed when no match");
    [self.mixpanel registerSuperPropertiesOnce:p defaultValue:@"a"];
    [self waitForSerialQueue];
    STAssertEqualObjects([self.mixpanel currentSuperProperties][@"p4"], @"c",
                         @"register super properties once with default value failed when match");
    [self.mixpanel unregisterSuperProperty:@"a"];
    [self waitForSerialQueue];
    STAssertNil([self.mixpanel currentSuperProperties][@"a"],
                         @"unregister super property failed");
    STAssertNoThrow([self.mixpanel unregisterSuperProperty:@"a"], @"unregister non-existent super property should not throw");
    [self.mixpanel clearSuperProperties];
    [self waitForSerialQueue];
    STAssertTrue([[self.mixpanel currentSuperProperties] count] == 0, @"clear super properties failed");
}

- (void)testAssertPropertyTypes
{
    NSDictionary *p = @{@"data": [NSData data]};
    STAssertThrows([self.mixpanel track:@"e1" properties:p], @"property type should not be allowed");
    STAssertThrows([self.mixpanel registerSuperProperties:p], @"property type should not be allowed");
    STAssertThrows([self.mixpanel registerSuperPropertiesOnce:p], @"property type should not be allowed");
    STAssertThrows([self.mixpanel registerSuperPropertiesOnce:p defaultValue:@"v"], @"property type should not be allowed");
    p = [self allPropertyTypes];
    STAssertNoThrow([self.mixpanel track:@"e1" properties:p], @"property type should be allowed");
    STAssertNoThrow([self.mixpanel registerSuperProperties:p], @"property type should be allowed");
    STAssertNoThrow([self.mixpanel registerSuperPropertiesOnce:p],  @"property type should be allowed");
    STAssertNoThrow([self.mixpanel registerSuperPropertiesOnce:p defaultValue:@"v"],  @"property type should be allowed");
}

- (void)testReset
{
    NSDictionary *p = @{@"p1": @"a"};
    [self.mixpanel identify:@"d1"];
    self.mixpanel.nameTag = @"n1";
    [self.mixpanel registerSuperProperties:p];
    [self.mixpanel track:@"e1"];
    [self.mixpanel.people set:p];
    [self.mixpanel archive];
    [self.mixpanel reset];
    [self waitForSerialQueue];
    STAssertEqualObjects(self.mixpanel.distinctId, [self.mixpanel defaultDistinctId], @"distinct id failed to reset");
    STAssertNil(self.mixpanel.nameTag, @"name tag failed to reset");
    STAssertTrue([[self.mixpanel currentSuperProperties] count] == 0, @"super properties failed to reset");
    STAssertTrue(self.mixpanel.eventsQueue.count == 0, @"events queue failed to reset");
    STAssertNil(self.mixpanel.people.distinctId, @"people distinct id failed to reset");
    STAssertTrue(self.mixpanel.peopleQueue.count == 0, @"people queue failed to reset");
    self.mixpanel = [[Mixpanel alloc] initWithToken:TEST_TOKEN andFlushInterval:0];
    STAssertEqualObjects(self.mixpanel.distinctId, [self.mixpanel defaultDistinctId], @"distinct id failed to reset after archive");
    STAssertNil(self.mixpanel.nameTag, @"name tag failed to reset after archive");
    STAssertTrue([[self.mixpanel currentSuperProperties] count] == 0, @"super properties failed to reset after archive");
    STAssertTrue(self.mixpanel.eventsQueue.count == 0, @"events queue failed to reset after archive");
    STAssertNil(self.mixpanel.people.distinctId, @"people distinct id failed to reset after archive");
    STAssertTrue(self.mixpanel.peopleQueue.count == 0, @"people queue failed to reset after archive");
}

- (void)testArchive
{
    [self.mixpanel archive];
    self.mixpanel = [[Mixpanel alloc] initWithToken:TEST_TOKEN andFlushInterval:0];
    STAssertEqualObjects(self.mixpanel.distinctId, [self.mixpanel defaultDistinctId], @"default distinct id archive failed");
    STAssertNil(self.mixpanel.nameTag, @"default name tag archive failed");
    STAssertTrue([[self.mixpanel currentSuperProperties] count] == 0, @"default super properties archive failed");
    STAssertTrue(self.mixpanel.eventsQueue.count == 0, @"default events queue archive failed");
    STAssertNil(self.mixpanel.people.distinctId, @"default people distinct id archive failed");
    STAssertTrue(self.mixpanel.peopleQueue.count == 0, @"default people queue archive failed");
    NSDictionary *p = @{@"p1": @"a"};
    [self.mixpanel identify:@"d1"];
    self.mixpanel.nameTag = @"n1";
    [self.mixpanel registerSuperProperties:p];
    [self.mixpanel track:@"e1"];
    [self.mixpanel.people set:p];
    [self waitForSerialQueue];
    [self.mixpanel archive];
    self.mixpanel = [[Mixpanel alloc] initWithToken:TEST_TOKEN andFlushInterval:0];
    STAssertEqualObjects(self.mixpanel.distinctId, @"d1", @"custom distinct archive failed");
    STAssertEqualObjects(self.mixpanel.nameTag, @"n1", @"custom name tag archive failed");
    STAssertTrue([[self.mixpanel currentSuperProperties] count] == 1, @"custom super properties archive failed");
    STAssertTrue(self.mixpanel.eventsQueue.count == 1, @"pending events queue archive failed");
    STAssertEqualObjects(self.mixpanel.people.distinctId, @"d1", @"custom people distinct id archive failed");
    STAssertTrue(self.mixpanel.peopleQueue.count == 1, @"pending people queue archive failed");
    NSFileManager *fileManager = [NSFileManager defaultManager];
    STAssertTrue([fileManager fileExistsAtPath:[self.mixpanel eventsFilePath]], @"events archive file not found");
    STAssertTrue([fileManager fileExistsAtPath:[self.mixpanel peopleFilePath]], @"people archive file not found");
    STAssertTrue([fileManager fileExistsAtPath:[self.mixpanel propertiesFilePath]], @"properties archive file not found");
    // no existing file
    [fileManager removeItemAtPath:[self.mixpanel eventsFilePath] error:nil];
    [fileManager removeItemAtPath:[self.mixpanel peopleFilePath] error:nil];
    [fileManager removeItemAtPath:[self.mixpanel propertiesFilePath] error:nil];
    STAssertFalse([fileManager fileExistsAtPath:[self.mixpanel eventsFilePath]], @"events archive file not removed");
    STAssertFalse([fileManager fileExistsAtPath:[self.mixpanel peopleFilePath]], @"people archive file not removed");
    STAssertFalse([fileManager fileExistsAtPath:[self.mixpanel propertiesFilePath]], @"properties archive file not removed");
    self.mixpanel = [[Mixpanel alloc] initWithToken:TEST_TOKEN andFlushInterval:0];
    STAssertEqualObjects(self.mixpanel.distinctId, [self.mixpanel defaultDistinctId], @"default distinct id from no file failed");
    STAssertNil(self.mixpanel.nameTag, @"default name tag archive from no file failed");
    STAssertTrue([[self.mixpanel currentSuperProperties] count] == 0, @"default super properties from no file failed");
    STAssertNotNil(self.mixpanel.eventsQueue, @"default events queue from no file is nil");
    STAssertTrue(self.mixpanel.eventsQueue.count == 0, @"default events queue from no file not empty");
    STAssertNil(self.mixpanel.people.distinctId, @"default people distinct id from no file failed");
    STAssertNotNil(self.mixpanel.peopleQueue, @"default people queue from no file is nil");
    STAssertTrue(self.mixpanel.peopleQueue.count == 0, @"default people queue from no file not empty");
    // corrupt file
    NSData *garbage = [@"garbage" dataUsingEncoding:NSUTF8StringEncoding];
    [garbage writeToFile:[self.mixpanel eventsFilePath] atomically:NO];
    [garbage writeToFile:[self.mixpanel peopleFilePath] atomically:NO];
    [garbage writeToFile:[self.mixpanel propertiesFilePath] atomically:NO];
    STAssertTrue([fileManager fileExistsAtPath:[self.mixpanel eventsFilePath]], @"garbage events archive file not found");
    STAssertTrue([fileManager fileExistsAtPath:[self.mixpanel peopleFilePath]], @"garbage people archive file not found");
    STAssertTrue([fileManager fileExistsAtPath:[self.mixpanel propertiesFilePath]], @"garbage properties archive file not found");
    self.mixpanel = [[Mixpanel alloc] initWithToken:TEST_TOKEN andFlushInterval:0];
    STAssertEqualObjects(self.mixpanel.distinctId, [self.mixpanel defaultDistinctId], @"default distinct id from garbage failed");
    STAssertNil(self.mixpanel.nameTag, @"default name tag archive from garbage failed");
    STAssertTrue([[self.mixpanel currentSuperProperties] count] == 0, @"default super properties from garbage failed");
    STAssertNotNil(self.mixpanel.eventsQueue, @"default events queue from garbage is nil");
    STAssertTrue(self.mixpanel.eventsQueue.count == 0, @"default events queue from garbage not empty");
    STAssertNil(self.mixpanel.people.distinctId, @"default people distinct id from garbage failed");
    STAssertNotNil(self.mixpanel.peopleQueue, @"default people queue from garbage is nil");
    STAssertTrue(self.mixpanel.peopleQueue.count == 0, @"default people queue from garbage not empty");
}

- (void)testPeopleAddPushDeviceToken
{
    [self.mixpanel identify:@"d1"];
    NSData *token = [@"0123456789abcdef" dataUsingEncoding:[NSString defaultCStringEncoding]];
    [self.mixpanel.people addPushDeviceToken:token];
    [self waitForSerialQueue];
    STAssertTrue(self.mixpanel.peopleQueue.count == 1, @"people records not queued");
    NSDictionary *r = self.mixpanel.peopleQueue.lastObject;
    STAssertEqualObjects(r[@"$token"], TEST_TOKEN, @"project token not set");
    STAssertEqualObjects(r[@"$distinct_id"], @"d1", @"distinct id not set");
    STAssertNotNil(r[@"$union"], @"$union dictionary missing");
    NSDictionary *p = r[@"$union"];
    STAssertTrue(p.count == 1, @"incorrect people properties: %@", p);
    NSArray *a = p[@"$ios_devices"];
    STAssertTrue(a.count == 1, @"device token array not set");
    STAssertEqualObjects(a.lastObject, @"30313233343536373839616263646566", @"device token not encoded properly");
}

- (void)testPeopleSet
{
    [self.mixpanel identify:@"d1"];
    [self waitForSerialQueue];
    NSDictionary *p = @{@"p1": @"a"};
    [self.mixpanel.people set:p];
    [self waitForSerialQueue];
    STAssertTrue(self.mixpanel.peopleQueue.count == 1, @"people records not queued");
    NSDictionary *r = self.mixpanel.peopleQueue.lastObject;
    STAssertEqualObjects(r[@"$token"], TEST_TOKEN, @"project token not set");
    STAssertEqualObjects(r[@"$distinct_id"], @"d1", @"distinct id not set");
    STAssertNotNil(r[@"$time"], @"$time timestamp missing");
    STAssertNotNil(r[@"$set"], @"$set dictionary missing");
    p = r[@"$set"];
    STAssertEqualObjects(p[@"p1"], @"a", @"custom people property not queued");
    [self assertDefaultPeopleProperties:p];
}

- (void)testPeopleSetOnce
{
    [self.mixpanel identify:@"d1"];
    NSDictionary *p = @{@"p1": @"a"};
    [self.mixpanel.people setOnce:p];
    [self waitForSerialQueue];
    STAssertTrue(self.mixpanel.peopleQueue.count == 1, @"people records not queued");
    NSDictionary *r = self.mixpanel.peopleQueue.lastObject;
    STAssertEqualObjects(r[@"$token"], TEST_TOKEN, @"project token not set");
    STAssertEqualObjects(r[@"$distinct_id"], @"d1", @"distinct id not set");
    STAssertNotNil(r[@"$time"], @"$time timestamp missing");
    STAssertNotNil(r[@"$set_once"], @"$set dictionary missing");
    p = r[@"$set_once"];
    STAssertEqualObjects(p[@"p1"], @"a", @"custom people property not queued");
    [self assertDefaultPeopleProperties:p];
}

- (void)testPeopleSetReservedProperty
{
    [self.mixpanel identify:@"d1"];
    NSDictionary *p = @{@"$ios_app_version": @"override"};
    [self.mixpanel.people set:p];
    [self waitForSerialQueue];
    NSDictionary *r = self.mixpanel.peopleQueue.lastObject;
    p = r[@"$set"];
    STAssertEqualObjects(p[@"$ios_app_version"], @"override", @"reserved property override failed");
}

- (void)testPeopleSetTo
{
    [self.mixpanel identify:@"d1"];
    [self.mixpanel.people set:@"p1" to:@"a"];
    [self waitForSerialQueue];
    STAssertTrue(self.mixpanel.peopleQueue.count == 1, @"people records not queued");
    NSDictionary *r = self.mixpanel.peopleQueue.lastObject;
    STAssertEqualObjects(r[@"$token"], TEST_TOKEN, @"project token not set");
    STAssertEqualObjects(r[@"$distinct_id"], @"d1", @"distinct id not set");
    STAssertNotNil(r[@"$set"], @"$set dictionary missing");
    NSDictionary *p = r[@"$set"];
    STAssertEqualObjects(p[@"p1"], @"a", @"custom people property not queued");
    [self assertDefaultPeopleProperties:p];
}

- (void)testPeopleIncrement
{
    [self.mixpanel identify:@"d1"];
    NSDictionary *p = @{@"p1": @3};
    [self.mixpanel.people increment:p];
    [self waitForSerialQueue];
    STAssertTrue(self.mixpanel.peopleQueue.count == 1, @"people records not queued");
    NSDictionary *r = self.mixpanel.peopleQueue.lastObject;
    STAssertEqualObjects(r[@"$token"], TEST_TOKEN, @"project token not set");
    STAssertEqualObjects(r[@"$distinct_id"], @"d1", @"distinct id not set");
    STAssertNotNil(r[@"$add"], @"$add dictionary missing");
    p = r[@"$add"];
    STAssertTrue(p.count == 1, @"incorrect people properties: %@", p);
    STAssertEqualObjects(p[@"p1"], @3, @"custom people property not queued");
}

- (void)testPeopleIncrementBy
{
    [self.mixpanel identify:@"d1"];
    [self.mixpanel.people increment:@"p1" by:@3];
    [self waitForSerialQueue];
    STAssertTrue(self.mixpanel.peopleQueue.count == 1, @"people records not queued");
    NSDictionary *r = self.mixpanel.peopleQueue.lastObject;
    STAssertEqualObjects(r[@"$token"], TEST_TOKEN, @"project token not set");
    STAssertEqualObjects(r[@"$distinct_id"], @"d1", @"distinct id not set");
    STAssertNotNil(r[@"$add"], @"$add dictionary missing");
    NSDictionary *p = r[@"$add"];
    STAssertTrue(p.count == 1, @"incorrect people properties: %@", p);
    STAssertEqualObjects(p[@"p1"], @3, @"custom people property not queued");
}

- (void)testPeopleDeleteUser
{
    [self.mixpanel identify:@"d1"];
    [self.mixpanel.people deleteUser];
    [self waitForSerialQueue];
    STAssertTrue(self.mixpanel.peopleQueue.count == 1, @"people records not queued");
    NSDictionary *r = self.mixpanel.peopleQueue.lastObject;
    STAssertEqualObjects(r[@"$token"], TEST_TOKEN, @"project token not set");
    STAssertEqualObjects(r[@"$distinct_id"], @"d1", @"distinct id not set");
    STAssertNotNil(r[@"$delete"], @"$delete dictionary missing");
    NSDictionary *p = r[@"$delete"];
    STAssertTrue(p.count == 0, @"incorrect people properties: %@", p);
}

- (void)testMixpanelDelegate
{
    self.mixpanel.delegate = self;
    [self.mixpanel identify:@"d1"];
    [self.mixpanel track:@"e1"];
    [self.mixpanel.people set:@"p1" to:@"a"];
    [self.mixpanel flush];
    [self waitForSerialQueue];
    STAssertTrue(self.mixpanel.eventsQueue.count == 1, @"delegate should have stopped flush");
    STAssertTrue(self.mixpanel.peopleQueue.count == 1, @"delegate should have stopped flush");
}

- (void)testPeopleAssertPropertyTypes
{
    NSURL *d = [NSData data];
    NSDictionary *p = @{@"URL": d};
    STAssertThrows([self.mixpanel.people set:p], @"unsupported property allowed");
    STAssertThrows([self.mixpanel.people set:@"p1" to:d], @"unsupported property allowed");
    p = @{@"p1": @"a"}; // increment should require a number
    STAssertThrows([self.mixpanel.people increment:p], @"unsupported property allowed");
}

- (void)testNilArguments
{
    [self.mixpanel identify:nil];
    STAssertNil(self.mixpanel.people.distinctId, @"identify nil should make distinct id nil");
    [self.mixpanel track:nil];
    [self.mixpanel track:nil properties:nil];
    [self.mixpanel registerSuperProperties:nil];
    [self.mixpanel registerSuperPropertiesOnce:nil];
    [self.mixpanel registerSuperPropertiesOnce:nil defaultValue:nil];
    [self waitForSerialQueue];
    // legacy behavior
    STAssertTrue(self.mixpanel.eventsQueue.count == 2, @"track with nil should create mp_event event");
    STAssertEqualObjects(self.mixpanel.eventsQueue.lastObject[@"event"], @"mp_event", @"track with nil should create mp_event event");
    STAssertNotNil([self.mixpanel currentSuperProperties], @"setting super properties to nil should have no effect");
    STAssertTrue([[self.mixpanel currentSuperProperties] count] == 0, @"setting super properties to nil should have no effect");
    [self.mixpanel identify:nil];
    STAssertNil(self.mixpanel.people.distinctId, @"identify nil should make people distinct id nil");
    STAssertThrows([self.mixpanel.people set:nil], @"should not take nil argument");
    STAssertThrows([self.mixpanel.people set:nil to:@"a"], @"should not take nil argument");
    STAssertThrows([self.mixpanel.people set:@"p1" to:nil], @"should not take nil argument");
    STAssertThrows([self.mixpanel.people set:nil to:nil], @"should not take nil argument");
    STAssertThrows([self.mixpanel.people increment:nil], @"should not take nil argument");
    STAssertThrows([self.mixpanel.people increment:nil by:@3], @"should not take nil argument");
    STAssertThrows([self.mixpanel.people increment:@"p1" by:nil], @"should not take nil argument");
    STAssertThrows([self.mixpanel.people increment:nil by:nil], @"should not take nil argument");
}

- (void)testPeopleTrackCharge
{
    [self.mixpanel identify:@"d1"];
    [self.mixpanel.people trackCharge:@25];
    [self waitForSerialQueue];
    NSDictionary *r = self.mixpanel.peopleQueue.lastObject;
    STAssertEqualObjects(r[@"$append"][@"$transactions"][@"$amount"], @25, nil);
    STAssertNotNil(r[@"$append"][@"$transactions"][@"$time"], nil);
    [self.mixpanel.peopleQueue removeAllObjects];
    [self.mixpanel.people trackCharge:@25.34];
    [self waitForSerialQueue];
    r = self.mixpanel.peopleQueue.lastObject;
    STAssertEqualObjects(r[@"$append"][@"$transactions"][@"$amount"], @25.34, nil);
    STAssertNotNil(r[@"$append"][@"$transactions"][@"$time"], nil);
    [self.mixpanel.peopleQueue removeAllObjects];
    // require a number
    STAssertThrows([self.mixpanel.people trackCharge:nil], nil);
    STAssertTrue(self.mixpanel.peopleQueue.count == 0, nil);
    // but allow 0
    [self.mixpanel.people trackCharge:@0];
    [self waitForSerialQueue];
    r = self.mixpanel.peopleQueue.lastObject;
    STAssertEqualObjects(r[@"$append"][@"$transactions"][@"$amount"], @0, nil);
    STAssertNotNil(r[@"$append"][@"$transactions"][@"$time"], nil);
    [self.mixpanel.peopleQueue removeAllObjects];
    // allow $time override
    NSDictionary *p = [self allPropertyTypes];
    [self.mixpanel.people trackCharge:@25 withProperties:@{@"$time": p[@"date"]}];
    [self waitForSerialQueue];
    r = self.mixpanel.peopleQueue.lastObject;
    STAssertEqualObjects(r[@"$append"][@"$transactions"][@"$amount"], @25, nil);
    STAssertEqualObjects(r[@"$append"][@"$transactions"][@"$time"], p[@"date"], nil);
    [self.mixpanel.peopleQueue removeAllObjects];
    // allow arbitrary charge properties
    [self.mixpanel.people trackCharge:@25 withProperties:@{@"p1": @"a"}];
    [self waitForSerialQueue];
    r = self.mixpanel.peopleQueue.lastObject;
    STAssertEqualObjects(r[@"$append"][@"$transactions"][@"$amount"], @25, nil);
    STAssertEqualObjects(r[@"$append"][@"$transactions"][@"p1"], @"a", nil);
}

- (void)testPeopleClearCharges
{
    [self.mixpanel identify:@"d1"];
    [self.mixpanel.people clearCharges];
    [self waitForSerialQueue];
    NSDictionary *r = self.mixpanel.peopleQueue.lastObject;
    STAssertEqualObjects(r[@"$set"][@"$transactions"], @[], nil);
}

- (void)testDropEvents
{
    for (NSInteger i = 0; i < 505; i++) {
        [self.mixpanel track:@"rapid_event" properties:@{@"i": @(i)}];
    }
    [self waitForSerialQueue];
    STAssertTrue([self.mixpanel.eventsQueue count] == 500, nil);
    NSDictionary *e = self.mixpanel.eventsQueue[0];
    STAssertEqualObjects(e[@"properties"][@"i"], @(5), nil);
    e = [self.mixpanel.eventsQueue lastObject];
    STAssertEqualObjects(e[@"properties"][@"i"], @(504), nil);
}

- (void)testDropUnidentifiedPeopleRecords
{
    for (NSInteger i = 0; i < 505; i++) {
        [self.mixpanel.people set:@"i" to:@(i)];
    }
    [self waitForSerialQueue];
    STAssertTrue([self.mixpanel.people.unidentifiedQueue count] == 500, nil);
    NSDictionary *r = self.mixpanel.people.unidentifiedQueue[0];
    STAssertEqualObjects(r[@"$set"][@"i"], @(5), nil);
    r = [self.mixpanel.people.unidentifiedQueue lastObject];
    STAssertEqualObjects(r[@"$set"][@"i"], @(504), nil);
}

- (void)testDropPeopleRecords
{
    [self.mixpanel identify:@"d1"];
    for (NSInteger i = 0; i < 505; i++) {
        [self.mixpanel.people set:@"i" to:@(i)];
    }
    [self waitForSerialQueue];
    STAssertTrue([self.mixpanel.peopleQueue count] == 500, nil);
    NSDictionary *r = self.mixpanel.peopleQueue[0];
    STAssertEqualObjects(r[@"$set"][@"i"], @(5), nil);
    r = [self.mixpanel.peopleQueue lastObject];
    STAssertEqualObjects(r[@"$set"][@"i"], @(504), nil);
}

- (void)testParseSurvey
{
    // invalid (no name)
    NSDictionary *invalid = @{@"id": @3,
                        @"collections": @[@{@"id": @9}],
                        @"questions": @[@{
                                            @"id": @12,
                                            @"type": @"text",
                                            @"prompt": @"Anything else?",
                                            @"extra_data": @{}}]};
    STAssertNil([MPSurvey surveyWithJSONObject:invalid], nil);

    // valid
    NSDictionary *o = @{@"id": @3,
                        @"name": @"survey",
                        @"collections": @[@{@"id": @9, @"name": @"collection"}],
                        @"questions": @[@{
                                            @"id": @12,
                                            @"type": @"text",
                                            @"prompt": @"Anything else?",
                                            @"extra_data": @{}}]};
    STAssertNotNil([MPSurvey surveyWithJSONObject:o], nil);

    // nil
    STAssertNil([MPSurvey surveyWithJSONObject:nil], nil);

    // empty
    STAssertNil([MPSurvey surveyWithJSONObject:@{}], nil);

    // garbage keys
    STAssertNil([MPSurvey surveyWithJSONObject:@{@"blah": @"foo"}], nil);

    NSMutableDictionary *m;

    // invalid id
    m = [NSMutableDictionary dictionaryWithDictionary:o];
    m[@"id"] = @NO;
    STAssertNil([MPSurvey surveyWithJSONObject:m], nil);

    // invalid collections
    m = [NSMutableDictionary dictionaryWithDictionary:o];
    m[@"collections"] = @NO;
    STAssertNil([MPSurvey surveyWithJSONObject:m], nil);

    // empty collections
    m = [NSMutableDictionary dictionaryWithDictionary:o];
    m[@"collections"] = @[];
    STAssertNil([MPSurvey surveyWithJSONObject:m], nil);

    // invalid collections item
    m = [NSMutableDictionary dictionaryWithDictionary:o];
    m[@"collections"] = @[@NO];
    STAssertNil([MPSurvey surveyWithJSONObject:m], nil);

    // collections item with no id
    m = [NSMutableDictionary dictionaryWithDictionary:o];
    m[@"collections"] = @[@{@"bo": @"knows"}];
    STAssertNil([MPSurvey surveyWithJSONObject:m], nil);

    // no questions
    m = [NSMutableDictionary dictionaryWithDictionary:o];
    m[@"questions"] = @[];
    STAssertNil([MPSurvey surveyWithJSONObject:m], nil);

    // 1 invalid question
    NSArray *q = @[@{
                       @"id": @NO,
                       @"type": @"text",
                       @"prompt": @"Anything else?",
                       @"extra_data": @{}}];
    m = [NSMutableDictionary dictionaryWithDictionary:o];
    m[@"questions"] = q;
    STAssertNil([MPSurvey surveyWithJSONObject:m], nil);

    // 1 invalid question, 1 good question
    q = @[@{
              @"id": @NO,
              @"type": @"text",
              @"prompt": @"Anything else?",
              @"extra_data": @{}},
          @{
              @"id": @3,
              @"type": @"text",
              @"prompt": @"Anything else?",
              @"extra_data": @{}}];
    m = [NSMutableDictionary dictionaryWithDictionary:o];
    m[@"questions"] = q;
    MPSurvey *s = [MPSurvey surveyWithJSONObject:m];
    STAssertNotNil(s, nil);
    STAssertEquals([s.questions count], (NSUInteger)1, nil);
}

- (void)testParseSurveyQuestion
{
    // valid
    NSDictionary *o = @{
                        @"id": @12,
                        @"type": @"text",
                        @"prompt": @"Anything else?",
                        @"extra_data": @{}};
    STAssertNotNil([MPSurveyQuestion questionWithJSONObject:o], nil);

    // nil
    STAssertNil([MPSurveyQuestion questionWithJSONObject:nil], nil);

    // empty
    STAssertNil([MPSurveyQuestion questionWithJSONObject:@{}], nil);

    // garbage keys
    STAssertNil([MPSurveyQuestion questionWithJSONObject:@{@"blah": @"foo"}], nil);

    NSMutableDictionary *m;

    // invalid id
    m = [NSMutableDictionary dictionaryWithDictionary:o];
    m[@"id"] = @NO;
    STAssertNil([MPSurveyQuestion questionWithJSONObject:m], nil);

    // invalid question type
    m = [NSMutableDictionary dictionaryWithDictionary:o];
    m[@"type"] = @"not_supported";
    STAssertNil([MPSurveyQuestion questionWithJSONObject:m], nil);

    // empty prompt
    m = [NSMutableDictionary dictionaryWithDictionary:o];
    m[@"prompt"] = @"";
    STAssertNil([MPSurveyQuestion questionWithJSONObject:m], nil);
}

<<<<<<< HEAD
- (void)testParseNotification
{
    // invalid bad title
    NSDictionary *invalid = @{@"id": @3,
                              @"title": @5,
                              @"body": @"Hi!",
                              @"cta_url": @"blah blah blah",
                              @"cta": [NSNull null],
                              @"image_url": @[]};

    STAssertNil([MPNotification notificationWithJSONObject:invalid], nil);

    // valid
    NSDictionary *o = @{@"id": @3,
                        @"title": @"title",
                        @"body": @"body",
                        @"cta": @"cta",
                        @"cta_url": @"maps://",
                        @"image_url": @"http://mixpanel.com"};

    STAssertNotNil([MPNotification notificationWithJSONObject:o], nil);

    // nil
    STAssertNil([MPNotification notificationWithJSONObject:nil], nil);

    // empty
    STAssertNil([MPNotification notificationWithJSONObject:@{}], nil);

    // garbage keys
    STAssertNil([MPNotification notificationWithJSONObject:@{@"gar": @"bage"}], nil);

    NSMutableDictionary *m;

    // invalid id
    m = [NSMutableDictionary dictionaryWithDictionary:o];
    m[@"id"] = @NO;
    STAssertNil([MPNotification notificationWithJSONObject:m], nil);

    // invalid title
    m = [NSMutableDictionary dictionaryWithDictionary:o];
    m[@"title"] = @NO;
    STAssertNil([MPNotification notificationWithJSONObject:m], nil);

    // invalid body
    m = [NSMutableDictionary dictionaryWithDictionary:o];
    m[@"body"] = @NO;
    STAssertNil([MPNotification notificationWithJSONObject:m], nil);

    // invalid cta
    m = [NSMutableDictionary dictionaryWithDictionary:o];
    m[@"cta"] = @NO;
    STAssertNil([MPNotification notificationWithJSONObject:m], nil);

    // invalid cta_url
    m = [NSMutableDictionary dictionaryWithDictionary:o];
    m[@"cta_url"] = @NO;
    STAssertNil([MPNotification notificationWithJSONObject:m], nil);

    // invalid image_urls
    m = [NSMutableDictionary dictionaryWithDictionary:o];
    m[@"image_url"] = @NO;
    STAssertNil([MPNotification notificationWithJSONObject:m], nil);

    // invalid image_urls item
    m = [NSMutableDictionary dictionaryWithDictionary:o];
    m[@"image_url"] = @[@NO];
    STAssertNil([MPNotification notificationWithJSONObject:m], nil);

    // invalid image_urls string
    m = [NSMutableDictionary dictionaryWithDictionary:o];
    m[@"image_url"] = @"http://test test test.com";
    STAssertNil([MPNotification notificationWithJSONObject:m], nil);
}

=======
- (void)testShowSurvey
{
    NSDictionary *o = @{@"id": @3,
                        @"name": @"survey",
                        @"collections": @[@{@"id": @9, @"name": @"collection"}],
                        @"questions": @[@{
                                            @"id": @12,
                                            @"type": @"text",
                                            @"prompt": @"Anything else?",
                                            @"extra_data": @{}}]};

    MPSurvey *survey = [MPSurvey surveyWithJSONObject:o];

    [self.mixpanel performSelector:@selector(presentSurveyWithRootViewController:) withObject:survey];
    // No assertions, test pass = no crash
}


>>>>>>> 9066e473
@end<|MERGE_RESOLUTION|>--- conflicted
+++ resolved
@@ -897,7 +897,6 @@
     STAssertNil([MPSurveyQuestion questionWithJSONObject:m], nil);
 }
 
-<<<<<<< HEAD
 - (void)testParseNotification
 {
     // invalid bad title
@@ -972,7 +971,6 @@
     STAssertNil([MPNotification notificationWithJSONObject:m], nil);
 }
 
-=======
 - (void)testShowSurvey
 {
     NSDictionary *o = @{@"id": @3,
@@ -990,6 +988,4 @@
     // No assertions, test pass = no crash
 }
 
-
->>>>>>> 9066e473
 @end